#!python
import os
from yt.mods import *
namespace = locals().copy()

doc = """\

Welcome to yt!

"""

try:
    import IPython.Shell
except:
    print 'ipython is not available. using default python interpreter.'
    import code
    import sys
    code.interact(doc, None, namespace)
    sys.exit()

if "DISPLAY" in os.environ:
    from matplotlib import rcParams
    ipbackends = dict(Qt4 = IPython.Shell.IPShellMatplotlibQt4,
                      WX  = IPython.Shell.IPShellMatplotlibWX,
                      GTK = IPython.Shell.IPShellMatplotlibGTK,
                      Qt  = IPython.Shell.IPShellMatplotlibQt)
    bend = (rcParams["backend"]).rstrip('Agg')
<<<<<<< HEAD
    
=======

>>>>>>> 96f331fb
    try:
        ip_shell = ipbackends[bend](user_ns=namespace)
    except KeyError:
        ip_shell = IPython.Shell.IPShellMatplotlib(user_ns=namespace)
else:
    ip_shell = IPython.Shell.IPShellMatplotlib(user_ns=namespace)

# The rest is a modified version of the IPython default profile code

""" User configuration file for IPython

This is a more flexible and safe way to configure ipython than *rc files
(ipythonrc, ipythonrc-pysh etc.)

This file is always imported on ipython startup. You can import the
ipython extensions you need here (see IPython/Extensions directory).

Feel free to edit this file to customize your ipython experience.

Note that as such this file does nothing, for backwards compatibility.
Consult e.g. file 'ipy_profile_sh.py' for an example of the things 
you can do here.

See http://ipython.scipy.org/moin/IpythonExtensionApi for detailed
description on what you could do here.
"""

# Most of your config files and extensions will probably start with this import

#import IPython.ipapi
ip = ip_shell.IP.getapi()

# You probably want to uncomment this if you did %upgrade -nolegacy
# import ipy_defaults    

import os   
import glob
import itertools

def main():   

    # uncomment if you want to get ipython -p sh behaviour
    # without having to use command line switches  
    # import ipy_profile_sh

    # Configure your favourite editor?
    # Good idea e.g. for %edit os.path.isfile

    #import ipy_editors
    
    # Choose one of these:
    
    #ipy_editors.scite()
    #ipy_editors.scite('c:/opt/scite/scite.exe')
    #ipy_editors.komodo()
    #ipy_editors.idle()
    # ... or many others, try 'ipy_editors??' after import to see them
    
    # Or roll your own:
    #ipy_editors.install_editor("c:/opt/jed +$line $file")
    
    
    o = ip.options
    # An example on how to set options
    #o.autocall = 1
    o.system_verbose = 0
    
    #import_all("os sys")
    #execf('~/_ipython/ns.py')


    # -- prompt
    # A different, more compact set of prompts from the default ones, that
    # always show your current location in the filesystem:

    #o.prompt_in1 = r'\C_LightBlue[\C_LightCyan\Y2\C_LightBlue]\C_Normal\n\C_Green|\#>'
    #o.prompt_in2 = r'.\D: '
    #o.prompt_out = r'[\#] '
    
    # Try one of these color settings if you can't read the text easily
    # autoexec is a list of IPython commands to execute on startup
    #o.autoexec.append('%colors LightBG')
    #o.autoexec.append('%colors NoColor')
    #o.autoexec.append('%colors Linux')
    
    # for sane integer division that converts to float (1/2 == 0.5)
    #o.autoexec.append('from __future__ import division')
    
    # For %tasks and %kill
    #import jobctrl 
    
    # For autoreloading of modules (%autoreload, %aimport)    
    #import ipy_autoreload
    
    # For winpdb support (%wdb)
    #import ipy_winpdb
    
    # For bzr completer, requires bzrlib (the python installation of bzr)
    #ip.load('ipy_bzr')
    
    # Tab completer that is not quite so picky (i.e. 
    # "foo".<TAB> and str(2).<TAB> will work). Complete 
    # at your own risk!
    #import ipy_greedycompleter
    
from UserDict import UserDict
class ParameterFileDict(UserDict):
    def __init__(self):
        # We accept no contributions
        UserDict.__init__(self)
        self._key_numbers = {}
        self._nn = 0
    def __setitem__(self, key, value):
        if isinstance(key, int): raise KeyError
        UserDict.__setitem__(self, key, value)
        self._key_numbers[self._nn] = key
        self._nn += 1
    def __getitem__(self, key):
        if isinstance(key, int):
            return self[self._key_numbers[key]]
        return UserDict.__getitem__(self, key)
    def __iter__(self):
        return itertools.chain(self.data.iterkeys(),
                        self._key_numbers.iterkeys())
    def __repr__(self):
        s = "{" + ", \n ".join(
                [" '(%s, %s)': %s" % (i, self._key_numbers[i], self[i])
                    for i in sorted(self._key_numbers)]) + "}"
        return s
    def has_key(self, key):
        return self.data.has_key(key) or self._key_numbers.has_key(key)
    def keys(self):
        return self.data.key(key) + self._key_numbers.key(key)

pfs = ParameterFileDict()
pcs = []
ip.user_ns['pf'] = None
ip.user_ns['pfs'] = pfs
ip.user_ns['pc'] = None
ip.user_ns['pcs'] = pcs
ip.ex("from yt.mods import *")

def do_pfall(self, arg):
    if arg.strip() == "": arg = 0
    for i in range(int(arg)+1):
        for f in sorted(glob.glob("".join(["*/"]*i) + "*.hierarchy" )):
            #print i, f
            fn = f[:-10]
            # Make this a bit smarter
            ip.user_ns['pfs'][fn] = EnzoStaticOutput(fn)
    ip.ex("print pfs")

ip.expose_magic("pfall", do_pfall)

def _parse_pf(arg):
    if arg.strip() == "":
        if ip.user_ns.get('pf', None) is not None:
            return ip.user_ns['pf']
        elif len(pfs) > 0:
            return pfs[0]
    else:
        if pfs.has_key(arg):
            return pfs[arg]
        if pfs.has_key(int(arg)):
            return pfs[int(arg)]
        return EnzoStaticOutput(arg)
    raise KeyError
        
def do_slice(self, arg):
    pc = None
    if len(arg.split()) == 3:
        pfn, field, axis = arg.split()
        pf = _parse_pf(arg.split()[0])
    elif len(arg.split()) == 2:
        field, axis = arg.split()
        pf = _parse_pf("")
        if ip.user_ns.get('pc', None) is not None and \
           ip.user_ns['pc'].parameter_file is pf:
            pf = ip.user_ns['pc']
    else:
        print "Need either two or three arguments."
        return
    axis = int(axis)
    if pc is None: pc = PlotCollectionInteractive(pf)
    pc.add_slice(field, axis)
    print "Setting pcs[%s] = New PlotCollection" % len(pcs)
    ip.user_ns['pcs'].append(pc)
    if ip.user_ns.get('pc', None) is None: ip.user_ns['pc'] = pc
    return pc

ip.expose_magic("pcslicer", do_slice)

def do_width(self, arg):
    if ip.user_ns.get("pc", None) is None:
        print "No 'pc' defined"
        return
    if len(arg.split()) == 2:
        w, u = arg.split()
    else:
        w, u = arg, '1'
    ip.user_ns['pc'].set_width(float(w), u)
ip.expose_magic("width", do_width)

def do_zoom(self, arg):
    if ip.user_ns.get("pc", None) is None:
        print "No 'pc' defined"
        return
    pc = ip.user_ns['pc']
    w = None
    for p in pc:
        if hasattr(p, 'width'): w = p.width
    if w is None: print "No zoomable plots defined"
    w /= float(arg)
    pc.set_width(w, '1')
ip.expose_magic("zoom", do_zoom)
    
def do_setup_pf(self, arg):
    if pfs.has_key(arg): ip.user_ns['pf'] = pfs[arg]
    iarg = -1
    try:
        iarg = int(arg)
    except ValueError: pass
    if pfs.has_key(iarg): ip.user_ns['pf'] = pfs[iarg]
    print ip.user_ns['pf']
    
ip.expose_magic("gpf", do_setup_pf)

# some config helper functions you can use 
def import_all(modules):
    """ Usage: import_all("os sys") """ 
    for m in modules.split():
        ip.ex("from %s import *" % m)
        
def execf(fname):
    """ Execute a file in user namespace """
    ip.ex('execfile("%s")' % os.path.expanduser(fname))

#main()

ip_shell.mainloop(sys_exit=1,banner=doc)<|MERGE_RESOLUTION|>--- conflicted
+++ resolved
@@ -25,11 +25,7 @@
                       GTK = IPython.Shell.IPShellMatplotlibGTK,
                       Qt  = IPython.Shell.IPShellMatplotlibQt)
     bend = (rcParams["backend"]).rstrip('Agg')
-<<<<<<< HEAD
-    
-=======
-
->>>>>>> 96f331fb
+
     try:
         ip_shell = ipbackends[bend](user_ns=namespace)
     except KeyError:
