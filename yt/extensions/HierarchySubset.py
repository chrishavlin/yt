--- conflicted
+++ resolved
@@ -33,16 +33,10 @@
 class DummyHierarchy(object):
     pass
 
-<<<<<<< HEAD
-class ConstructedRootGrid(object):
-    id = -1
-    def __init__(self, pf, level, left_edge, right_edge):
-=======
 class ConstructedRootGrid(AMRGridPatch):
     __slots__ = ['base_grid', 'id', 'base_pf']
     _id_offset = 1
     def __init__(self, base_pf, pf, hierarchy, level, left_edge, right_edge):
->>>>>>> 3a0e2576
         """
         This is a fake root grid, constructed by creating a
         :class:`yt.lagos.CoveringGridBase` at a given *level* between
