"""
Halo Finding methods



"""

#-----------------------------------------------------------------------------
# Copyright (c) 2013, yt Development Team.
#
# Distributed under the terms of the Modified BSD License.
#
# The full license is in the file COPYING.txt, distributed with this software.
#-----------------------------------------------------------------------------

import numpy as np

from yt.analysis_modules.halo_finding.halo_objects import \
    FOFHaloFinder, HOPHaloFinder
from yt.frontends.halo_catalogs.halo_catalog.data_structures import \
    HaloCatalogDataset
from yt.frontends.stream.data_structures import \
    load_particles

from .operator_registry import \
    finding_method_registry


def add_finding_method(name, function):
    finding_method_registry[name] = HaloFindingMethod(function)
    
class HaloFindingMethod(object):
    r"""
    A halo finding method is a callback that performs halo finding on a 
    dataset and returns a new dataset that is the loaded halo finder output.
    """
    def __init__(self, function, args=None, kwargs=None):
        self.function = function
        self.args = args
        if self.args is None: self.args = []
        self.kwargs = kwargs
        if self.kwargs is None: self.kwargs = {}

    def __call__(self, ds):
        return self.function(ds, *self.args, **self.kwargs)

<<<<<<< HEAD
def _hop_method(pf, **finder_kwargs):
=======
def _hop_method(ds):
>>>>>>> 2dd4af1f
    r"""
    Run the Hop halo finding method.
    """
    
<<<<<<< HEAD
    halo_list = HOPHaloFinder(pf, **finder_kwargs)
    halos_pf = _parse_old_halo_list(pf, halo_list)
    return halos_pf
add_finding_method("hop", _hop_method)

def _fof_method(pf, **finder_kwargs):
=======
    halo_list = HOPHaloFinder(ds)
    halos_ds = _parse_old_halo_list(ds, halo_list)
    return halos_ds
add_finding_method("hop", _hop_method)

def _fof_method(ds):
>>>>>>> 2dd4af1f
    r"""
    Run the FoF halo finding method.
    """

<<<<<<< HEAD
    halo_list = FOFHaloFinder(pf, **finder_kwargs)
    halos_pf = _parse_old_halo_list(pf, halo_list)
    return halos_pf
add_finding_method("fof", _fof_method)

def _rockstar_method(pf, **finder_kwargs):
=======
    halo_list = FOFHaloFinder(ds)
    halos_ds = _parse_old_halo_list(ds, halo_list)
    return halos_ds
add_finding_method("fof", _fof_method)

def _rockstar_method(ds):
>>>>>>> 2dd4af1f
    r"""
    Run the Rockstar halo finding method.
    """

    from yt.frontends.halo_catalogs.rockstar.data_structures import \
     RockstarDataset
    from yt.analysis_modules.halo_finding.rockstar.api import \
     RockstarHaloFinder
    
<<<<<<< HEAD
    rh = RockstarHaloFinder(pf, **finder_kwargs)
=======
    rh = RockstarHaloFinder(ds)
>>>>>>> 2dd4af1f
    rh.run()


    halos_ds = RockstarDataset("rockstar_halos/halos_0.0.bin")
    try:
        halos_ds.create_field_info()
    except ValueError:
        return None

    return halos_ds
add_finding_method("rockstar", _rockstar_method)

def _parse_old_halo_list(data_ds, halo_list):
    r"""
    Convert the halo list into a loaded dataset.
    """

    num_halos = len(halo_list)

    if num_halos == 0: return None

    # Set up fields that we want to pull from identified halos and their units
    new_fields = ['particle_identifier', 'particle_mass', 'particle_position_x', 
        'particle_position_y','particle_position_z',
        'virial_radius']
    new_units = [ '', 'g', 'cm', 'cm','cm','cm']

    # Set up a dictionary based on those fields 
    # with empty arrays where we will fill in their values
    halo_properties = { f : (np.zeros(num_halos),unit) \
        for f, unit in zip(new_fields,new_units)}

    # Iterate through the halos pulling out their positions and virial quantities
    # and filling in the properties dictionary
    for i,halo in enumerate(halo_list):
        halo_properties['particle_identifier'][0][i] = i
        halo_properties['particle_mass'][0][i] = halo.virial_mass().in_cgs()
        halo_properties['virial_radius'][0][i] = halo.virial_radius().in_cgs()

        com = halo.center_of_mass().in_cgs()
        halo_properties['particle_position_x'][0][i] = com[0]
        halo_properties['particle_position_y'][0][i] = com[1]
        halo_properties['particle_position_z'][0][i] = com[2]

    # Define a bounding box based on original data ds
    bbox = np.array([data_ds.domain_left_edge.in_cgs(),
            data_ds.domain_right_edge.in_cgs()]).T

    # Create a ds with the halos as particles
    particle_ds = load_particles(halo_properties, 
            bbox=bbox, length_unit = 1, mass_unit=1)

    # Create the field info dictionary so we can reference those fields
    particle_ds.create_field_info()

    for attr in ["current_redshift", "current_time",
                 "domain_dimensions",
                 "cosmological_simulation", "omega_lambda",
                 "omega_matter", "hubble_constant"]:
        attr_val = getattr(data_ds, attr)
        setattr(particle_ds, attr, attr_val)
    particle_ds.current_time = particle_ds.current_time.in_cgs()
    
    return particle_ds<|MERGE_RESOLUTION|>--- conflicted
+++ resolved
@@ -44,49 +44,27 @@
     def __call__(self, ds):
         return self.function(ds, *self.args, **self.kwargs)
 
-<<<<<<< HEAD
-def _hop_method(pf, **finder_kwargs):
-=======
-def _hop_method(ds):
->>>>>>> 2dd4af1f
+def _hop_method(ds, **finder_kwargs):
     r"""
     Run the Hop halo finding method.
     """
     
-<<<<<<< HEAD
-    halo_list = HOPHaloFinder(pf, **finder_kwargs)
-    halos_pf = _parse_old_halo_list(pf, halo_list)
-    return halos_pf
-add_finding_method("hop", _hop_method)
-
-def _fof_method(pf, **finder_kwargs):
-=======
-    halo_list = HOPHaloFinder(ds)
+    halo_list = HOPHaloFinder(ds, **finder_kwargs)
     halos_ds = _parse_old_halo_list(ds, halo_list)
     return halos_ds
 add_finding_method("hop", _hop_method)
 
-def _fof_method(ds):
->>>>>>> 2dd4af1f
+def _fof_method(ds, **finder_kwargs):
     r"""
     Run the FoF halo finding method.
     """
 
-<<<<<<< HEAD
-    halo_list = FOFHaloFinder(pf, **finder_kwargs)
-    halos_pf = _parse_old_halo_list(pf, halo_list)
-    return halos_pf
-add_finding_method("fof", _fof_method)
-
-def _rockstar_method(pf, **finder_kwargs):
-=======
-    halo_list = FOFHaloFinder(ds)
+    halo_list = FOFHaloFinder(ds, **finder_kwargs)
     halos_ds = _parse_old_halo_list(ds, halo_list)
     return halos_ds
 add_finding_method("fof", _fof_method)
 
-def _rockstar_method(ds):
->>>>>>> 2dd4af1f
+def _rockstar_method(ds, **finder_kwargs):
     r"""
     Run the Rockstar halo finding method.
     """
@@ -96,13 +74,8 @@
     from yt.analysis_modules.halo_finding.rockstar.api import \
      RockstarHaloFinder
     
-<<<<<<< HEAD
-    rh = RockstarHaloFinder(pf, **finder_kwargs)
-=======
-    rh = RockstarHaloFinder(ds)
->>>>>>> 2dd4af1f
+    rh = RockstarHaloFinder(ds, **finder_kwargs)
     rh.run()
-
 
     halos_ds = RockstarDataset("rockstar_halos/halos_0.0.bin")
     try:
