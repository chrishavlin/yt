"""
Various non-grid data containers.

Author: Matthew Turk <matthewturk@gmail.com>
Affiliation: KIPAC/SLAC/Stanford
Author: Britton Smith <Britton.Smith@colorado.edu>
Affiliation: University of Colorado at Boulder
Homepage: http://yt.enzotools.org/
License:
  Copyright (C) 2007-2009 Matthew Turk.  All Rights Reserved.

  This file is part of yt.

  yt is free software; you can redistribute it and/or modify
  it under the terms of the GNU General Public License as published by
  the Free Software Foundation; either version 3 of the License, or
  (at your option) any later version.

  This program is distributed in the hope that it will be useful,
  but WITHOUT ANY WARRANTY; without even the implied warranty of
  MERCHANTABILITY or FITNESS FOR A PARTICULAR PURPOSE.  See the
  GNU General Public License for more details.

  You should have received a copy of the GNU General Public License
  along with this program.  If not, see <http://www.gnu.org/licenses/>.
"""

data_object_registry = {}

from yt.lagos import *
import PointsInVolume as PV

def restore_grid_state(func):
    """
    A decorator that takes a function with the API of (self, grid, field)
    and ensures that after the function is called, the field_parameters will
    be returned to normal.
    """
    def save_state(self, grid, field=None):
        old_params = grid.field_parameters
        grid.field_parameters = self.field_parameters
        tr = func(self, grid, field)
        grid.field_parameters = old_params
        return tr
    return save_state

def cache_mask(func):
    """
    For computationally intensive indexing operations, we can cache
    between calls.
    """
    def check_cache(self, grid):
        if isinstance(grid, FakeGridForParticles):
            return func(self, grid)
        elif grid.id not in self._cut_masks:
            cm = func(self, grid)
            self._cut_masks[grid.id] = cm
        return self._cut_masks[grid.id]
    return check_cache

def cache_point_indices(func):
    """
    For computationally intensive indexing operations, we can cache
    between calls.
    """
    def check_cache(self, grid, use_child_mask=True):
        if isinstance(grid, FakeGridForParticles):
            return func(self, grid, use_child_mask)
        elif grid.id not in self._point_indices:
            cm = func(self, grid, use_child_mask)
            self._point_indices[grid.id] = cm
        return self._point_indices[grid.id]
    return check_cache

def cache_vc_data(func):
    """
    For computationally intensive operations, we can cache between
    calls.
    """
    def check_cache(self, grid, field):
        if isinstance(grid, FakeGridForParticles):
            return func(self, grid, field)
        elif grid.id not in self._vc_data[field]:
            vc = func(self, grid, field)
            self._vc_data[field][grid.id] = vc
        return self._vc_data[field][grid.id]
    return check_cache

class FakeGridForParticles(object):
    """
    Mock up a grid to insert particle positions and radii
    into for purposes of confinement in an :class:`AMR3DData`.
    """
    def __init__(self, grid):
        self._corners = grid._corners
        self.field_parameters = {}
        self.data = {'x':grid['particle_position_x'],
                     'y':grid['particle_position_y'],
                     'z':grid['particle_position_z'],
                     'dx':grid['dx'],
                     'dy':grid['dy'],
                     'dz':grid['dz']}
        self.dds = grid.dds.copy()
        self.real_grid = grid
        self.child_mask = 1
        self.ActiveDimensions = self.data['x'].shape
    def __getitem__(self, field):
        if field not in self.data.keys():
            if field == "RadiusCode":
                center = self.field_parameters['center']
                tr = na.sqrt( (self['x'] - center[0])**2.0 +
                              (self['y'] - center[1])**2.0 +
                              (self['z'] - center[2])**2.0 )
            else:
                raise KeyError(field)
        else: tr = self.data[field]
        return tr

class AMRData(object):
    """
    Generic AMRData container.  By itself, will attempt to
    generate field, read fields (method defined by derived classes)
    and deal with passing back and forth field parameters.
    """
    _grids = None
    _num_ghost_zones = 0
    _con_args = ()
    _skip_add = False

    class __metaclass__(type):
        def __init__(cls, name, b, d):
            type.__init__(cls, name, b, d)
            if hasattr(cls, "_type_name") and not cls._skip_add:
                data_object_registry[cls._type_name] = cls

    def __init__(self, pf, fields, **kwargs):
        """
        Typically this is never called directly, but only due to inheritance.
        It associates a :class:`~yt.lagos.StaticOutput` with the class,
        sets its initial set of fields, and the remainder of the arguments
        are passed as field_parameters.
        """
        if pf != None:
            self.pf = pf
            self.hierarchy = pf.hierarchy
        self.hierarchy.objects.append(weakref.proxy(self))
        mylog.debug("Appending object to %s", self.pf)
        if fields == None: fields = []
        self.fields = ensure_list(fields)[:]
        self.data = {}
        self.field_parameters = {}
        self.__set_default_field_parameters()
        self._cut_masks = {}
        self._point_indices = {}
        self._vc_data = {}
        for key, val in kwargs.items():
            self.set_field_parameter(key, val)

    def __set_default_field_parameters(self):
        self.set_field_parameter("center",na.zeros(3,dtype='float64'))
        self.set_field_parameter("bulk_velocity",na.zeros(3,dtype='float64'))

    def get_field_parameter(self, name, default=None):
        """
        This is typically only used by derived field functions, but
        it returns parameters used to generate fields.
        """
        if self.field_parameters.has_key(name):
            return self.field_parameters[name]
        else:
            return default

    def set_field_parameter(self, name, val):
        """
        Here we set up dictionaries that get passed up and down and ultimately
        to derived fields.
        """
        self.field_parameters[name] = val

    def has_field_parameter(self, name):
        """
        Checks if a field parameter is set.
        """
        return self.field_parameters.has_key(name)

    def convert(self, datatype):
        """
        This will attempt to convert a given unit to cgs from code units.
        It either returns the multiplicative factor or throws a KeyError.
        """
        return self.hierarchy[datatype]

    def clear_data(self):
        """
        Clears out all data from the AMRData instance, freeing memory.
        """
        for key in self.data.keys():
            del self.data[key]
        del self.data
        if self._grids is not None:
            for grid in self._grids: grid.clear_data()
        self.data = {}

    def has_key(self, key):
        """
        Checks if a data field already exists.
        """
        return self.data.has_key(key)

    def _refresh_data(self):
        """
        Wipes data and rereads/regenerates it from the self.fields.
        """
        self.clear_data()
        self.get_data()

    def __getitem__(self, key):
        """
        Returns a single field.  Will add if necessary.
        """
        if not self.data.has_key(key):
            if key not in self.fields:
                self.fields.append(key)
            self.get_data(key)
        return self.data[key]

    def __setitem__(self, key, val):
        """
        Sets a field to be some other value.
        """
        if key not in self.fields: self.fields.append(key)
        self.data[key] = val

    def __delitem__(self, key):
        """
        Deletes a field
        """
        try:
            del self.fields[self.fields.index(key)]
        except ValueError:
            pass
        del self.data[key]

    def _generate_field_in_grids(self, fieldName):
        pass

    _key_fields = None
    def write_out(self, filename, fields=None, format="%0.16e"):
        if fields is None: fields=sorted(self.data.keys())
        if self._key_fields is None: raise ValueError
        field_order = self._key_fields[:]
        for field in field_order: self[field]
        field_order += [field for field in fields if field not in field_order]
        fid = open(filename,"w")
        fid.write("\t".join(["#"] + field_order + ["\n"]))
        field_data = na.array([self.data[field] for field in field_order])
        for line in range(field_data.shape[1]):
            field_data[:,line].tofile(fid, sep="\t", format=format)
            fid.write("\n")
        fid.close()

    def save_object(self, name, filename = None):
        if filename is not None:
            ds = shelve.open(filename, protocol=-1)
            if name in ds:
                mylog.info("Overwriting %s in %s", name, filename)
            ds[name] = self
            ds.close()
        else:
            self.hierarchy.save_object(self, name)

    def __reduce__(self):
        args = tuple([self.pf._hash(), self._type_name] +
                     [getattr(self, n) for n in self._con_args] +
                     [self.field_parameters])
        return (_reconstruct_object, args)

    def __repr__(self):
        # We'll do this the slow way to be clear what's going on
        s = "%s (%s): " % (self.__class__.__name__, self.pf)
        s += ", ".join(["%s=%s" % (i, getattr(self,i))
                       for i in self._con_args])
        return s

class GridPropertiesMixin(object):

    def select_grids(self, level):
        """
        Return all grids on a given level.
        """
        grids = [g for g in self._grids if g.Level == level]
        return grids

    def __get_levelIndices(self):
        if self.__levelIndices: return self.__levelIndices
        # Otherwise, generate
        # We only have to do this once, so it's not terribly expensive:
        ll = {}
        for level in range(MAXLEVEL):
            t = [i for i in range(len(self._grids)) if self._grids[i].Level == level]
            ll[level] = na.array(t)
        self.__levelIndices = ll
        return self.__levelIndices

    def __set_levelIndices(self, val):
        self.__levelIndices = val

    def __del_levelIndices(self):
        del self.__levelIndices
        self.__levelIndices = None

    __levelIndices = None
    levelIndices = property(__get_levelIndices, __set_levelIndices,
                            __del_levelIndices)

    def __get_gridLeftEdge(self):
        if self.__gridLeftEdge == None:
            self.__gridLeftEdge = na.array([g.LeftEdge for g in self._grids])
        return self.__gridLeftEdge

    def __del_gridLeftEdge(self):
        del self.__gridLeftEdge
        self.__gridLeftEdge = None

    def __set_gridLeftEdge(self, val):
        self.__gridLeftEdge = val

    __gridLeftEdge = None
    gridLeftEdge = property(__get_gridLeftEdge, __set_gridLeftEdge,
                              __del_gridLeftEdge)

    def __get_gridRightEdge(self):
        if self.__gridRightEdge == None:
            self.__gridRightEdge = na.array([g.RightEdge for g in self._grids])
        return self.__gridRightEdge

    def __del_gridRightEdge(self):
        del self.__gridRightEdge
        self.__gridRightEdge = None

    def __set_gridRightEdge(self, val):
        self.__gridRightEdge = val

    __gridRightEdge = None
    gridRightEdge = property(__get_gridRightEdge, __set_gridRightEdge,
                             __del_gridRightEdge)

    def __get_gridLevels(self):
        if self.__gridLevels == None:
            self.__gridLevels = na.array([g.Level for g in self._grids])
        return self.__gridLevels

    def __del_gridLevels(self):
        del self.__gridLevels
        self.__gridLevels = None

    def __set_gridLevels(self, val):
        self.__gridLevels = val

    __gridLevels = None
    gridLevels = property(__get_gridLevels, __set_gridLevels,
                             __del_gridLevels)


class AMR1DData(AMRData, GridPropertiesMixin):
    _spatial = False
    def __init__(self, pf, fields, **kwargs):
        AMRData.__init__(self, pf, fields, **kwargs)
        self._grids = None
        self._sortkey = None

    def _generate_field_in_grids(self, field, num_ghost_zones=0):
        for grid in self._grids:
            temp = grid[field]

    def _generate_field(self, field):
        if self.pf.field_info.has_key(field):
            # First we check the validator
            try:
                self.pf.field_info[field].check_available(self)
            except NeedsGridType, ngt_exception:
                # We leave this to be implementation-specific
                self._generate_field_in_grids(field, ngt_exception.ghost_zones)
                return False
            else:
                self[field] = self.pf.field_info[field](self)
                return True
        else: # Can't find the field, try as it might
            raise exceptions.KeyError(field)

    def get_data(self, fields=None, in_grids=False):
        if self._grids == None:
            self._get_list_of_grids()
        points = []
        if not fields:
            fields_to_get = self.fields
        else:
            fields_to_get = ensure_list(fields)
        if not self.sort_by in fields_to_get and \
            self.sort_by not in self.data:
            fields_to_get.append(self.sort_by)
        mylog.debug("Going to obtain %s", fields_to_get)
        for field in fields_to_get:
            if self.data.has_key(field):
                continue
            mylog.info("Getting field %s from %s", field, len(self._grids))
            if field not in self.hierarchy.field_list and not in_grids:
                if field not in ("dts", "t") and self._generate_field(field):
                    continue # True means we already assigned it
            self[field] = na.concatenate(
                [self._get_data_from_grid(grid, field)
                 for grid in self._grids])
<<<<<<< HEAD
            self[field] = self[field][na.argsort(self[self.sort_by])]
=======
        for field in fields_to_get:
            if not self.data.has_key(field):
                continue
            if self._sortkey is None:
                self._sortkey = na.argsort(self[self.sort_by])
            self[field] = self[field][self._sortkey]
>>>>>>> 86fc7be6

class AMROrthoRayBase(AMR1DData):
    _key_fields = ['x','y','z','dx','dy','dz']
    _type_name = "ortho_ray"
    _con_args = ('axis', 'coords')
    def __init__(self, axis, coords, fields=None, pf=None, **kwargs):
        """
        Dimensionality is reduced to one, and an ordered list of points at an
        (x,y) tuple along *axis* are available.
        """
        AMR1DData.__init__(self, pf, fields, **kwargs)
        self.axis = axis
        self.px_ax = x_dict[self.axis]
        self.py_ax = y_dict[self.axis]
        self.px_dx = 'd%s'%(axis_names[self.px_ax])
        self.py_dx = 'd%s'%(axis_names[self.py_ax])
        self.px, self.py = coords
        self.sort_by = axis_names[self.axis]
        self._refresh_data()

    def _get_list_of_grids(self):
        # This bugs me, but we will give the tie to the LeftEdge
        y = na.where( (self.px >=  self.pf.hierarchy.gridLeftEdge[:,self.px_ax])
                    & (self.px < self.pf.hierarchy.gridRightEdge[:,self.px_ax])
                    & (self.py >=  self.pf.hierarchy.gridLeftEdge[:,self.py_ax])
                    & (self.py < self.pf.hierarchy.gridRightEdge[:,self.py_ax]))
        self._grids = self.hierarchy.grids[y]

    def _get_data_from_grid(self, grid, field):
        # We are orthogonal, so we can feel free to make assumptions
        # for the sake of speed.
        if grid.id not in self._cut_masks:
            gdx = just_one(grid[self.px_dx])
            gdy = just_one(grid[self.py_dx])
            x_coord = int((self.px - grid.LeftEdge[self.px_ax])/gdx)
            y_coord = int((self.py - grid.LeftEdge[self.py_ax])/gdy)
            sl = [None,None,None]
            sl[self.px_ax] = slice(x_coord,x_coord+1,None)
            sl[self.py_ax] = slice(y_coord,y_coord+1,None)
            sl[self.axis] = slice(None)
            self._cut_masks[grid.id] = sl
        else:
            sl = self._cut_masks[grid.id]
        if not iterable(grid[field]):
            gf = grid[field] * na.ones(grid.child_mask[sl].shape)
        else:
            gf = grid[field][sl]
        return gf[na.where(grid.child_mask[sl])]

class AMRRayBase(AMR1DData):
    _type_name = "ray"
    _con_args = ('start_point', 'end_point')
    sort_by = 't'
    def __init__(self, start_point, end_point, fields=None, pf=None, **kwargs):
        """
        We accept a start point and an end point and then get all the data
        between those two.
        """
        mylog.warning("This code is poorly tested.  It may give bad data!")
        AMR1DData.__init__(self, pf, fields, **kwargs)
        self.start_point = na.array(start_point, dtype='float64')
        self.end_point = na.array(end_point, dtype='float64')
        self.vec = self.end_point - self.start_point
        #self.vec /= na.sqrt(na.dot(self.vec, self.vec))
        self.center = self.start_point
        self.set_field_parameter('center', self.start_point)
        self._dts, self._ts = {}, {}
        #self._refresh_data()

    def _get_list_of_grids(self):
        # Get the value of the line at each LeftEdge and RightEdge
        LE = self.pf.h.gridLeftEdge
        RE = self.pf.h.gridRightEdge
        p = na.zeros(self.pf.h.num_grids, dtype='bool')
        # Check left faces first
        for i in range(3):
            i1 = (i+1) % 3
            i2 = (i+2) % 3
            vs = self._get_line_at_coord(LE[:,i], i)
            p = p | ( ( (LE[:,i1] <= vs[:,i1]) & (RE[:,i1] >= vs[:,i1]) ) \
                    & ( (LE[:,i2] <= vs[:,i2]) & (RE[:,i2] >= vs[:,i2]) ) )
            vs = self._get_line_at_coord(RE[:,i], i)
            p = p | ( ( (LE[:,i1] <= vs[:,i1]) & (RE[:,i1] >= vs[:,i1]) ) \
                    & ( (LE[:,i2] <= vs[:,i2]) & (RE[:,i2] >= vs[:,i2]) ) )
        p = p | ( na.all( LE <= self.start_point, axis=1 ) 
                & na.all( RE >= self.start_point, axis=1 ) )
        p = p | ( na.all( LE <= self.end_point,   axis=1 ) 
                & na.all( RE >= self.end_point,   axis=1 ) )
        self._grids = self.hierarchy.grids[p]

    def _get_line_at_coord(self, v, index):
        # t*self.vec + self.start_point = self.end_point
        t = (v - self.start_point[index])/self.vec[index]
        t = t.reshape((t.shape[0],1))
        return self.start_point + t*self.vec

    def _get_data_from_grid(self, grid, field):
        mask = na.logical_and(self._get_cut_mask(grid),
                              grid.child_mask)
        if field == 'dts': return self._dts[grid.id][mask]
        if field == 't': return self._ts[grid.id][mask]
        return grid[field][mask]
        
    @cache_mask
    def _get_cut_mask(self, grid):
        mask = na.zeros(grid.ActiveDimensions, dtype='int')
        dts = na.zeros(grid.ActiveDimensions, dtype='float64')
        ts = na.zeros(grid.ActiveDimensions, dtype='float64')
        import RTIntegrator as RT
        RT.VoxelTraversal(mask, ts, dts, grid.LeftEdge, grid.RightEdge,
                          grid.dds, self.center, self.vec)
        self._dts[grid.id] = na.abs(dts)
        self._ts[grid.id] = na.abs(ts)
        return mask

class AMR2DData(AMRData, GridPropertiesMixin, ParallelAnalysisInterface):
    _key_fields = ['px','py','pdx','pdy']
    """
    Class to represent a set of :class:`AMRData` that's 2-D in nature, and
    thus does not have as many actions as the 3-D data types.
    """
    _spatial = False
    def __init__(self, axis, fields, pf=None, **kwargs):
        """
        Prepares the AMR2DData, normal to *axis*.  If *axis* is 4, we are not
        aligned with any axis.
        """
        self.axis = axis
        AMRData.__init__(self, pf, fields, **kwargs)
        self.set_field_parameter("axis",axis)
        
    def _convert_field_name(self, field):
        return field

    #@time_execution
    def get_data(self, fields = None):
        """
        Iterates over the list of fields and generates/reads them all.
        """
        # We get it for the values in fields and coords
        # We take a 3-tuple of the coordinate we want to slice through, as well
        # as the axis we're slicing along
        self._get_list_of_grids()
        if not self.has_key('pdx'):
            self._generate_coords()
        if fields == None:
            fields_to_get = self.fields
        else:
            fields_to_get = ensure_list(fields)
        temp_data = {}
        for field in fields_to_get:
            if self.data.has_key(field): continue
            if field not in self.hierarchy.field_list:
                if self._generate_field(field):
                    continue # A "True" return means we did it
            # To ensure that we use data from this object as much as possible,
            # we're going to have to set the same thing several times
            data = [self._get_data_from_grid(grid, field)
                    for grid in self._get_grids()]
            if len(data) == 0: data = None
            else: data = na.concatenate(data)
            temp_data[field] = data
            # Now the next field can use this field
            self[field] = temp_data[field] 
        # We finalize
        temp_data = self._mpi_catdict(temp_data)
        # And set, for the next group
        for field in temp_data.keys():
            self[field] = temp_data[field]


    def _generate_field(self, field):
        if self.pf.field_info.has_key(field):
            # First we check the validator
            try:
                self.pf.field_info[field].check_available(self)
            except NeedsGridType, ngt_exception:
                # We leave this to be implementation-specific
                self._generate_field_in_grids(field, ngt_exception.ghost_zones)
                return False
            else:
                self[field] = self.pf.field_info[field](self)
                return True
        else: # Can't find the field, try as it might
            raise exceptions.KeyError(field)

    def _generate_field_in_grids(self, field, num_ghost_zones=0):
        for grid in self._grids:
            temp = grid[field]

    def interpolate_discretize(self, LE, RE, field, side, log_spacing=True):
        """
        This returns a uniform grid of points between *LE* and *RE*,
        interpolated using the nearest neighbor method, with *side* points on a
        side.
        """
        import yt.raven.delaunay as de
        if log_spacing:
            zz = na.log10(self[field])
        else:
            zz = self[field]
        xi, yi = na.array( \
                 na.mgrid[LE[0]:RE[0]:side*1j, \
                          LE[1]:RE[1]:side*1j], 'float64')
        zi = de.Triangulation(self['px'],self['py']).nn_interpolator(zz)\
                 [LE[0]:RE[0]:side*1j, \
                  LE[1]:RE[1]:side*1j]
        if log_spacing:
            zi = 10**(zi)
        return [xi,yi,zi]

    _okay_to_serialize = True

    def _store_fields(self, fields, node_name = None, force = False):
        fields = ensure_list(fields)
        if node_name is None: node_name = self._gen_node_name()
        for field in fields:
            #mylog.debug("Storing %s in node %s",
                #self._convert_field_name(field), node_name)
            self.hierarchy.save_data(self[field], node_name,
                self._convert_field_name(field), force = force,
                passthrough = True)

    def _obtain_fields(self, fields, node_name = None):
        if not self._okay_to_serialize: return
        fields = ensure_list(fields)
        if node_name is None: node_name = self._gen_node_name()
        for field in fields:
            #mylog.debug("Trying to obtain %s from node %s",
                #self._convert_field_name(field), node_name)
            fdata=self.hierarchy.get_data(node_name, 
                self._convert_field_name(field))
            if fdata is not None:
                #mylog.debug("Got %s from node %s", field, node_name)
                self[field] = fdata[:]
        return True

    def _deserialize(self, node_name = None):
        if not self._okay_to_serialize: return
        self._obtain_fields(self._key_fields, node_name)
        self._obtain_fields(self.fields, node_name)

    def _serialize(self, node_name = None, force = False):
        if not self._okay_to_serialize: return
        self._store_fields(self._key_fields, node_name, force)
        self._store_fields(self.fields, node_name, force)

class AMRSliceBase(AMR2DData):
    """
    AMRSlice is an orthogonal slice through the data, taking all the points
    at the finest resolution available and then indexing them.  It is more
    appropriately thought of as a slice 'operator' than an object,
    however, as its field and coordinate can both change.
    """

    _top_node = "/Slices"
    _type_name = "slice"
    _con_args = ('axis', 'coord')
    #@time_execution
    def __init__(self, axis, coord, fields = None, center=None, pf=None,
                 node_name = False, **kwargs):
        """
        Slice along *axis*:ref:`axis-specification`, at the coordinate *coord*.
        Optionally supply fields.
        """
        AMR2DData.__init__(self, axis, fields, pf, **kwargs)
        self.center = center
        if center is not None: self.set_field_parameter('center',center)
        self.coord = coord
        if node_name is False:
            self._refresh_data()
        else:
            if node_name is True: self._deserialize()
            else: self._deserialize(node_name)

    def reslice(self, coord):
        """
        Change the entire dataset, clearing out the current data and slicing at
        a new location.  Not terribly useful except for in-place plot changes.
        """
        mylog.debug("Setting coordinate to %0.5e" % coord)
        self.coord = coord
        self._refresh_data()

    def shift(self, val):
        """
        Moves the slice coordinate up by either a floating point value, or an
        integer number of indices of the finest grid.
        """
        if isinstance(val, types.FloatType):
            # We add the dx
            self.coord += val
        elif isinstance(val, types.IntType):
            # Here we assume that the grid is the max level
            level = self.hierarchy.max_level
            self.coord
            dx = self.hierarchy.gridDxs[self.hierarchy.levelIndices[level][0]]
            self.coord += dx * val
        else:
            raise ValueError(val)
        self._refresh_data()

    def _generate_coords(self):
        points = []
        for grid in self._get_grids():
            points.append(self._generate_grid_coords(grid))
        if len(points) == 0: points = None
        else: points = na.concatenate(points)
        t = self._mpi_catarray(points)
        self['px'] = t[:,0]
        self['py'] = t[:,1]
        self['pz'] = t[:,2]
        self['pdx'] = t[:,3]
        self['pdy'] = t[:,4]
        self['pdz'] = t[:,3] # Does not matter!

        # Now we set the *actual* coordinates
        self[axis_names[x_dict[self.axis]]] = t[:,0]
        self[axis_names[y_dict[self.axis]]] = t[:,1]
        self[axis_names[self.axis]] = t[:,2]

        self.ActiveDimensions = (t.shape[0], 1, 1)

    def _get_list_of_grids(self):
        goodI = ((self.pf.h.gridRightEdge[:,self.axis] > self.coord)
              &  (self.pf.h.gridLeftEdge[:,self.axis] <= self.coord ))
        self._grids = self.pf.h.grids[goodI] # Using sources not hierarchy

    def __cut_mask_child_mask(self, grid):
        mask = grid.child_mask.copy()
        return mask

    def _generate_grid_coords(self, grid):
        xaxis = x_dict[self.axis]
        yaxis = y_dict[self.axis]
        ds, dx, dy = grid.dds[self.axis], grid.dds[xaxis], grid.dds[yaxis]
        wantedIndex = int(((self.coord-grid.LeftEdge[self.axis])/ds))
        sl = [slice(None), slice(None), slice(None)]
        sl[self.axis] = slice(wantedIndex, wantedIndex + 1)
        #sl.reverse()
        sl = tuple(sl)
        nx = grid.child_mask.shape[xaxis]
        ny = grid.child_mask.shape[yaxis]
        mask = self.__cut_mask_child_mask(grid)[sl]
        cm = na.where(mask.ravel()== 1)
        cmI = na.indices((nx,ny))
        xind = cmI[0,:].ravel()
        xpoints = na.ones(cm[0].shape, 'float64')
        xpoints *= xind[cm]*dx+(grid.LeftEdge[xaxis] + 0.5*dx)
        yind = cmI[1,:].ravel()
        ypoints = na.ones(cm[0].shape, 'float64')
        ypoints *= yind[cm]*dy+(grid.LeftEdge[yaxis] + 0.5*dy)
        zpoints = na.ones(xpoints.shape, 'float64') * self.coord
        dx = na.ones(xpoints.shape, 'float64') * dx/2.0
        dy = na.ones(xpoints.shape, 'float64') * dy/2.0
        t = na.array([xpoints, ypoints, zpoints, dx, dy]).swapaxes(0,1)
        return t

    @restore_grid_state
    def _get_data_from_grid(self, grid, field):
        # So what's our index of slicing?  This is what we need to figure out
        # first, so we can deal with our data in the fastest way.
        dx = grid.dds[self.axis]
        wantedIndex = int(((self.coord-grid.LeftEdge[self.axis])/dx))
        sl = [slice(None), slice(None), slice(None)]
        sl[self.axis] = slice(wantedIndex, wantedIndex + 1)
        sl = tuple(sl)
        if self.pf.field_info.has_key(field) and self.pf.field_info[field].particle_type:
            return grid[field]
        elif field in self.pf.field_info and self.pf.field_info[field].not_in_all:
            dv = grid[field][sl]
        elif not grid.has_key(field):
            conv_factor = 1.0
            if self.pf.field_info.has_key(field):
                conv_factor = self.pf.field_info[field]._convert_function(self)
            dv = self._read_data_slice(grid, field, self.axis, wantedIndex) * conv_factor
        else:
            dv = grid[field]
            if dv.size == 1: dv = na.ones(grid.ActiveDimensions)*dv
            dv = dv[sl]
        mask = self.__cut_mask_child_mask(grid)[sl]
        dataVals = dv.ravel()[mask.ravel() == 1]
        return dataVals

    def _gen_node_name(self):
        return "%s/%s_%s" % \
            (self._top_node, self.axis, self.coord)

    def __get_quantities(self):
        if self.__quantities is None:
            self.__quantities = DerivedQuantityCollection(self)
        return self.__quantities
    __quantities = None
    quantities = property(__get_quantities)

class AMRCuttingPlaneBase(AMR2DData):
    """
    AMRCuttingPlane is an oblique plane through the data,
    defined by a normal vector and a coordinate.  It attempts to guess
    an 'up' vector, which cannot be overridden, and then it pixelizes
    the appropriate data onto the plane without interpolation.
    """
    _plane = None
    _top_node = "/CuttingPlanes"
    _key_fields = AMR2DData._key_fields + ['pz','pdz']
    _type_name = "cutting"
    _con_args = ('normal', 'center')
    def __init__(self, normal, center, fields = None, node_name = None,
                 **kwargs):
        """
        The Cutting Plane slices at an oblique angle, where we use
        the *normal* vector and the *center* to define the viewing plane.
        The 'up' direction is guessed at automatically.
        """
        AMR2DData.__init__(self, 4, fields, **kwargs)
        self.center = center
        self.set_field_parameter('center',center)
        # Let's set up our plane equation
        # ax + by + cz + d = 0
        self._norm_vec = normal/na.sqrt(na.dot(normal,normal))
        self._d = -1.0 * na.dot(self._norm_vec, self.center)
        # First we try all three, see which has the best result:
        vecs = na.identity(3)
        _t = na.cross(self._norm_vec, vecs).sum(axis=1)
        ax = _t.argmax()
        self._x_vec = na.cross(vecs[ax,:], self._norm_vec).ravel()
        self._x_vec /= na.sqrt(na.dot(self._x_vec, self._x_vec))
        self._y_vec = na.cross(self._norm_vec, self._x_vec).ravel()
        self._y_vec /= na.sqrt(na.dot(self._y_vec, self._y_vec))
        self._rot_mat = na.array([self._x_vec,self._y_vec,self._norm_vec])
        self._inv_mat = na.linalg.pinv(self._rot_mat)
        self.set_field_parameter('cp_x_vec',self._x_vec)
        self.set_field_parameter('cp_y_vec',self._y_vec)
        self.set_field_parameter('cp_z_vec',self._norm_vec)
        if node_name is False:
            self._refresh_data()
        else:
            if node_name is True: self._deserialize()
            else: self._deserialize(node_name)

    @property
    def normal(self):
        return self._norm_vec

    def _get_list_of_grids(self):
        # Recall that the projection of the distance vector from a point
        # onto the normal vector of a plane is:
        # D = (a x_0 + b y_0 + c z_0 + d)/sqrt(a^2+b^2+c^2)
        # @todo: Convert to using corners
        LE = self.pf.h.gridLeftEdge
        RE = self.pf.h.gridRightEdge
        vertices = na.array([[LE[:,0],LE[:,1],LE[:,2]],
                             [RE[:,0],RE[:,1],RE[:,2]],
                             [LE[:,0],LE[:,1],RE[:,2]],
                             [RE[:,0],RE[:,1],LE[:,2]],
                             [LE[:,0],RE[:,1],RE[:,2]],
                             [RE[:,0],LE[:,1],LE[:,2]],
                             [LE[:,0],RE[:,1],LE[:,2]],
                             [RE[:,0],LE[:,1],RE[:,2]]])
        # This gives us shape: 8, 3, n_grid
        D = na.sum(self._norm_vec.reshape((1,3,1)) * vertices, axis=1) + self._d
        self.D = D
        self._grids = self.hierarchy.grids[
            na.where(na.logical_not(na.all(D<0,axis=0) | na.all(D>0,axis=0) )) ]

    @cache_mask
    def _get_cut_mask(self, grid):
        # This is slow.  Suggestions for improvement would be great...
        ss = grid.ActiveDimensions
        D = na.ones(ss) * self._d
        x = grid.LeftEdge[0] + grid.dds[0] * \
                (na.arange(grid.ActiveDimensions[0], dtype='float64')+0.5)
        y = grid.LeftEdge[1] + grid.dds[1] * \
                (na.arange(grid.ActiveDimensions[1], dtype='float64')+0.5)
        z = grid.LeftEdge[2] + grid.dds[2] * \
                (na.arange(grid.ActiveDimensions[2], dtype='float64')+0.5)
        D += (x * self._norm_vec[0]).reshape(ss[0],1,1)
        D += (y * self._norm_vec[1]).reshape(1,ss[1],1)
        D += (z * self._norm_vec[2]).reshape(1,1,ss[2])
        diag_dist = na.sqrt(na.sum(grid.dds**2.0))
        cm = (na.abs(D) <= 0.5*diag_dist) # Boolean
        return cm

    def _generate_coords(self):
        points = []
        for grid in self._get_grids():
            points.append(self._generate_grid_coords(grid))
        if len(points) == 0: points = None
        else: points = na.concatenate(points)
        t = self._mpi_catarray(points)
        pos = (t[:,0:3] - self.center)
        self['px'] = na.dot(pos, self._x_vec)
        self['py'] = na.dot(pos, self._y_vec)
        self['pz'] = na.dot(pos, self._norm_vec)
        self['pdx'] = t[:,3] * 0.5
        self['pdy'] = t[:,3] * 0.5
        self['pdz'] = t[:,3] * 0.5

    def _generate_grid_coords(self, grid):
        pointI = self._get_point_indices(grid)
        coords = [grid[ax][pointI].ravel() for ax in 'xyz']
        coords.append(na.ones(coords[0].shape, 'float64') * just_one(grid['dx']))
        return na.array(coords).swapaxes(0,1)

    def _get_data_from_grid(self, grid, field):
        if not self.pf.field_info[field].particle_type:
            pointI = self._get_point_indices(grid)
            if grid[field].size == 1: # dx, dy, dz, cellvolume
                t = grid[field] * na.ones(grid.ActiveDimensions)
                return t[pointI].ravel()
            return grid[field][pointI].ravel()
        else:
            return grid[field]

    def interpolate_discretize(self, *args, **kwargs):
        pass

    @cache_point_indices
    def _get_point_indices(self, grid, use_child_mask=True):
        k = na.zeros(grid.ActiveDimensions, dtype='bool')
        k = (k | self._get_cut_mask(grid))
        if use_child_mask: k = (k & grid.child_mask)
        return na.where(k)

    def _gen_node_name(self):
        cen_name = ("%s" % (self.center,)).replace(" ","_")[1:-1]
        L_name = ("%s" % self._norm_vec).replace(" ","_")[1:-1]
        return "%s/c%s_L%s" % \
            (self._top_node, cen_name, L_name)

class AMRFixedResCuttingPlaneBase(AMR2DData):
    """
    AMRFixedResCuttingPlaneBase is an oblique plane through the data,
    defined by a normal vector and a coordinate.  It trilinearly
    interpolates the data to a fixed resolution slice.  It differs from
    the other data objects as it doesn't save the grid data, only the
    interpolated data.
    """
    _top_node = "/FixedResCuttingPlanes"
    _type_name = "fixed_res_cutting"
    _con_args = ('normal', 'center', 'width', 'dims')
    def __init__(self, normal, center, width, dims, fields = None,
                 node_name = None, **kwargs):
        """
        The fixed resolution Cutting Plane slices at an oblique angle,
        where we use the *normal* vector at the *center* to define the
        viewing plane.  The plane is *width* units wide.  The 'up'
        direction is guessed at automatically if not given.
        """
        #
        # Taken from Cutting Plane
        #
        AMR2DData.__init__(self, 4, fields, **kwargs)
        self.center = center
        self.width = width
        self.dims = dims
        self.dds = self.width / self.dims
        self.bounds = na.array([0.0,1.0,0.0,1.0])
        
        self.set_field_parameter('center', center)
        # Let's set up our plane equation
        # ax + by + cz + d = 0
        self._norm_vec = normal/na.sqrt(na.dot(normal,normal))
        self._d = -1.0 * na.dot(self._norm_vec, self.center)
        # First we try all three, see which has the best result:
        vecs = na.identity(3)
        _t = na.cross(self._norm_vec, vecs).sum(axis=1)
        ax = _t.argmax()
        self._x_vec = na.cross(vecs[ax,:], self._norm_vec).ravel()
        self._x_vec /= na.sqrt(na.dot(self._x_vec, self._x_vec))
        self._y_vec = na.cross(self._norm_vec, self._x_vec).ravel()
        self._y_vec /= na.sqrt(na.dot(self._y_vec, self._y_vec))
        self._rot_mat = na.array([self._x_vec,self._y_vec,self._norm_vec])
        self._inv_mat = na.linalg.pinv(self._rot_mat)
        self.set_field_parameter('cp_x_vec',self._x_vec)
        self.set_field_parameter('cp_y_vec',self._y_vec)
        self.set_field_parameter('cp_z_vec',self._norm_vec)

        # Calculate coordinates of each pixel
        _co = self.dds * \
              (na.mgrid[-self.dims/2 : self.dims/2,
                        -self.dims/2 : self.dims/2] + 0.5)
        self._coord = self.center + na.outer(_co[0,:,:], self._x_vec) + \
                      na.outer(_co[1,:,:], self._y_vec)
        self._pixelmask = na.ones(self.dims*self.dims, dtype='int8')

        if node_name is False:
            self._refresh_data()
        else:
            if node_name is True: self._deserialize()
            else: self._deserialize(node_name)

    @property
    def normal(self):
        return self._norm_vec

    def _get_list_of_grids(self):
        # Just like the Cutting Plane but restrict the grids to be
        # within width/2 of the center.
        vertices = self.hierarchy.gridCorners
        # Shape = (8,3,n_grid)
        D = na.sum(self._norm_vec.reshape((1,3,1)) * vertices, axis=1) + self._d
        valid_grids = na.where(na.logical_not(na.all(D<0,axis=0) |
                                              na.all(D>0,axis=0) ))[0]
        # Now restrict these grids to a rect. prism that bounds the slice
        sliceCorners = na.array([ \
            self.center + 0.5*self.width * (+self._x_vec + self._y_vec),
            self.center + 0.5*self.width * (+self._x_vec - self._y_vec),
            self.center + 0.5*self.width * (-self._x_vec - self._y_vec),
            self.center + 0.5*self.width * (-self._x_vec + self._y_vec) ])
        sliceLeftEdge = sliceCorners.min(axis=0)
        sliceRightEdge = sliceCorners.max(axis=0)
        # Check for bounding box and grid overlap
        leftOverlap = na.less(self.hierarchy.gridLeftEdge[valid_grids],
                              sliceRightEdge).all(axis=1)
        rightOverlap = na.greater(self.hierarchy.gridRightEdge[valid_grids],
                                  sliceLeftEdge).all(axis=1)
        self._grids = self.hierarchy.grids[valid_grids[
            na.where(leftOverlap & rightOverlap)]]
        self._grids = self._grids[::-1]


    def _generate_coords(self):
        self['px'] = self._coord[:,0].ravel()
        self['py'] = self._coord[:,1].ravel()
        self['pz'] = self._coord[:,2].ravel()
        self['pdx'] = self.dds * 0.5
        self['pdy'] = self.dds * 0.5
        #self['pdz'] = self.dds * 0.5

    def _get_data_from_grid(self, grid, field):
        if not self.pf.field_info[field].particle_type:
            pointI = self._get_point_indices(grid)
            if len(pointI) == 0: return
            vc = self._calc_vertex_centered_data(grid, field)
            bds = na.array(zip(grid.LeftEdge,
                               grid.RightEdge)).ravel()
            interp = TrilinearFieldInterpolator(vc, bds,
                                                ['x', 'y', 'z'])
            self[field][pointI] = interp( \
                dict(x=self._coord[pointI,0],
                     y=self._coord[pointI,1],
                     z=self._coord[pointI,2])).ravel()

            # Mark these pixels to speed things up
            self._pixelmask[pointI] = 0
            
            return
        else:
            raise SyntaxError("Making a fixed resolution slice with "
                              "particles isn't supported yet.")

    @time_execution
    def get_data(self, fields = None):
        """
        Iterates over the list of fields and generates/reads them all.
        """
        self._get_list_of_grids()
        if not self.has_key('pdx'):
            self._generate_coords()
        if fields == None:
            fields_to_get = self.fields[:]
        else:
            fields_to_get = ensure_list(fields)
        temp_data = {}
        _size = self.dims * self.dims
        for field in fields_to_get:
            if self.data.has_key(field): continue
            if field not in self.hierarchy.field_list:
                if self._generate_field(field):
                    continue # A "True" return means we did it
            if not self._vc_data.has_key(field):
                self._vc_data[field] = {}
            self[field] = na.zeros(_size, dtype='float64')
            for grid in self._get_grids():
                self._get_data_from_grid(grid, field)
            self[field] = self._mpi_allsum(self[field]).reshape([self.dims]*2).transpose()

    def interpolate_discretize(self, *args, **kwargs):
        pass

    @cache_vc_data
    def _calc_vertex_centered_data(self, grid, field):
        #return grid.retrieve_ghost_zones(1, field, smoothed=False)
        return grid.get_vertex_centered_data(field)

    def _get_point_indices(self, grid):
        if self._pixelmask.max() == 0: return []
        k = PV.PointsInVolume(self._coord, self._pixelmask,
                              grid.LeftEdge, grid.RightEdge,
                              grid.child_mask, just_one(grid['dx']))
        return k

    def _gen_node_name(self):
        cen_name = ("%s" % (self.center,)).replace(" ","_")[1:-1]
        L_name = ("%s" % self._norm_vec).replace(" ","_")[1:-1]
        return "%s/c%s_L%s" % \
            (self._top_node, cen_name, L_name)
        

class AMRProjBase(AMR2DData):
    _top_node = "/Projections"
    _key_fields = AMR2DData._key_fields + ['weight_field']
    _type_name = "proj"
    _con_args = ('axis', 'field', 'weight_field')
    def __init__(self, axis, field, weight_field = None,
                 max_level = None, center = None, pf = None,
                 source=None, node_name = None, field_cuts = None,
                 serialize=True,**kwargs):
        """
        AMRProj is a projection of a *field* along an *axis*.  The field
        can have an associated *weight_field*, in which case the values are
        multiplied by a weight before being summed, and then divided by the sum
        of that weight.
        """
        AMR2DData.__init__(self, axis, field, pf, node_name = None, **kwargs)
        self._field_cuts = field_cuts
        self.serialize = serialize
        self.center = center
        if center is not None: self.set_field_parameter('center',center)
        self._node_name = node_name
        self._initialize_source(source)
        self._grids = self.source._grids
        if max_level == None:
            max_level = self.hierarchy.maxLevel
        if self.source is not None:
            max_level = min(max_level, self.source.gridLevels.max())
        self._max_level = max_level
        self._weight = weight_field
        self.func = na.sum # for the future
        self.__retval_coords = {}
        self.__retval_fields = {}
        self.__retval_coarse = {}
        self.__overlap_masks = {}
        self._temp = {}
        self._deserialize(node_name)
        self._refresh_data()
        if self._okay_to_serialize and self.serialize: self._serialize(node_name=self._node_name)

    def _convert_field_name(self, field):
        if field == "weight_field": return "weight_field_%s" % self._weight
        if field in self._key_fields: return field
        return "%s_%s" % (field, self._weight)

    def _initialize_source(self, source = None):
        if source is None:
            check, source = self._partition_hierarchy_2d(self.axis)
            self._check_region = check
            #self._okay_to_serialize = (not check)
        else:
            self._distributed = False
            self._okay_to_serialize = False
            self._check_region = True
        self.source = source
        if self._field_cuts is not None:
            # Override if field cuts are around; we don't want to serialize!
            self._check_region = True
            self._okay_to_serialize = False
        if self._node_name is not None:
            self._node_name = "%s/%s" % (self._top_node,self._node_name)
            self._okay_to_serialize = True

    #@time_execution
    def __cache_data(self):
        rdf = self.hierarchy.grid.readDataFast
        self.hierarchy.grid.readDataFast = readDataPackedHandle
        for fn,g_list in self.hierarchy.cpu_map.items():
            to_read = na.intersect1d(g_list, self.source._grids)
            if len(to_read) == 0: continue
            fh = h5py.File(to_read[0].filename,'r')
            for g in to_read:
                g.handle = fh
                for field in ensure_list(self.fields):
                    g[field]
                del g.handle
            fh.close()
        self.hierarchy.grid.readDataFast = readDataPackedHandle

    #@time_execution
    def __calculate_overlap(self, level):
        s = self.source
        mylog.info("Generating overlap masks for level %s", level)
        i = 0
        pbar = get_pbar("Reading and masking grids ", len(s._grids))
        mylog.debug("Examining level %s", level)
        grids = s.levelIndices[level]
        RE = s.gridRightEdge[grids]
        LE = s.gridLeftEdge[grids]
        for grid in s._grids[grids]:
            pbar.update(i)
            self.__overlap_masks[grid.id] = \
                grid._generate_overlap_masks(self.axis, LE, RE)
            i += 1
        pbar.finish()
        mylog.info("Finished calculating overlap.")

    def __get_dls(self, grid, fields):
        # Place holder for a time when maybe we will not be doing just
        # a single dx for every field.
        dls = []
        convs = []
        for field in fields + [self._weight]:
            if field is None: continue
            dls.append(just_one(grid['d%s' % axis_names[self.axis]]))
            convs.append(self.pf.units[self.pf.field_info[field].projection_conversion])
        return na.array(dls), na.array(convs)

    def __project_level(self, level, fields):
        grids_to_project = self.source.select_grids(level)
        dls, convs = self.__get_dls(grids_to_project[0], fields)
        zero_out = (level != self._max_level)
        pbar = get_pbar('Projecting  level % 2i / % 2i ' \
                          % (level, self._max_level), len(grids_to_project))
        for pi, grid in enumerate(grids_to_project):
            g_coords, g_fields = self._project_grid(grid, fields, zero_out)
            self.__retval_coords[grid.id] = g_coords
            self.__retval_fields[grid.id] = g_fields
            for fi in range(len(fields)): g_fields[fi] *= dls[fi]
            if self._weight is not None: g_coords[3] *= dls[-1]
            pbar.update(pi)
            grid.clear_data()
        pbar.finish()
        self.__combine_grids_on_level(level) # In-place
        if level > 0 and level <= self._max_level:
            self.__refine_to_level(level) # In-place
        coord_data = []
        field_data = []
        for grid in grids_to_project:
            coarse = self.__retval_coords[grid.id][2]==0 # Where childmask = 0
            fine = ~coarse
            coord_data.append([pi[fine] for pi in self.__retval_coords[grid.id]])
            field_data.append([pi[fine] for pi in self.__retval_fields[grid.id]])
            self.__retval_coords[grid.id] = [pi[coarse] for pi in self.__retval_coords[grid.id]]
            self.__retval_fields[grid.id] = [pi[coarse] for pi in self.__retval_fields[grid.id]]
        coord_data = na.concatenate(coord_data, axis=1)
        field_data = na.concatenate(field_data, axis=1)
        if self._weight is not None:
            field_data = field_data / coord_data[3,:].reshape((1,coord_data.shape[1]))
        else:
            field_data *= convs[...,na.newaxis]
        mylog.info("Level %s done: %s final", \
                   level, coord_data.shape[1])
        dx = grids_to_project[0].dds[self.axis] # this is our dl
        return coord_data, dx, field_data

    def __combine_grids_on_level(self, level):
        grids = self.source.select_grids(level)
        grids_i = self.source.levelIndices[level]
        pbar = get_pbar('Combining   level % 2i / % 2i ' \
                          % (level, self._max_level), len(grids))
        # We have an N^2 check, so we try to be as quick as possible
        # and to skip as many as possible
        for pi, grid1 in enumerate(grids):
            pbar.update(pi)
            if self.__retval_coords[grid1.id][0].shape[0] == 0: continue
            for grid2 in self.source._grids[grids_i][self.__overlap_masks[grid1.id]]:
                if self.__retval_coords[grid2.id][0].shape[0] == 0 \
                  or grid1.id == grid2.id:
                    continue
                args = [] # First is source, then destination
                args += self.__retval_coords[grid2.id] + [self.__retval_fields[grid2.id]]
                args += self.__retval_coords[grid1.id] + [self.__retval_fields[grid1.id]]
                args.append(1) # Refinement factor
                args.append(na.ones(args[0].shape, dtype='int64'))
                kk = PointCombine.CombineGrids(*args)
                goodI = args[-1].astype('bool')
                self.__retval_coords[grid2.id] = \
                    [coords[goodI] for coords in self.__retval_coords[grid2.id]]
                self.__retval_fields[grid2.id] = \
                    [fields[goodI] for fields in self.__retval_fields[grid2.id]]
        pbar.finish()

    def __refine_to_level(self, level):
        grids = self.source.select_grids(level)
        grids_up = self.source.levelIndices[level-1]
        pbar = get_pbar('Refining to level % 2i / % 2i ' \
                          % (level, self._max_level), len(grids))
        for pi, grid1 in enumerate(grids):
            pbar.update(pi)
            for parent in ensure_list(grid1.Parent):
                if parent.id not in self.__overlap_masks: continue
                for grid2 in self.source._grids[grids_up][self.__overlap_masks[parent.id]]:
                    if self.__retval_coords[grid2.id][0].shape[0] == 0: continue
                    args = []
                    args += self.__retval_coords[grid2.id] + [self.__retval_fields[grid2.id]]
                    args += self.__retval_coords[grid1.id] + [self.__retval_fields[grid1.id]]
                    # Refinement factor, which is same in all directions
                    args.append(int(grid2['dx'] / grid1['dx'])) 
                    args.append(na.ones(args[0].shape, dtype='int64'))
                    kk = PointCombine.CombineGrids(*args)
                    goodI = args[-1].astype('bool')
                    self.__retval_coords[grid2.id] = \
                        [coords[goodI] for coords in self.__retval_coords[grid2.id]]
                    self.__retval_fields[grid2.id] = \
                        [fields[goodI] for fields in self.__retval_fields[grid2.id]]
        for grid1 in self.source.select_grids(level-1):
            if not self._check_region and self.__retval_coords[grid1.id][0].size != 0:
                mylog.error("Something messed up, and %s still has %s points of data",
                            grid1, self.__retval_coords[grid1.id][0].size)
                mylog.error("You might try setting the ReconstructHierarchy option in [lagos]")
                raise ValueError(grid1, self.__retval_coords[grid1.id])
        pbar.finish()

    #@time_execution
    def get_data(self, fields = None):
        if fields is None: fields = ensure_list(self.fields)[:]
        else: fields = ensure_list(fields)
        self._obtain_fields(fields, self._node_name)
        fields = [f for f in fields if f not in self.data]
        if len(fields) == 0: return
        coord_data = []
        field_data = []
        dxs = []
        # We do this here, but I am not convinced it should be done here
        # It is probably faster, as it consolidates IO, but if we did it in
        # _project_level, then it would be more memory conservative
        for level in range(0, self._max_level+1):
            level_ind = self.source.levelIndices[level]
            if len(level_ind) == 0: continue
            self._preload(self.source._grids[level_ind],
                          self._get_dependencies(fields), self.hierarchy.queue)
            self.__calculate_overlap(level)
            my_coords, my_dx, my_fields = self.__project_level(level, fields)
            coord_data.append(my_coords)
            field_data.append(my_fields)
            dxs.append(my_dx * na.ones(my_coords.shape[1], dtype='float64'))
            if self._check_region and False:
                check=self.__cleanup_level(level - 1)
                if len(check) > 0: all_data.append(check)
            # Now, we should clean up after ourselves...
            for grid in self.source.select_grids(level - 1):
                grid.clear_data()
                del self.__retval_coords[grid.id]
                del self.__retval_fields[grid.id]
                del self.__overlap_masks[grid.id]
        coord_data = na.concatenate(coord_data, axis=1)
        field_data = na.concatenate(field_data, axis=1)
        dxs = na.concatenate(dxs, axis=1)
        # We now convert to half-widths and center-points
        data = {}
        data['pdx'] = dxs
        data['px'] = (coord_data[0,:]+0.5) * data['pdx']
        data['py'] = (coord_data[1,:]+0.5) * data['pdx']
        data['weight_field'] = coord_data[3,:].copy()
        del coord_data
        data['pdx'] *= 0.5
        data['pdy'] = data['pdx'] # generalization is out the window!
        data['fields'] = field_data
        # Now we run the finalizer, which is ignored if we don't need it
        data = self._mpi_catdict(data)
        field_data = na.vsplit(data.pop('fields'), len(fields))
        for fi, field in enumerate(fields):
            self[field] = field_data[fi].ravel()
            if self.serialize: self._store_fields(field, self._node_name)
        for i in data.keys(): self[i] = data.pop(i)

    def add_fields(self, fields, weight = "CellMassMsun"):
        pass

    def _project_grid(self, grid, fields, zero_out):
        if self._weight is None:
            weight_data = na.ones(grid.ActiveDimensions, dtype='float64')
        else:
            weight_data = self._get_data_from_grid(grid, self._weight).astype('float64')
        if zero_out: weight_data[grid.child_indices] = 0
        # if we zero it out here, then we only have to zero out the weight!
        masked_data = [self._get_data_from_grid(grid, field) * weight_data
                       for field in fields]
        full_proj = [self.func(field,axis=self.axis) for field in masked_data]
        weight_proj = self.func(weight_data,axis=self.axis)
        if (self._check_region and not self.source._is_fully_enclosed(grid)) or self._field_cuts is not None:
            used_data = self._get_points_in_region(grid).astype('bool')
            used_points = na.where(na.logical_or.reduce(used_data, self.axis))
        else:
            used_data = na.array([1.0], dtype='bool')
            used_points = slice(None)
        if zero_out:
            subgrid_mask = na.logical_and.reduce(
                                na.logical_or(grid.child_mask,
                                             ~used_data),
                                self.axis).astype('int64')
        else:
            subgrid_mask = na.ones(full_proj[0].shape, dtype='int64')
        xind, yind = [arr[used_points].ravel() for arr in na.indices(full_proj[0].shape)]
        start_index = grid.get_global_startindex()
        xpoints = (xind + (start_index[x_dict[self.axis]])).astype('int64')
        ypoints = (yind + (start_index[y_dict[self.axis]])).astype('int64')
        return ([xpoints, ypoints,
                subgrid_mask[used_points].ravel(),
                weight_proj[used_points].ravel()],
                [data[used_points].ravel() for data in full_proj])

    def _get_points_in_region(self, grid):
        pointI = self.source._get_point_indices(grid, use_child_mask=False)
        point_mask = na.zeros(grid.ActiveDimensions)
        point_mask[pointI] = 1.0
        if self._field_cuts is not None:
            for cut in self._field_cuts:
                point_mask *= eval(cut)
        return point_mask

    @restore_grid_state
    def _get_data_from_grid(self, grid, field):
        if self._check_region:
            bad_points = self._get_points_in_region(grid)
        else:
            bad_points = 1.0
        d = grid[field] * bad_points
        if grid.id == 1: self._temp[grid.id] = d
        return d

    def _gen_node_name(self):
        return  "%s/%s" % \
            (self._top_node, self.axis)

class AMRFixedResProjectionBase(AMR2DData):
    _top_node = "/Projections"
    _type_name = "fixed_res_proj"
    _con_args = ('axis', 'field', 'weight_field')
    def __init__(self, axis, level, left_edge, dims,
                 fields = None, pf=None, **kwargs):
        """
        A projection that provides fixed resolution output,
        operating in a grid-by-grid fashion.
        """
        AMR2DData.__init__(self, axis, fields, pf, **kwargs)
        self.left_edge = na.array(left_edge)
        self.level = level
        self.dds = self.pf.h.select_grids(self.level)[0].dds.copy()
        self.dims = na.array([dims]*2)
        self.ActiveDimensions = na.array([dims]*3, dtype='int32')
        self.right_edge = self.left_edge + self.ActiveDimensions*self.dds
        self.global_startindex = na.rint(self.left_edge/self.dds).astype('int64')
        self._dls = {}
        self.domain_width = na.rint((self.pf["DomainRightEdge"] -
                    self.pf["DomainLeftEdge"])/self.dds).astype('int64')

    def _get_list_of_grids(self):
        if self._grids is not None: return
        if na.any(self.left_edge < self.pf["DomainLeftEdge"]) or \
           na.any(self.right_edge > self.pf["DomainRightEdge"]):
            grids,ind = self.pf.hierarchy.get_periodic_box_grids(
                            self.left_edge, self.right_edge)
            ind = slice(None)
        else:
            grids,ind = self.pf.hierarchy.get_box_grids(
                            self.left_edge, self.right_edge)
        level_ind = (self.pf.hierarchy.gridLevels.ravel()[ind] <= self.level)
        sort_ind = na.argsort(self.pf.h.gridLevels.ravel()[ind][level_ind])
        self._grids = self.pf.hierarchy.grids[ind][level_ind][(sort_ind,)][::-1]

    def _generate_coords(self):
        xi, yi, zi = self.left_edge + self.dds*0.5
        xf, yf, zf = self.left_edge + self.dds*(self.ActiveDimensions-0.5)
        coords = na.mgrid[xi:xf:self.ActiveDimensions[0]*1j,
                          yi:yf:self.ActiveDimensions[1]*1j,
                          zi:zf:self.ActiveDimensions[2]*1j]
        xax = x_dict[self.axis]
        yax = y_dict[self.axis]
        self['px'] = coords[xax]
        self['py'] = coords[yax]
        self['pdx'] = self.dds[xax]
        self['pdy'] = self.dds[yax]

    #@time_execution
    def get_data(self, fields = None):
        """
        Iterates over the list of fields and generates/reads them all.
        """
        self._get_list_of_grids()
        if not self.has_key('pdx'):
            self._generate_coords()
        if fields == None:
            fields_to_get = self.fields[:]
        else:
            fields_to_get = ensure_list(fields)
        temp_data = {}
        for field in fields_to_get:
            self[field] = na.zeros(self.dims, dtype='float64')
        dls = self.__setup_dls(fields_to_get)
        for grid in self._get_grids():
            self._get_data_from_grid(grid, fields_to_get, dls)
        for field in fields_to_get:
            self[field] = self._mpi_allsum(self[field])
            conv = self.pf.units[self.pf.field_info[field].projection_conversion]
            self[field] *= conv

    def __setup_dls(self, fields):
        dls = {}
        for level in range(self.level+1):
            dls[level] = []
            grid = self.select_grids(level)[0]
            for field in fields:
                if field is None: continue
                dls[level].append(float(just_one(grid['d%s' % axis_names[self.axis]])))
        return dls

    def _get_data_from_grid(self, grid, fields, dls):
        g_fields = [grid[field] for field in fields]
        c_fields = [self[field] for field in fields]
        ref_ratio = self.pf["RefineBy"]**(self.level - grid.Level)
        PointCombine.FillBuffer(ref_ratio,
            grid.get_global_startindex(), self.global_startindex,
            c_fields, g_fields, 
            self.ActiveDimensions, grid.ActiveDimensions,
            grid.child_mask, self.domain_width, dls[grid.Level],
            self.axis)

class AMR3DData(AMRData, GridPropertiesMixin):
    _key_fields = ['x','y','z','dx','dy','dz']
    """
    Class describing a cluster of data points, not necessarily sharing any
    particular attribute.
    """
    _spatial = False
    _num_ghost_zones = 0
    def __init__(self, center, fields, pf = None, **kwargs):
        """
        Returns an instance of AMR3DData, or prepares one.  Usually only
        used as a base class.  Note that *center* is supplied, but only used
        for fields and quantities that require it.
        """
        AMRData.__init__(self, pf, fields, **kwargs)
        self.center = center
        self.set_field_parameter("center",center)
        self.coords = None
        self._grids = None
        self._sortkey = None

    def _generate_coords(self):
        mylog.info("Generating coords for %s grids", len(self._grids))
        points = []
        for i,grid in enumerate(self._grids):
            #grid._generate_coords()
            if ( (i%100) == 0):
                mylog.info("Working on % 7i / % 7i", i, len(self._grids))
            grid.set_field_parameter("center", self.center)
            points.append((na.ones(
                grid.ActiveDimensions,dtype='float64')*grid['dx'])\
                    [self._get_point_indices(grid)])
            t = na.concatenate([t,points])
            del points
        self['dx'] = t
        #self['dy'] = t
        #self['dz'] = t
        mylog.info("Done with coordinates")

    @restore_grid_state
    def _generate_grid_coords(self, grid, field=None):
        pointI = self._get_point_indices(grid)
        dx = na.ones(pointI[0].shape[0], 'float64') * grid.dds[0]
        tr = na.array([grid['x'][pointI].ravel(), \
                grid['y'][pointI].ravel(), \
                grid['z'][pointI].ravel(), \
                grid["RadiusCode"][pointI].ravel(),
                dx, grid["GridIndices"][pointI].ravel()], 'float64').swapaxes(0,1)
        return tr

    def get_data(self, fields=None, in_grids=False):
        if self._grids == None:
            self._get_list_of_grids()
        points = []
        if not fields:
            fields_to_get = self.fields
        else:
            fields_to_get = ensure_list(fields)
        mylog.debug("Going to obtain %s", fields_to_get)
        for field in fields_to_get:
            if self.data.has_key(field):
                continue
            mylog.info("Getting field %s from %s", field, len(self._grids))
            if field not in self.hierarchy.field_list and not in_grids:
                if self._generate_field(field):
                    continue # True means we already assigned it
            self[field] = na.concatenate(
                [self._get_data_from_grid(grid, field)
                 for grid in self._grids])
        for field in fields_to_get:
            if not self.data.has_key(field):
                continue
            self[field] = self[field]

    @restore_grid_state
    def _get_data_from_grid(self, grid, field):
        if field in self.pf.field_info and self.pf.field_info[field].particle_type:
            # int64 -> float64 with the first real set of data
            if grid.NumberOfParticles == 0: return na.array([], dtype='int64')
            pointI = self._get_particle_indices(grid)
            if self.pf.field_info[field].vector_field:
                f = grid[field]
                return na.array([f[i,:][pointI] for i in range(3)])
            return grid[field][pointI].ravel()
        if field in self.pf.field_info and self.pf.field_info[field].vector_field:
            pointI = self._get_point_indices(grid)
            f = grid[field]
            return na.array([f[i,:][pointI] for i in range(3)])
        else:
            pointI = self._get_point_indices(grid)
            if grid[field].size == 1: # dx, dy, dz, cellvolume
                t = grid[field] * na.ones(grid.ActiveDimensions, dtype='float64')
                return t[pointI].ravel()
            return grid[field][pointI].ravel()

    def _flush_data_to_grids(self, field, default_val, dtype='float32'):
        """
        A dangerous, thusly underscored, thing to do to a data object,
        we can flush back any changes in a given field that have been made
        with a default value for the rest of the grid.
        """
        i = 0
        for grid in self._grids:
            pointI = self._get_point_indices(grid)
            np = pointI[0].ravel().size
            new_field = na.ones(grid.ActiveDimensions, dtype=dtype) * default_val
            new_field[pointI] = self[field][i:i+np]
            if grid.data.has_key(field): del grid.data[field]
            grid[field] = new_field
            i += np

    def _generate_field(self, field):
        if self.pf.field_info.has_key(field):
            # First we check the validator
            try:
                self.pf.field_info[field].check_available(self)
            except NeedsGridType, ngt_exception:
                # We leave this to be implementation-specific
                self._generate_field_in_grids(field, ngt_exception.ghost_zones)
                return False
            else:
                self[field] = self.pf.field_info[field](self)
                return True
        else: # Can't find the field, try as it might
            raise exceptions.KeyError(field)

    def _generate_field_in_grids(self, field, num_ghost_zones=0):
        for grid in self._grids:
            self.__touch_grid_field(grid, field)

    @restore_grid_state
    def __touch_grid_field(self, grid, field):
        grid[field]

    def _is_fully_enclosed(self, grid):
        return na.all(self._get_cut_mask)

    def _get_point_indices(self, grid, use_child_mask=True):
        k = na.zeros(grid.ActiveDimensions, dtype='bool')
        k = (k | self._get_cut_mask(grid))
        if use_child_mask: k = (k & grid.child_mask)
        return na.where(k)

    def _get_cut_particle_mask(self, grid):
        if self._is_fully_enclosed(grid):
            return True
        fake_grid = FakeGridForParticles(grid)
        return self._get_cut_mask(fake_grid)

    def _get_particle_indices(self, grid):
        k = na.zeros(grid.NumberOfParticles, dtype='bool')
        k = (k | self._get_cut_particle_mask(grid))
        return na.where(k)

    def cut_region(self, field_cuts):
        """
        Return an InLineExtractedRegion, where the grid cells are cut on the
        fly with a set of field_cuts.
        """
        return InLineExtractedRegionBase(self, field_cuts)

    def extract_region(self, indices):
        """
        Return an ExtractedRegion where the points contained in it are defined
        as the points in `this` data object with the given *indices*.
        """
        return ExtractedRegionBase(self, indices)

    def __get_quantities(self):
        if self.__quantities is None:
            self.__quantities = DerivedQuantityCollection(self)
        return self.__quantities
    __quantities = None
    quantities = property(__get_quantities)

    def extract_connected_sets(self, field, num_levels, min_val, max_val,
                                log_space=True, cumulative=True, cache=False):
        """
        This function will create a set of contour objects, defined
        by having connected cell structures, which can then be
        studied and used to 'paint' their source grids, thus enabling
        them to be plotted.
        """
        if log_space:
            cons = na.logspace(na.log10(min_val),na.log10(max_val),
                               num_levels+1)
        else:
            cons = na.linspace(min_val, max_val, num_levels+1)
        contours = {}
        if cache: cached_fields = defaultdict(lambda: dict())
        else: cached_fields = None
        for level in range(num_levels):
            contours[level] = {}
            if cumulative:
                mv = max_val
            else:
                mv = cons[level+1]
            cids = identify_contours(self, field, cons[level], mv,
                                     cached_fields)
            for cid, cid_ind in cids.items():
                contours[level][cid] = self.extract_region(cid_ind)
        return cons, contours

    def paint_grids(self, field, value, default_value=None):
        """
        This function paints every cell in our dataset with a given *value*.
        If default_value is given, the other values for the given in every grid
        are discarded and replaced with *default_value*.  Otherwise, the field is
        mandated to 'know how to exist' in the grid.

        Note that this only paints the cells *in the dataset*, so cells in grids
        with child cells are left untouched.
        """
        for grid in self._grids:
            if default_value != None:
                grid[field] = na.ones(grid.ActiveDimensions)*default_value
            grid[field][self._get_point_indices(grid)] = value


class ExtractedRegionBase(AMR3DData):
    """
    ExtractedRegions are arbitrarily defined containers of data, useful
    for things like selection along a baryon field.
    """
    _type_name = "extracted_region"
    _con_args = ('_base_region', '_indices')
    def __init__(self, base_region, indices, force_refresh=True, **kwargs):
        cen = base_region.get_field_parameter("center")
        AMR3DData.__init__(self, center=cen,
                            fields=None, pf=base_region.pf, **kwargs)
        self._base_region = base_region # We don't weakly reference because
                                        # It is not cyclic
        if isinstance(indices, types.DictType):
            self._indices = indices
            self._grids = self._base_region.pf.h.grids[self._indices.keys()]
        else:
            self._grids = None
            self._base_indices = indices
        if force_refresh: self._refresh_data()

    def _get_cut_particle_mask(self, grid):
        # Override to provide a warning
        mylog.warning("Returning all particles from an Extracted Region.  This could be incorrect!")
        return True

    def _get_list_of_grids(self):
        # Okay, so what we're going to want to do is get the pointI from
        # region._get_point_indices(grid) for grid in base_region._grids,
        # and then construct an array of those, which we will select along indices.
        if self._grids != None: return
        grid_vals, xi, yi, zi = [], [], [], []
        for grid in self._base_region._grids:
            xit,yit,zit = self._base_region._get_point_indices(grid)
            grid_vals.append(na.ones(xit.shape, dtype='int') * (grid.id-grid._id_offset))
            xi.append(xit)
            yi.append(yit)
            zi.append(zit)
        grid_vals = na.concatenate(grid_vals)[self._base_indices]
        grid_order = na.argsort(grid_vals)
        # Note: grid_vals is still unordered
        grid_ids = na.unique(grid_vals)
        xi = na.concatenate(xi)[self._base_indices][grid_order]
        yi = na.concatenate(yi)[self._base_indices][grid_order]
        zi = na.concatenate(zi)[self._base_indices][grid_order]
        bc = na.bincount(grid_vals)
        splits = []
        for i,v in enumerate(bc):
            if v > 0: splits.append(v)
        splits = na.add.accumulate(splits)
        xis, yis, zis = [na.array_split(aa, splits) for aa in [xi,yi,zi]]
        self._indices = {}
        h = self._base_region.pf.h
        for grid_id, x, y, z in zip(grid_ids, xis, yis, zis):
            # grid_id needs no offset
            ll = h.grids[grid_id].ActiveDimensions.prod() \
               - (na.logical_not(h.grids[grid_id].child_mask)).sum()
            # This means we're completely enclosed, except for child masks
            if x.size == ll:
                self._indices[grid_id] = None
            else:
                # This will slow things down a bit, but conserve memory
                self._indices[grid_id] = \
                    na.zeros(h.grids[grid_id].ActiveDimensions, dtype='bool')
                self._indices[grid_id][(x,y,z)] = True
        self._grids = h.grids[self._indices.keys()]

    def _is_fully_enclosed(self, grid):
        if self._indices[grid.id-grid._id_offset] is None or \
            (self._indices[grid.id-grid._id_offset][0].size ==
             grid.ActiveDimensions.prod()):
            return True
        return False

    __empty_array = na.array([], dtype='bool')
    def _get_point_indices(self, grid, use_child_mask=True):
        # Yeah, if it's not true, we don't care.
        tr = self._indices.get(grid.id-grid._id_offset, self.__empty_array)
        if tr is None: tr = na.where(grid.child_mask)
        else: tr = na.where(tr)
        return tr

    def __repr__(self):
        # We'll do this the slow way to be clear what's going on
        s = "%s (%s): " % (self.__class__.__name__, self.pf)
        s += ", ".join(["%s=%s" % (i, getattr(self,i))
                       for i in self._con_args if i != "_indices"])
        return s

    def join(self, other):
        ng = {}
        gs = set(self._indices.keys() + other._indices.keys())
        for g in gs:
            grid = self.pf.h.grids[g]
            if g in other._indices and g in self._indices:
                # We now join the indices
                ind = na.zeros(grid.ActiveDimensions, dtype='bool')
                ind[self._indices[g]] = True
                ind[other._indices[g]] = True
                if ind.prod() == grid.ActiveDimensions.prod(): ind = None
            elif g in self._indices:
                ind = self._indices[g]
            elif g in other._indices:
                ind = other._indices[g]
            # Okay we have indices
            if ind is not None: ind = ind.copy()
            ng[g] = ind
        gl = self.pf.h.grids[list(gs)]
        gc = self.pf.h.grid_collection(
            self._base_region.get_field_parameter("center"), gl)
        return self.pf.h.extracted_region(gc, ng)

class InLineExtractedRegionBase(AMR3DData):
    """
    In-line extracted regions accept a base region and a set of field_cuts to
    determine which points in a grid should be included.
    """
    def __init__(self, base_region, field_cuts, **kwargs):
        cen = base_region.get_field_parameter("center")
        AMR3DData.__init__(self, center=cen,
                            fields=None, pf=base_region.pf, **kwargs)
        self._base_region = base_region # We don't weakly reference because
                                        # It is not cyclic
        self._field_cuts = ensure_list(field_cuts)[:]
        self._refresh_data()

    def _get_list_of_grids(self):
        self._grids = self._base_region._grids

    def _is_fully_enclosed(self, grid):
        return False

    @cache_mask
    def _get_cut_mask(self, grid):
        point_mask = na.ones(grid.ActiveDimensions, dtype='bool')
        point_mask *= self._base_region._get_cut_mask(grid)
        for cut in self._field_cuts:
            point_mask *= eval(cut)
        return point_mask

class AMRCylinderBase(AMR3DData):
    """
    We can define a cylinder (or disk) to act as a data object.
    """
    _type_name = "disk"
    _con_args = ('center', '_norm_vec', '_radius', '_height')
    def __init__(self, center, normal, radius, height, fields=None,
                 pf=None, **kwargs):
        """
        By providing a *center*, a *normal*, a *radius* and a *height* we
        can define a cylinder of any proportion.  Only cells whose centers are
        within the cylinder will be selected.
        """
        AMR3DData.__init__(self, na.array(center), fields, pf, **kwargs)
        self._norm_vec = na.array(normal)/na.sqrt(na.dot(normal,normal))
        self.set_field_parameter("height_vector", self._norm_vec)
        self._height = height
        self._radius = radius
        self._d = -1.0 * na.dot(self._norm_vec, self.center)
        self._refresh_data()

    def _get_list_of_grids(self):
        H = na.sum(self._norm_vec.reshape((1,3,1)) * self.pf.h.gridCorners,
                   axis=1) + self._d
        D = na.sqrt(na.sum((self.pf.h.gridCorners -
                           self.center.reshape((1,3,1)))**2.0,axis=1))
        R = na.sqrt(D**2.0-H**2.0)
        self._grids = self.hierarchy.grids[
            ( (na.any(na.abs(H)<self._height,axis=0))
            & (na.any(R<self._radius,axis=0)
            & (na.logical_not((na.all(H>0,axis=0) | (na.all(H<0, axis=0)))) )
            ) ) ]
        self._grids = self.hierarchy.grids

    def _is_fully_enclosed(self, grid):
        corners = grid._corners.reshape((8,3,1))
        H = na.sum(self._norm_vec.reshape((1,3,1)) * corners,
                   axis=1) + self._d
        D = na.sqrt(na.sum((corners -
                           self.center.reshape((1,3,1)))**2.0,axis=1))
        R = na.sqrt(D**2.0-H**2.0)
        return (na.all(na.abs(H) < self._height, axis=0) \
            and na.all(R < self._radius, axis=0))

    @cache_mask
    def _get_cut_mask(self, grid):
        if self._is_fully_enclosed(grid):
            return True
        else:
            h = grid['x'] * self._norm_vec[0] \
              + grid['y'] * self._norm_vec[1] \
              + grid['z'] * self._norm_vec[2] \
              + self._d
            d = na.sqrt(
                (grid['x'] - self.center[0])**2.0
              + (grid['y'] - self.center[1])**2.0
              + (grid['z'] - self.center[2])**2.0
                )
            r = na.sqrt(d**2.0-h**2.0)
            cm = ( (na.abs(h) < self._height)
                 & (r < self._radius))
        return cm

class AMRRegionBase(AMR3DData):
    """
    AMRRegions are rectangular prisms of data.
    """
    _type_name = "region"
    _con_args = ('center', 'left_edge', 'right_edge')
    _dx_pad = 0.5
    def __init__(self, center, left_edge, right_edge, fields = None,
                 pf = None, **kwargs):
        """
        We create an object with a set of three *left_edge* coordinates,
        three *right_edge* coordinates, and a *center* that need not be the
        center.
        """
        AMR3DData.__init__(self, center, fields, pf, **kwargs)
        self.left_edge = left_edge
        self.right_edge = right_edge
        self._refresh_data()

    def _get_list_of_grids(self):
        self._grids, ind = self.pf.hierarchy.get_box_grids(self.left_edge,
                                                           self.right_edge)

    def _is_fully_enclosed(self, grid):
        return na.all( (grid._corners <= self.right_edge)
                     & (grid._corners >= self.left_edge))

    @cache_mask
    def _get_cut_mask(self, grid):
        if self._is_fully_enclosed(grid):
            return True
        else:
            dxp, dyp, dzp = self._dx_pad * grid.dds
            cm = ( (grid['x'] - dxp < self.right_edge[0])
                 & (grid['x'] + dxp > self.left_edge[0])
                 & (grid['y'] - dyp < self.right_edge[1])
                 & (grid['y'] + dyp > self.left_edge[1])
                 & (grid['z'] - dzp < self.right_edge[2])
                 & (grid['z'] + dzp > self.left_edge[2]) )
        return cm

class AMRRegionStrictBase(AMRRegionBase):
    """
    AMRRegion without any dx padding for cell selection
    """
    _type_name = "region_strict"
    _dx_pad = 0.0

class AMRPeriodicRegionBase(AMR3DData):
    """
    AMRRegions are rectangular prisms of data.
    """
    _type_name = "periodic_region"
    _con_args = ('center', 'left_edge', 'right_edge')
    _dx_pad = 0.5
    def __init__(self, center, left_edge, right_edge, fields = None,
                 pf = None, **kwargs):
        """
        We create an object with a set of three *left_edge* coordinates,
        three *right_edge* coordinates, and a *center* that need not be the
        center.
        """
        AMR3DData.__init__(self, center, fields, pf, **kwargs)
        self.left_edge = na.array(left_edge)
        self.right_edge = na.array(right_edge)
        self._refresh_data()
        self.offsets = (na.mgrid[-1:1:3j,-1:1:3j,-1:1:3j] * \
                        (self.pf["DomainRightEdge"] -
                         self.pf["DomainLeftEdge"])[:,None,None,None])\
                       .transpose().reshape(27,3) # cached and in order

    def _get_list_of_grids(self):
        self._grids, ind = self.pf.hierarchy.get_periodic_box_grids(self.left_edge,
                                                                    self.right_edge)

    def _is_fully_enclosed(self, grid):
        for off_x, off_y, off_z in self.offsets:
            region_left = [self.left_edge[0]+off_x,
                           self.left_edge[1]+off_y,self.left_edge[2]+off_z]
            region_right = [self.right_edge[0]+off_x,
                            self.right_edge[1]+off_y,self.right_edge[2]+off_z]
            if (na.all((grid._corners <= region_right) &
                       (grid._corners >= region_left))):
                return True
        return False

    @cache_mask
    def _get_cut_mask(self, grid):
        if self._is_fully_enclosed(grid):
            return True
        else:
            cm = na.zeros(grid.ActiveDimensions,dtype='bool')
            dxp, dyp, dzp = self._dx_pad * grid.dds
            for off_x, off_y, off_z in self.offsets:
                cm = cm | ( (grid['x'] - dxp + off_x < self.right_edge[0])
                          & (grid['x'] + dxp + off_x > self.left_edge[0])
                          & (grid['y'] - dyp + off_y < self.right_edge[1])
                          & (grid['y'] + dyp + off_y > self.left_edge[1])
                          & (grid['z'] - dzp + off_z < self.right_edge[2])
                          & (grid['z'] + dzp + off_z > self.left_edge[2]) )
            return cm


class AMRPeriodicRegionStrictBase(AMRPeriodicRegionBase):
    """
    AMRPeriodicRegion without any dx padding for cell selection
    """
    _type_name = "periodic_region_strict"
    _dx_pad = 0.0

class AMRGridCollectionBase(AMR3DData):
    """
    An arbitrary selection of grids, within which we accept all points.
    """
    _type_name = "grid_collection"
    _con_args = ("center", "grid_list")
    def __init__(self, center, grid_list, fields = None,
                 pf = None, **kwargs):
        """
        By selecting an arbitrary *grid_list*, we can act on those grids.
        Child cells are not returned.
        """
        AMR3DData.__init__(self, center, fields, pf, **kwargs)
        self._grids = na.array(grid_list)

    def _get_list_of_grids(self):
        pass

    def _is_fully_enclosed(self, grid):
        return True

    @cache_mask
    def _get_cut_mask(self, grid):
        return na.ones(grid.ActiveDimensions, dtype='bool')

    def _get_point_indices(self, grid, use_child_mask=True):
        k = na.ones(grid.ActiveDimensions, dtype='bool')
        if use_child_mask:
            k[grid.child_indices] = False
        pointI = na.where(k == True)
        return pointI

class AMRSphereBase(AMR3DData):
    """
    A sphere of points
    """
    _type_name = "sphere"
    _con_args = ('center', 'radius')
    def __init__(self, center, radius, fields = None, pf = None, **kwargs):
        """
        The most famous of all the data objects, we define it via a
        *center* and a *radius*.
        """
        AMR3DData.__init__(self, center, fields, pf, **kwargs)
        if radius < self.hierarchy.get_smallest_dx():
            raise SyntaxError("Your radius is smaller than your finest cell!")
        self.set_field_parameter('radius',radius)
        self.radius = radius
        self.DW = self.pf["DomainRightEdge"] - self.pf["DomainLeftEdge"]
        self._refresh_data()

    def _get_list_of_grids(self, field = None):
        grids,ind = self.hierarchy.find_sphere_grids(self.center, self.radius)
        # Now we sort by level
        grids = grids.tolist()
        grids.sort(key=lambda x: (x.Level, x.LeftEdge[0], x.LeftEdge[1], x.LeftEdge[2]))
        self._grids = na.array(grids, dtype='object')

    def _is_fully_enclosed(self, grid):
        r = na.abs(grid._corners - self.center)
        r = na.minimum(r, na.abs(self.DW[None,:]-r))
        corner_radius = na.sqrt((r**2.0).sum(axis=1))
        return na.all(corner_radius <= self.radius)

    @restore_grid_state # Pains me not to decorate with cache_mask here
    def _get_cut_mask(self, grid, field=None):
        # We have the *property* center, which is not necessarily
        # the same as the field_parameter
        if self._is_fully_enclosed(grid):
            return True # We do not want child masking here
        if not isinstance(grid, (FakeGridForParticles, GridChildMaskWrapper)) \
           and grid.id in self._cut_masks:
            return self._cut_masks[grid.id]
        cm = ( (grid["RadiusCode"]<=self.radius) & grid.child_mask )
        if not isinstance(grid, (FakeGridForParticles, GridChildMaskWrapper)):
            self._cut_masks[grid.id] = cm
        return cm

class AMRFloatCoveringGridBase(AMR3DData):
    """
    Covering grids represent fixed-resolution data over a given region.
    In order to achieve this goal -- for instance in order to obtain ghost
    zones -- grids up to and including the indicated level are included.
    No interpolation is done (as that would affect the 'power' on small
    scales) on the input data.
    """
    _spatial = True
    _type_name = "float_covering_grid"
    _con_args = ('level', 'left_edge', 'right_edge', 'ActiveDimensions')
    def __init__(self, level, left_edge, right_edge, dims, fields = None,
                 pf = None, num_ghost_zones = 0, use_pbar = True, **kwargs):
        """
        The data object returned will consider grids up to *level* in
        generating fixed resolution data between *left_edge* and *right_edge*
        that is *dims* (3-values) on a side.
        """
        AMR3DData.__init__(self, center=None, fields=fields, pf=pf, **kwargs)
        self.left_edge = na.array(left_edge)
        self.right_edge = na.array(right_edge)
        self.level = level
        self.ActiveDimensions = na.array(dims)
        dds = (self.right_edge-self.left_edge) \
              / self.ActiveDimensions
        self.dds = dds
        self.data["dx"] = dds[0]
        self.data["dy"] = dds[1]
        self.data["dz"] = dds[2]
        self._num_ghost_zones = num_ghost_zones
        self._use_pbar = use_pbar
        self._refresh_data()

    def _get_list_of_grids(self):
        if self._grids is not None: return
        if na.any(self.left_edge < self.pf["DomainLeftEdge"]) or \
           na.any(self.right_edge > self.pf["DomainRightEdge"]):
            grids,ind = self.pf.hierarchy.get_periodic_box_grids(
                            self.left_edge, self.right_edge)
            ind = slice(None)
        else:
            grids,ind = self.pf.hierarchy.get_box_grids(
                            self.left_edge, self.right_edge)
        level_ind = na.where(self.pf.hierarchy.gridLevels.ravel()[ind] <= self.level)
        sort_ind = na.argsort(self.pf.h.gridLevels.ravel()[ind][level_ind])
        self._grids = self.pf.hierarchy.grids[ind][level_ind][(sort_ind,)][::-1]

    def extract_region(self, indices):
        mylog.error("Sorry, dude, do it yourself, it's already in 3-D.")

    def _refresh_data(self):
        AMR3DData._refresh_data(self)
        self['dx'] = self.dds[0] * na.ones(self.ActiveDimensions, dtype='float64')
        self['dy'] = self.dds[1] * na.ones(self.ActiveDimensions, dtype='float64')
        self['dz'] = self.dds[2] * na.ones(self.ActiveDimensions, dtype='float64')

    def get_data(self, fields=None):
        if self._grids is None:
            self._get_list_of_grids()
        if fields is None:
            fields = self.fields[:]
        else:
            fields = ensure_list(fields)
        obtain_fields = []
        for field in fields:
            if self.data.has_key(field): continue
            if field not in self.hierarchy.field_list:
                try:
                    #print "Generating", field
                    self._generate_field(field)
                    continue
                except NeedsOriginalGrid, ngt_exception:
                    pass
            obtain_fields.append(field)
            self[field] = na.zeros(self.ActiveDimensions, dtype='float64') -999
        if len(obtain_fields) == 0: return
        mylog.debug("Getting fields %s from %s possible grids",
                   obtain_fields, len(self._grids))
        if self._use_pbar: pbar = \
                get_pbar('Searching grids for values ', len(self._grids))
        for i, grid in enumerate(self._grids):
            if self._use_pbar: pbar.update(i)
            self._get_data_from_grid(grid, obtain_fields)
            if not na.any(self[obtain_fields[0]] == -999): break
        if self._use_pbar: pbar.finish()
        if na.any(self[obtain_fields[0]] == -999):
            # and self.dx < self.hierarchy.grids[0].dx:
            print "COVERING PROBLEM", na.where(self[obtain_fields[0]]==-999)[0].size
            print na.where(self[obtain_fields[0]]==-999)
            raise KeyError
            
    def _generate_field(self, field):
        if self.pf.field_info.has_key(field):
            # First we check the validator; this might even raise!
            self.pf.field_info[field].check_available(self)
            self[field] = self.pf.field_info[field](self)
        else: # Can't find the field, try as it might
            raise exceptions.KeyError(field)

    def flush_data(self, field=None):
        """
        Any modifications made to the data in this object are pushed back
        to the originating grids, except the cells where those grids are both
        below the current level `and` have child cells.
        """
        self._get_list_of_grids()
        # We don't generate coordinates here.
        if field == None:
            fields_to_get = self.fields
        else:
            fields_to_get = ensure_list(field)
        for grid in self._grids:
            self._flush_data_to_grid(grid, fields_to_get)

    @restore_grid_state
    def _get_data_from_grid(self, grid, fields):
        ll = int(grid.Level == self.level)
        g_dx = grid.dds.ravel()
        c_dx = self.dds.ravel()
        g_fields = [grid[field] for field in ensure_list(fields)]
        c_fields = [self[field] for field in ensure_list(fields)]
        PointCombine.DataCubeRefine(
            grid.LeftEdge, g_dx, g_fields, grid.child_mask,
            self.left_edge, self.right_edge, c_dx, c_fields,
            ll, self.pf["DomainLeftEdge"], self.pf["DomainRightEdge"])

    def _flush_data_to_grid(self, grid, fields):
        ll = int(grid.Level == self.level)
        g_dx = grid.dds.ravel()
        c_dx = self.dds.ravel()
        g_fields = []
        for field in ensure_list(fields):
            if not grid.has_key(field): grid[field] = \
               na.zeros(grid.ActiveDimensions, dtype=self[field].dtype)
            g_fields.append(grid[field])
        c_fields = [self[field] for field in ensure_list(fields)]
        PointCombine.DataCubeReplace(
            grid.LeftEdge, g_dx, g_fields, grid.child_mask,
            self.left_edge, self.right_edge, c_dx, c_fields,
            ll, self.pf["DomainLeftEdge"], self.pf["DomainRightEdge"])

    @property
    def LeftEdge(self):
        return self.left_edge

    @property
    def RightEdge(self):
        return self.right_edge

class AMRSmoothedCoveringGridBase(AMRFloatCoveringGridBase):
    _type_name = "smoothed_covering_grid"
    def __init__(self, *args, **kwargs):
        dlog2 = na.log10(kwargs['dims'])/na.log10(2)
        if not na.all(na.floor(dlog2) == na.ceil(dlog2)):
            pass # used to warn but I think it is not accurate anymore
            #mylog.warning("Must be power of two dimensions")
            #raise ValueError
        #kwargs['num_ghost_zones'] = 0
        AMRFloatCoveringGridBase.__init__(self, *args, **kwargs)

    def _get_list_of_grids(self):
        if na.any(self.left_edge - self.dds < self.pf["DomainLeftEdge"]) or \
           na.any(self.right_edge + self.dds > self.pf["DomainRightEdge"]):
            grids,ind = self.pf.hierarchy.get_periodic_box_grids(
                            self.left_edge - self.dds,
                            self.right_edge + self.dds)
            ind = slice(None)
        else:
            grids,ind = self.pf.hierarchy.get_box_grids(
                            self.left_edge - self.dds,
                            self.right_edge + self.dds)
        level_ind = na.where(self.pf.hierarchy.gridLevels.ravel()[ind] <= self.level)
        sort_ind = na.argsort(self.pf.h.gridLevels.ravel()[ind][level_ind])
        self._grids = self.pf.hierarchy.grids[ind][level_ind][(sort_ind,)]

    def _get_level_array(self, level, fields):
        fields = ensure_list(fields)
        # We assume refinement by a factor of two
        rf = float(self.pf["RefineBy"]**(self.level - level))
        dims = na.maximum(1,self.ActiveDimensions/rf) + 2
        dx = (self.right_edge-self.left_edge)/(dims-2)
        x,y,z = (na.mgrid[0:dims[0],0:dims[1],0:dims[2]].astype('float64')-0.5)\
              * dx[0]
        x += self.left_edge[0] - dx[0]
        y += self.left_edge[1] - dx[1]
        z += self.left_edge[2] - dx[2]
        offsets = [self['cd%s' % ax]*0.5 for ax in 'xyz']
        bounds = [self.left_edge[0]-offsets[0], self.right_edge[0]+offsets[0],
                  self.left_edge[1]-offsets[1], self.right_edge[1]+offsets[1],
                  self.left_edge[2]-offsets[2], self.right_edge[2]+offsets[2]]
        fake_grid = {'x':x,'y':y,'z':z,'dx':dx[0],'dy':dx[1],'dz':dx[2]}
        for ax in 'xyz': self['cd%s'%ax] = fake_grid['d%s'%ax]
        for field in fields:
            # Generate the new grid field
            if field in self.pf.field_info and self.pf.field_info[field].take_log:
                interpolator = TrilinearFieldInterpolator(
                                na.log10(self[field]), bounds, ['x','y','z'],
                                truncate = True)
                self[field] = 10**interpolator(fake_grid)
            else:
                interpolator = TrilinearFieldInterpolator(
                                self[field], bounds, ['x','y','z'],
                                truncate = True)
                self[field] = interpolator(fake_grid)
        return fake_grid

    def get_data(self, field=None):
        self._get_list_of_grids()
        # We don't generate coordinates here.
        if field == None:
            fields_to_get = self.fields
        else:
            fields_to_get = ensure_list(field)
        for field in fields_to_get:
            grid_count = 0
            if self.data.has_key(field):
                continue
            mylog.debug("Getting field %s from %s possible grids",
                       field, len(self._grids))
            self[field] = na.zeros(self.ActiveDimensions, dtype='float64') -999
            if self._use_pbar: pbar = \
                    get_pbar('Searching grids for values ', len(self._grids))
            # How do we find out the root grid base dx?
            idims = na.array([3,3,3])
            dx = na.minimum((self.right_edge-self.left_edge)/(idims-2),
                            self.pf.h.grids[0]['dx'])
            idims = na.floor((self.right_edge-self.left_edge)/dx) + 2
            for ax in 'xyz': self['cd%s'%ax] = dx[0]
            self[field] = na.zeros(idims,dtype='float64')-999
            for level in range(self.level+1):
                for grid in self.select_grids(level):
                    if self._use_pbar: pbar.update(grid_count)
                    self._get_data_from_grid(grid, field)
                    grid_count += 1
                if level < self.level: self._get_level_array(level+1, field)
            self[field] = self[field][1:-1,1:-1,1:-1]
            if self._use_pbar: pbar.finish()
        
    @restore_grid_state
    def _get_data_from_grid(self, grid, fields):
        fields = ensure_list(fields)
        g_dx = grid.dds
        c_dx = na.array([self['cdx'],self['cdy'],self['cdz']])
        g_fields = [grid[field] for field in fields]
        c_fields = [self[field] for field in fields]
        total = PointCombine.DataCubeRefine(
            grid.LeftEdge, g_dx, g_fields, grid.child_mask,
            self.left_edge-c_dx, self.right_edge+c_dx,
            c_dx, c_fields,
            1, self.pf["DomainLeftEdge"], self.pf["DomainRightEdge"])

    def flush_data(self, *args, **kwargs):
        raise KeyError("Can't do this")

class AMRCoveringGridBase(AMR3DData):
    _spatial = True
    _type_name = "covering_grid"
    _con_args = ('level', 'left_edge', 'right_edge', 'ActiveDimensions')
    def __init__(self, level, left_edge, dims, fields = None,
                 pf = None, num_ghost_zones = 0, use_pbar = True, **kwargs):
        AMR3DData.__init__(self, center=None, fields=fields, pf=pf, **kwargs)
        self.left_edge = na.array(left_edge)
        self.level = level
        self.dds = self.pf.h.select_grids(self.level)[0].dds.copy()
        self.ActiveDimensions = na.array(dims)
        self.right_edge = self.left_edge + self.ActiveDimensions*self.dds
        self._num_ghost_zones = num_ghost_zones
        self._use_pbar = use_pbar
        self.global_startindex = na.rint(self.left_edge/self.dds).astype('int64')
        self.domain_width = na.rint((self.pf["DomainRightEdge"] -
                    self.pf["DomainLeftEdge"])/self.dds).astype('int64')
        self._refresh_data()

    def _get_list_of_grids(self, buffer = 0.0):
        if self._grids is not None: return
        if na.any(self.left_edge - buffer < self.pf["DomainLeftEdge"]) or \
           na.any(self.right_edge + buffer > self.pf["DomainRightEdge"]):
            grids,ind = self.pf.hierarchy.get_periodic_box_grids(
                            self.left_edge - buffer,
                            self.right_edge + buffer)
            ind = slice(None)
        else:
            grids,ind = self.pf.hierarchy.get_box_grids(
                            self.left_edge - buffer,
                            self.right_edge + buffer)
        level_ind = (self.pf.hierarchy.gridLevels.ravel()[ind] <= self.level)
        sort_ind = na.argsort(self.pf.h.gridLevels.ravel()[ind][level_ind])
        self._grids = self.pf.hierarchy.grids[ind][level_ind][(sort_ind,)][::-1]

    def _refresh_data(self):
        AMR3DData._refresh_data(self)
        self['dx'] = self.dds[0] * na.ones(self.ActiveDimensions, dtype='float64')
        self['dy'] = self.dds[1] * na.ones(self.ActiveDimensions, dtype='float64')
        self['dz'] = self.dds[2] * na.ones(self.ActiveDimensions, dtype='float64')

    def get_data(self, fields=None):
        if self._grids is None:
            self._get_list_of_grids()
        if fields is None:
            fields = self.fields[:]
        else:
            fields = ensure_list(fields)
        obtain_fields = []
        for field in fields:
            if self.data.has_key(field): continue
            if field not in self.hierarchy.field_list:
                try:
                    #print "Generating", field
                    self._generate_field(field)
                    continue
                except NeedsOriginalGrid, ngt_exception:
                    pass
            obtain_fields.append(field)
            self[field] = na.zeros(self.ActiveDimensions, dtype='float64') -999
        if len(obtain_fields) == 0: return
        mylog.debug("Getting fields %s from %s possible grids",
                   obtain_fields, len(self._grids))
        if self._use_pbar: pbar = \
                get_pbar('Searching grids for values ', len(self._grids))
        for i, grid in enumerate(self._grids):
            if self._use_pbar: pbar.update(i)
            self._get_data_from_grid(grid, obtain_fields)
            if not na.any(self[obtain_fields[0]] == -999): break
        if self._use_pbar: pbar.finish()
        if na.any(self[obtain_fields[0]] == -999):
            # and self.dx < self.hierarchy.grids[0].dx:
            n_bad = na.where(self[obtain_fields[0]]==-999)[0].size
            mylog.error("Covering problem: %s cells are uncovered", n_bad)
            raise KeyError(n_bad)
            
    def _generate_field(self, field):
        if self.pf.field_info.has_key(field):
            # First we check the validator; this might even raise!
            self.pf.field_info[field].check_available(self)
            self[field] = self.pf.field_info[field](self)
        else: # Can't find the field, try as it might
            raise exceptions.KeyError(field)

    def flush_data(self, field=None):
        """
        Any modifications made to the data in this object are pushed back
        to the originating grids, except the cells where those grids are both
        below the current level `and` have child cells.
        """
        self._get_list_of_grids()
        # We don't generate coordinates here.
        if field == None:
            fields_to_get = self.fields
        else:
            fields_to_get = ensure_list(field)
        for grid in self._grids:
            self._flush_data_to_grid(grid, fields_to_get)

    @restore_grid_state
    def _get_data_from_grid(self, grid, fields):
        ll = int(grid.Level == self.level)
        ref_ratio = self.pf["RefineBy"]**(self.level - grid.Level)
        g_fields = [grid[field] for field in fields]
        c_fields = [self[field] for field in fields]
        PointCombine.FillRegion(ref_ratio,
            grid.get_global_startindex(), self.global_startindex,
            c_fields, g_fields, 
            self.ActiveDimensions, grid.ActiveDimensions,
            grid.child_mask, self.domain_width, ll, 0)

    def _flush_data_to_grid(self, grid, fields):
        ll = int(grid.Level == self.level)
        ref_ratio = self.pf["RefineBy"]**(self.level - grid.Level)
        g_fields = []
        for field in fields:
            if not grid.has_key(field): grid[field] = \
               na.zeros(grid.ActiveDimensions, dtype=self[field].dtype)
            g_fields.append(grid[field])
        c_fields = [self[field] for field in fields]
        PointCombine.FillRegion(ref_ratio,
            grid.get_global_startindex(), self.global_startindex,
            c_fields, g_fields, 
            self.ActiveDimensions, grid.ActiveDimensions,
            grid.child_mask, self.domain_width, ll, 1)

    @property
    def LeftEdge(self):
        return self.left_edge

    @property
    def RightEdge(self):
        return self.right_edge

class AMRIntSmoothedCoveringGridBase(AMRCoveringGridBase):
    _skip_add = True
    def _get_list_of_grids(self):
        buffer = self.pf.h.select_grids(0)[0].dds
        AMRCoveringGridBase._get_list_of_grids(buffer)
        self._grids = self._grids[::-1]

    def _get_data_from_grid(self, grid, fields):
        pass

def _reconstruct_object(*args, **kwargs):
    pfid = args[0]
    dtype = args[1]
    field_parameters = args[-1]
    # will be much nicer when we can do pfid, *a, fp = args
    args, new_args = args[2:-1], []
    for arg in args:
        if iterable(arg) and len(arg) == 2 \
           and not isinstance(arg, types.DictType) \
           and isinstance(arg[1], AMRData):
            new_args.append(arg[1])
        else: new_args.append(arg)
    pfs = ParameterFileStore()
    pf = pfs.get_pf_hash(pfid)
    cls = getattr(pf.h, dtype)
    obj = cls(*new_args)
    obj.field_parameters.update(field_parameters)
    return pf, obj<|MERGE_RESOLUTION|>--- conflicted
+++ resolved
@@ -410,16 +410,12 @@
             self[field] = na.concatenate(
                 [self._get_data_from_grid(grid, field)
                  for grid in self._grids])
-<<<<<<< HEAD
-            self[field] = self[field][na.argsort(self[self.sort_by])]
-=======
         for field in fields_to_get:
             if not self.data.has_key(field):
                 continue
             if self._sortkey is None:
                 self._sortkey = na.argsort(self[self.sort_by])
             self[field] = self[field][self._sortkey]
->>>>>>> 86fc7be6
 
 class AMROrthoRayBase(AMR1DData):
     _key_fields = ['x','y','z','dx','dy','dz']
