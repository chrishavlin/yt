import numpy as np

from yt.data_objects.field_data import YTFieldData
from yt.fields.derived_field import DerivedField
from yt.frontends.ytdata.utilities import save_as_dataset
from yt.funcs import get_output_filename, is_sequence, iter_fields, mylog
from yt.units.unit_object import Unit
from yt.units.yt_array import YTQuantity, array_like_field
from yt.utilities.exceptions import (
    YTIllDefinedBounds,
    YTIllDefinedProfile,
    YTProfileDataShape,
)
from yt.utilities.lib.misc_utilities import (
    new_bin_profile1d,
    new_bin_profile2d,
    new_bin_profile3d,
)
from yt.utilities.lib.particle_mesh_operations import CICDeposit_2, NGPDeposit_2
from yt.utilities.parallel_tools.parallel_analysis_interface import (
    ParallelAnalysisInterface,
    parallel_objects,
)


def _sanitize_min_max_units(amin, amax, finfo, registry):
    # returns a copy of amin and amax, converted to finfo's output units
    umin = getattr(amin, "units", None)
    umax = getattr(amax, "units", None)
    if umin is None:
        umin = Unit(finfo.output_units, registry=registry)
        rmin = YTQuantity(amin, umin)
    else:
        rmin = amin.in_units(finfo.output_units)
    if umax is None:
        umax = Unit(finfo.output_units, registry=registry)
        rmax = YTQuantity(amax, umax)
    else:
        rmax = amax.in_units(finfo.output_units)
    return rmin, rmax


def preserve_source_parameters(func):
    def save_state(*args, **kwargs):
        # Temporarily replace the 'field_parameters' for a
        # grid with the 'field_parameters' for the data source
        prof = args[0]
        source = args[1]
        if hasattr(source, "field_parameters"):
            old_params = source.field_parameters
            source.field_parameters = prof._data_source.field_parameters
            tr = func(*args, **kwargs)
            source.field_parameters = old_params
        else:
            tr = func(*args, **kwargs)
        return tr

    return save_state


class ProfileFieldAccumulator:
    def __init__(self, n_fields, size):
        shape = size + (n_fields,)
        self.values = np.zeros(shape, dtype="float64")
        self.mvalues = np.zeros(shape, dtype="float64")
        self.qvalues = np.zeros(shape, dtype="float64")
        self.used = np.zeros(size, dtype="bool")
        self.weight_values = np.zeros(size, dtype="float64")


class ProfileND(ParallelAnalysisInterface):
    """The profile object class"""

    def __init__(self, data_source, weight_field=None):
        self.data_source = data_source
        self.ds = data_source.ds
        self.field_map = {}
        self.field_info = {}
        self.field_data = YTFieldData()
        if weight_field is not None:
            self.standard_deviation = YTFieldData()
            weight_field = self.data_source._determine_fields(weight_field)[0]
        else:
            self.standard_deviation = None
        self.weight_field = weight_field
        self.field_units = {}
        ParallelAnalysisInterface.__init__(self, comm=data_source.comm)

    def add_fields(self, fields):
        """Add fields to profile

        Parameters
        ----------
        fields : list of field names
            A list of fields to create profile histograms for

        """
        fields = self.data_source._determine_fields(fields)
        for f in fields:
            self.field_info[f] = self.data_source.ds.field_info[f]
        temp_storage = ProfileFieldAccumulator(len(fields), self.size)
        citer = self.data_source.chunks([], "io")
        for chunk in parallel_objects(citer):
            self._bin_chunk(chunk, fields, temp_storage)
        self._finalize_storage(fields, temp_storage)

    def set_field_unit(self, field, new_unit):
        """Sets a new unit for the requested field

        Parameters
        ----------
        field : string or field tuple
           The name of the field that is to be changed.

        new_unit : string or Unit object
           The name of the new unit.
        """
        if field in self.field_units:
            self.field_units[field] = Unit(new_unit, registry=self.ds.unit_registry)
        else:
            fd = self.field_map[field]
            if fd in self.field_units:
                self.field_units[fd] = Unit(new_unit, registry=self.ds.unit_registry)
            else:
                raise KeyError(f"{field} not in profile!")

    def _finalize_storage(self, fields, temp_storage):
        # We use our main comm here
        # This also will fill _field_data

        for i, _field in enumerate(fields):
            # q values are returned as q * weight but we want just q
            temp_storage.qvalues[..., i][
                temp_storage.used
            ] /= temp_storage.weight_values[temp_storage.used]

        # get the profile data from all procs
        all_store = {self.comm.rank: temp_storage}
        all_store = self.comm.par_combine_object(all_store, "join", datatype="dict")

        all_val = np.zeros_like(temp_storage.values)
        all_mean = np.zeros_like(temp_storage.mvalues)
        all_std = np.zeros_like(temp_storage.qvalues)
        all_weight = np.zeros_like(temp_storage.weight_values)
        all_used = np.zeros_like(temp_storage.used, dtype="bool")

        # Combine the weighted mean and standard deviation from each processor.
        # For two samples with total weight, mean, and standard deviation
        # given by w, m, and s, their combined mean and standard deviation are:
        # m12 = (m1 * w1 + m2 * w2) / (w1 + w2)
        # s12 = (m1 * (s1**2 + (m1 - m12)**2) +
        #        m2 * (s2**2 + (m2 - m12)**2)) / (w1 + w2)
        # Here, the mvalues are m and the qvalues are s**2.
        for p in sorted(all_store.keys()):
            all_used += all_store[p].used
            old_mean = all_mean.copy()
            old_weight = all_weight.copy()
            all_weight[all_store[p].used] += all_store[p].weight_values[
                all_store[p].used
            ]
            for i, _field in enumerate(fields):
                all_val[..., i][all_store[p].used] += all_store[p].values[..., i][
                    all_store[p].used
                ]

                all_mean[..., i][all_store[p].used] = (
                    all_mean[..., i] * old_weight
                    + all_store[p].mvalues[..., i] * all_store[p].weight_values
                )[all_store[p].used] / all_weight[all_store[p].used]

                all_std[..., i][all_store[p].used] = (
                    old_weight
                    * (all_std[..., i] + (old_mean[..., i] - all_mean[..., i]) ** 2)
                    + all_store[p].weight_values
                    * (
                        all_store[p].qvalues[..., i]
                        + (all_store[p].mvalues[..., i] - all_mean[..., i]) ** 2
                    )
                )[all_store[p].used] / all_weight[all_store[p].used]

        all_std = np.sqrt(all_std)
        del all_store
        self.used = all_used
        blank = ~all_used

        self.weight = all_weight
        self.weight[blank] = 0.0

        for i, field in enumerate(fields):
            if self.weight_field is None:
                self.field_data[field] = array_like_field(
                    self.data_source, all_val[..., i], field
                )
            else:
                self.field_data[field] = array_like_field(
                    self.data_source, all_mean[..., i], field
                )
                self.standard_deviation[field] = array_like_field(
                    self.data_source, all_std[..., i], field
                )
                self.standard_deviation[field][blank] = 0.0
                self.weight = array_like_field(
                    self.data_source, self.weight, self.weight_field
                )
            self.field_data[field][blank] = 0.0
            self.field_units[field] = self.field_data[field].units
            if isinstance(field, tuple):
                self.field_map[field[1]] = field
            else:
                self.field_map[field] = field

    def _bin_chunk(self, chunk, fields, storage):
        raise NotImplementedError

    def _filter(self, bin_fields):
        # cut_points is set to be everything initially, but
        # we also want to apply a filtering based on min/max
        pfilter = np.ones(bin_fields[0].shape, dtype="bool")
        for (mi, ma), data in zip(self.bounds, bin_fields):
            pfilter &= data > mi
            pfilter &= data < ma
        return pfilter, [data[pfilter] for data in bin_fields]

    def _get_data(self, chunk, fields):
        # We are using chunks now, which will manage the field parameters and
        # the like.
        bin_fields = [chunk[bf] for bf in self.bin_fields]
        for i in range(1, len(bin_fields)):
            if bin_fields[0].shape != bin_fields[i].shape:
                raise YTProfileDataShape(
                    self.bin_fields[0],
                    bin_fields[0].shape,
                    self.bin_fields[i],
                    bin_fields[i].shape,
                )
        # We want to make sure that our fields are within the bounds of the
        # binning
        pfilter, bin_fields = self._filter(bin_fields)
        if not np.any(pfilter):
            return None
        arr = np.zeros((bin_fields[0].size, len(fields)), dtype="float64")
        for i, field in enumerate(fields):
            if pfilter.shape != chunk[field].shape:
                raise YTProfileDataShape(
                    self.bin_fields[0], bin_fields[0].shape, field, chunk[field].shape
                )
            units = chunk.ds.field_info[field].output_units
            arr[:, i] = chunk[field][pfilter].in_units(units)
        if self.weight_field is not None:
            if pfilter.shape != chunk[self.weight_field].shape:
                raise YTProfileDataShape(
                    self.bin_fields[0],
                    bin_fields[0].shape,
                    self.weight_field,
                    chunk[self.weight_field].shape,
                )
            units = chunk.ds.field_info[self.weight_field].output_units
            weight_data = chunk[self.weight_field].in_units(units)
        else:
            weight_data = np.ones(pfilter.shape, dtype="float64")
        weight_data = weight_data[pfilter]
        # So that we can pass these into
        return arr, weight_data, bin_fields

    def __getitem__(self, field):
        if field in self.field_data:
            fname = field
        else:
            # deal with string vs tuple field names and attempt to guess which field
            # we are supposed to be talking about
            fname = self.field_map.get(field, None)
            if isinstance(field, tuple):
                fname = self.field_map.get(field[1], None)
                if fname != field:
                    raise KeyError(
                        "Asked for field '{}' but only have data for "
                        "fields '{}'".format(field, list(self.field_data.keys()))
                    )
            elif isinstance(field, DerivedField):
                fname = self.field_map.get(field.name[1], None)
            if fname is None:
                raise KeyError(field)
        if getattr(self, "fractional", False):
            return self.field_data[fname]
        else:
            return self.field_data[fname].in_units(self.field_units[fname])

    def items(self):
        return [(k, self[k]) for k in self.field_data.keys()]

    def keys(self):
        return self.field_data.keys()

    def __iter__(self):
        return sorted(self.items())

    def _get_bins(self, mi, ma, n, take_log):
        if take_log:
            ret = np.logspace(np.log10(mi), np.log10(ma), n + 1)
            # at this point ret[0] and ret[-1] are not exactly equal to
            # mi and ma due to round-off error. Let's force them to be
            # mi and ma exactly to avoid incorrectly discarding cells near
            # the edges. See Issue #1300.
            ret[0], ret[-1] = mi, ma
            return ret
        else:
            return np.linspace(mi, ma, n + 1)

    def save_as_dataset(self, filename=None):
        r"""Export a profile to a reloadable yt dataset.

        This function will take a profile and output a dataset
        containing all relevant fields.  The resulting dataset
        can be reloaded as a yt dataset.

        Parameters
        ----------
        filename : str, optional
            The name of the file to be written.  If None, the name
            will be a combination of the original dataset plus
            the type of object, e.g., Profile1D.

        Returns
        -------
        filename : str
            The name of the file that has been created.

        Examples
        --------

        >>> import yt
        >>> ds = yt.load("enzo_tiny_cosmology/DD0046/DD0046")
        >>> ad = ds.all_data()
        >>> profile = yt.create_profile(ad, [("gas", "density"), ("gas", "temperature")],
        ...                            ("gas", "cell_mass"), weight_field=None,
        ...                             n_bins=(128, 128))
        >>> fn = profile.save_as_dataset()
        >>> prof_ds = yt.load(fn)
        >>> print (prof_ds.data[("gas", "cell_mass")])
        (128, 128)
        >>> print (prof_ds.data[("index", "x")].shape) # x bins as 1D array
        (128,)
        >>> print (prof_ds.data[("gas", "density")]) # x bins as 2D array
        (128, 128)
        >>> p = yt.PhasePlot(prof_ds.data, ("gas", "density"), ("gas", "temperature"),
        ...                  ("gas", "cell_mass"), weight_field=None)
        >>> p.save()

        """

        keyword = f"{str(self.ds)}_{self.__class__.__name__}"
        filename = get_output_filename(filename, keyword, ".h5")

        args = ("field", "log")
        extra_attrs = {
            "data_type": "yt_profile",
            "profile_dimensions": self.size,
            "weight_field": self.weight_field,
            "fractional": self.fractional,
            "accumulation": self.accumulation,
        }
        data = {}
        data.update(self.field_data)
        data["weight"] = self.weight
        data["used"] = self.used.astype("float64")
        std = "standard_deviation"
        if self.weight_field is not None:
            std_data = getattr(self, std)
            data.update({(std, field[1]): std_data[field] for field in self.field_data})

        dimensionality = 0
        bin_data = []
        for ax in "xyz":
            if hasattr(self, ax):
                dimensionality += 1
                data[ax] = getattr(self, ax)
                bin_data.append(data[ax])
                bin_field_name = f"{ax}_bins"
                data[bin_field_name] = getattr(self, bin_field_name)
                extra_attrs[f"{ax}_range"] = self.ds.arr(
                    [data[bin_field_name][0], data[bin_field_name][-1]]
                )
                for arg in args:
                    key = f"{ax}_{arg}"
                    extra_attrs[key] = getattr(self, key)

        bin_fields = np.meshgrid(*bin_data)
        for i, ax in enumerate("xyz"[:dimensionality]):
            data[getattr(self, f"{ax}_field")] = bin_fields[i]

        extra_attrs["dimensionality"] = dimensionality
        ftypes = {field: "data" for field in data if field[0] != std}
        if self.weight_field is not None:
            ftypes.update({(std, field[1]): std for field in self.field_data})
        save_as_dataset(
            self.ds, filename, data, field_types=ftypes, extra_attrs=extra_attrs
        )

        return filename


class ProfileNDFromDataset(ProfileND):
    """
    An ND profile object loaded from a ytdata dataset.
    """

    def __init__(self, ds):
        ProfileND.__init__(self, ds.data, ds.parameters.get("weight_field", None))
        self.fractional = ds.parameters.get("fractional", False)
        self.accumulation = ds.parameters.get("accumulation", False)
        exclude_fields = ["used", "weight"]
        for ax in "xyz"[: ds.dimensionality]:
            setattr(self, ax, ds.data[("data", ax)])
            ax_bins = f"{ax}_bins"
            ax_field = f"{ax}_field"
            ax_log = f"{ax}_log"
            setattr(self, ax_bins, ds.data[("data", ax_bins)])
            field_name = tuple(ds.parameters.get(ax_field, (None, None)))
            setattr(self, ax_field, field_name)
            self.field_info[field_name] = ds.field_info[field_name]
            setattr(self, ax_log, ds.parameters.get(ax_log, False))
            exclude_fields.extend([ax, ax_bins, field_name[1]])
        self.weight = ds.data[("data", "weight")]
        self.used = ds.data[("data", "used")].d.astype(bool)
        profile_fields = [
            f
            for f in ds.field_list
            if f[1] not in exclude_fields and f[0] != "standard_deviation"
        ]
        for field in profile_fields:
            self.field_map[field[1]] = field
            self.field_data[field] = ds.data[field]
            self.field_info[field] = ds.field_info[field]
            self.field_units[field] = ds.data[field].units
            if ("standard_deviation", field[1]) in ds.field_list:
                self.standard_deviation[field] = ds.data["standard_deviation", field[1]]


class Profile1D(ProfileND):
    """An object that represents a 1D profile.

    Parameters
    ----------

    data_source : AMD3DData object
        The data object to be profiled
    x_field : string field name
        The field to profile as a function of
    x_n : integer
        The number of bins along the x direction.
    x_min : float
        The minimum value of the x profile field. If supplied without units,
        assumed to be in the output units for x_field.
    x_max : float
        The maximum value of the x profile field. If supplied without units,
        assumed to be in the output units for x_field.
    x_log : boolean
        Controls whether or not the bins for the x field are evenly
        spaced in linear (False) or log (True) space.
    weight_field : string field name
        The field to weight the profiled fields by.
    override_bins_x : array
        Array to set as xbins and ignore other parameters if set

    """

    def __init__(
        self,
        data_source,
        x_field,
        x_n,
        x_min,
        x_max,
        x_log,
        weight_field=None,
        override_bins_x=None,
    ):
        super().__init__(data_source, weight_field)
        self.x_field = data_source._determine_fields(x_field)[0]
        self.field_info[self.x_field] = self.data_source.ds.field_info[self.x_field]
        self.x_log = x_log
        x_min, x_max = _sanitize_min_max_units(
            x_min, x_max, self.field_info[self.x_field], self.ds.unit_registry
        )
        self.x_bins = array_like_field(
            data_source, self._get_bins(x_min, x_max, x_n, x_log), self.x_field
        )

        if override_bins_x is not None:
            self.x_bins = array_like_field(data_source, override_bins_x, self.x_field)

        self.size = (self.x_bins.size - 1,)
        self.bin_fields = (self.x_field,)
        self.x = 0.5 * (self.x_bins[1:] + self.x_bins[:-1])

    def _bin_chunk(self, chunk, fields, storage):
        rv = self._get_data(chunk, fields)
        if rv is None:
            return
        fdata, wdata, (bf_x,) = rv
        bf_x.convert_to_units(self.field_info[self.x_field].output_units)
        bin_ind = np.digitize(bf_x, self.x_bins) - 1
        new_bin_profile1d(
            bin_ind,
            wdata,
            fdata,
            storage.weight_values,
            storage.values,
            storage.mvalues,
            storage.qvalues,
            storage.used,
        )

        # We've binned it!

    def set_x_unit(self, new_unit):
        """Sets a new unit for the x field

        Parameters
        ----------
        new_unit : string or Unit object
            The name of the new unit.
        """
        self.x_bins.convert_to_units(new_unit)
        self.x = 0.5 * (self.x_bins[1:] + self.x_bins[:-1])

    @property
    def bounds(self):
        return ((self.x_bins[0], self.x_bins[-1]),)

    def plot(self):
        r"""
        This returns a :class:`~yt.visualization.profile_plotter.ProfilePlot`
        with the fields that have been added to this object.
        """
        from yt.visualization.profile_plotter import ProfilePlot

        return ProfilePlot.from_profiles(self)

    def _export_prep(self, fields, only_used):
        if only_used:
            idxs = self.used
        else:
            idxs = slice(None, None, None)
        if not only_used and not np.all(self.used):
            masked = True
        else:
            masked = False
        if fields is None:
            fields = self.field_data.keys()
        else:
            fields = self.data_source._determine_fields(fields)
        return idxs, masked, fields

    def to_dataframe(self, fields=None, only_used=False):
        r"""Export a profile object to a pandas DataFrame.

        This function will take a data object and construct from it and
        optionally a list of fields a pandas DataFrame object.  If pandas is
        not importable, this will raise ImportError.

        Parameters
        ----------
        fields : list of strings or tuple field names, default None
            If this is supplied, it is the list of fields to be exported into
            the DataFrame. If not supplied, whatever fields exist in the
            profile, along with the bin field, will be exported.
        only_used : boolean, default False
            If True, only the bins which have data will be exported. If False,
            all of the bins will be exported, but the elements for those bins
            in the data arrays will be filled with NaNs.

        Returns
        -------
        df : :class:`~pandas.DataFrame`
            The data contained in the profile.

        Examples
        --------
        >>> sp = ds.sphere("c", (0.1, "unitary"))
        >>> p = sp.profile(("index", "radius"), [("gas", "density"), ("gas", "temperature")])
        >>> df1 = p.to_dataframe()
        >>> df2 = p.to_dataframe(fields=("gas", "density"), only_used=True)
        """
        from yt.utilities.on_demand_imports import _pandas as pd

        idxs, masked, fields = self._export_prep(fields, only_used)
        pdata = {self.x_field[-1]: self.x[idxs]}
        for field in fields:
            pdata[field[-1]] = self[field][idxs]
        df = pd.DataFrame(pdata)
        if masked:
            mask = np.zeros(df.shape, dtype="bool")
            mask[~self.used, 1:] = True
            df.mask(mask, inplace=True)
        return df

    def to_astropy_table(self, fields=None, only_used=False):
        """
        Export the profile data to a :class:`~astropy.table.table.QTable`,
        which is a Table object which is unit-aware. The QTable can then
        be exported to an ASCII file, FITS file, etc.

        See the AstroPy Table docs for more details:
        http://docs.astropy.org/en/stable/table/

        Parameters
        ----------
        fields : list of strings or tuple field names, default None
            If this is supplied, it is the list of fields to be exported into
            the DataFrame. If not supplied, whatever fields exist in the
            profile, along with the bin field, will be exported.
        only_used : boolean, optional
            If True, only the bins which are used are copied
            to the QTable as rows. If False, all bins are
            copied, but the bins which are not used are masked.
            Default: False

        Returns
        -------
        df : :class:`~astropy.table.QTable`
            The data contained in the profile.

        Examples
        --------
        >>> sp = ds.sphere("c", (0.1, "unitary"))
        >>> p = sp.profile(("index", "radius"), [("gas", "density"), ("gas", "temperature")])
        >>> qt1 = p.to_astropy_table()
        >>> qt2 = p.to_astropy_table(fields=("gas", "density"), only_used=True)
        """
        from astropy.table import QTable

        idxs, masked, fields = self._export_prep(fields, only_used)
        qt = QTable(masked=masked)
        qt[self.x_field[-1]] = self.x[idxs].to_astropy()
        if masked:
            qt[self.x_field[-1]].mask = self.used
        for field in fields:
            qt[field[-1]] = self[field][idxs].to_astropy()
            if masked:
                qt[field[-1]].mask = self.used
        return qt


class Profile1DFromDataset(ProfileNDFromDataset, Profile1D):
    """
    A 1D profile object loaded from a ytdata dataset.
    """

    def __init(self, ds):
        ProfileNDFromDataset.__init__(self, ds)


class Profile2D(ProfileND):
    """An object that represents a 2D profile.

    Parameters
    ----------

    data_source : AMD3DData object
        The data object to be profiled
    x_field : string field name
        The field to profile as a function of along the x axis.
    x_n : integer
        The number of bins along the x direction.
    x_min : float
        The minimum value of the x profile field. If supplied without units,
        assumed to be in the output units for x_field.
    x_max : float
        The maximum value of the x profile field. If supplied without units,
        assumed to be in the output units for x_field.
    x_log : boolean
        Controls whether or not the bins for the x field are evenly
        spaced in linear (False) or log (True) space.
    y_field : string field name
        The field to profile as a function of along the y axis
    y_n : integer
        The number of bins along the y direction.
    y_min : float
        The minimum value of the y profile field. If supplied without units,
        assumed to be in the output units for y_field.
    y_max : float
        The maximum value of the y profile field. If supplied without units,
        assumed to be in the output units for y_field.
    y_log : boolean
        Controls whether or not the bins for the y field are evenly
        spaced in linear (False) or log (True) space.
    weight_field : string field name
        The field to weight the profiled fields by.
    override_bins_x : array
        Array to set as xbins and ignore other parameters if set
    override_bins_y : array
        Array to set as ybins and ignore other parameters if set

    """

    def __init__(
        self,
        data_source,
        x_field,
        x_n,
        x_min,
        x_max,
        x_log,
        y_field,
        y_n,
        y_min,
        y_max,
        y_log,
        weight_field=None,
        override_bins_x=None,
        override_bins_y=None,
    ):
        super().__init__(data_source, weight_field)
        # X
        self.x_field = data_source._determine_fields(x_field)[0]
        self.x_log = x_log
        self.field_info[self.x_field] = self.data_source.ds.field_info[self.x_field]
        x_min, x_max = _sanitize_min_max_units(
            x_min, x_max, self.field_info[self.x_field], self.ds.unit_registry
        )
        self.x_bins = array_like_field(
            data_source, self._get_bins(x_min, x_max, x_n, x_log), self.x_field
        )
        if override_bins_x is not None:
            self.x_bins = array_like_field(data_source, override_bins_x, self.x_field)

        # Y
        self.y_field = data_source._determine_fields(y_field)[0]
        self.y_log = y_log
        self.field_info[self.y_field] = self.data_source.ds.field_info[self.y_field]
        y_min, y_max = _sanitize_min_max_units(
            y_min, y_max, self.field_info[self.y_field], self.ds.unit_registry
        )
        self.y_bins = array_like_field(
            data_source, self._get_bins(y_min, y_max, y_n, y_log), self.y_field
        )
        if override_bins_y is not None:
            self.y_bins = array_like_field(data_source, override_bins_y, self.y_field)

        self.size = (self.x_bins.size - 1, self.y_bins.size - 1)

        self.bin_fields = (self.x_field, self.y_field)
        self.x = 0.5 * (self.x_bins[1:] + self.x_bins[:-1])
        self.y = 0.5 * (self.y_bins[1:] + self.y_bins[:-1])

    def _bin_chunk(self, chunk, fields, storage):
        rv = self._get_data(chunk, fields)
        if rv is None:
            return
        fdata, wdata, (bf_x, bf_y) = rv
        bf_x.convert_to_units(self.field_info[self.x_field].output_units)
        bin_ind_x = np.digitize(bf_x, self.x_bins) - 1
        bf_y.convert_to_units(self.field_info[self.y_field].output_units)
        bin_ind_y = np.digitize(bf_y, self.y_bins) - 1
        new_bin_profile2d(
            bin_ind_x,
            bin_ind_y,
            wdata,
            fdata,
            storage.weight_values,
            storage.values,
            storage.mvalues,
            storage.qvalues,
            storage.used,
        )
        # We've binned it!

    def set_x_unit(self, new_unit):
        """Sets a new unit for the x field

        Parameters
        ----------
        new_unit : string or Unit object
            The name of the new unit.
        """
        self.x_bins.convert_to_units(new_unit)
        self.x = 0.5 * (self.x_bins[1:] + self.x_bins[:-1])

    def set_y_unit(self, new_unit):
        """Sets a new unit for the y field

        Parameters
        ----------
        new_unit : string or Unit object
            The name of the new unit.
        """
        self.y_bins.convert_to_units(new_unit)
        self.y = 0.5 * (self.y_bins[1:] + self.y_bins[:-1])

    @property
    def bounds(self):
        return ((self.x_bins[0], self.x_bins[-1]), (self.y_bins[0], self.y_bins[-1]))

    def plot(self):
        r"""
        This returns a :class:~yt.visualization.profile_plotter.PhasePlot with
        the fields that have been added to this object.
        """
        from yt.visualization.profile_plotter import PhasePlot

        return PhasePlot.from_profile(self)


class Profile2DFromDataset(ProfileNDFromDataset, Profile2D):
    """
    A 2D profile object loaded from a ytdata dataset.
    """

    def __init(self, ds):
        ProfileNDFromDataset.__init__(self, ds)


class ParticleProfile(Profile2D):
    """An object that represents a *deposited* 2D profile. This is like a
    Profile2D, except that it is intended for particle data. Instead of just
    binning the particles, the added fields will be deposited onto the mesh
    using either the nearest-grid-point or cloud-in-cell interpolation kernels.

    Parameters
    ----------

    data_source : AMD3DData object
        The data object to be profiled
    x_field : string field name
        The field to profile as a function of along the x axis.
    x_n : integer
        The number of bins along the x direction.
    x_min : float
        The minimum value of the x profile field. If supplied without units,
        assumed to be in the output units for x_field.
    x_max : float
        The maximum value of the x profile field. If supplied without units,
        assumed to be in the output units for x_field.
    y_field : string field name
        The field to profile as a function of along the y axis
    y_n : integer
        The number of bins along the y direction.
    y_min : float
        The minimum value of the y profile field. If supplied without units,
        assumed to be in the output units for y_field.
    y_max : float
        The maximum value of the y profile field. If supplied without units,
        assumed to be in the output units for y_field.
    weight_field : string field name
        The field to use for weighting. Default is None.
    deposition : string, optional
        The interpolation kernal to be used for
        deposition. Valid choices:
        "ngp" : nearest grid point interpolation
        "cic" : cloud-in-cell interpolation

    """

    accumulation = False
    fractional = False

    def __init__(
        self,
        data_source,
        x_field,
        x_n,
        x_min,
        x_max,
        x_log,
        y_field,
        y_n,
        y_min,
        y_max,
        y_log,
        weight_field=None,
        deposition="ngp",
    ):

        x_field = data_source._determine_fields(x_field)[0]
        y_field = data_source._determine_fields(y_field)[0]

        if deposition not in ["ngp", "cic"]:
            raise NotImplementedError(deposition)
        elif (x_log or y_log) and deposition != "ngp":
            mylog.warning(
                "cic deposition is only supported for linear axis "
                "scales, falling back to ngp deposition"
            )
            deposition = "ngp"

        self.deposition = deposition

        # set the log parameters to False (since that doesn't make much sense
        # for deposited data) and also turn off the weight field.
        super().__init__(
            data_source,
            x_field,
            x_n,
            x_min,
            x_max,
            x_log,
            y_field,
            y_n,
            y_min,
            y_max,
            y_log,
            weight_field=weight_field,
        )

    # Either stick the particle field in the nearest bin,
    # or spread it out using the 2D CIC deposition function
    def _bin_chunk(self, chunk, fields, storage):
        rv = self._get_data(chunk, fields)
        if rv is None:
            return
        fdata, wdata, (bf_x, bf_y) = rv
        # make sure everything has the same units before deposition.
        # the units will be scaled to the correct values later.

        if self.deposition == "ngp":
            func = NGPDeposit_2
        elif self.deposition == "cic":
            func = CICDeposit_2

        for fi, _field in enumerate(fields):
            if self.weight_field is None:
                deposit_vals = fdata[:, fi]
            else:
                deposit_vals = wdata * fdata[:, fi]

            func(
                bf_x,
                bf_y,
                deposit_vals,
                fdata[:, fi].size,
                storage.values[:, :, fi],
                self.x_bins,
                self.y_bins,
            )

            locs = storage.values[:, :, fi] != 0.0
            storage.used[locs] = True

            if self.weight_field is not None:
                func(
                    bf_x,
                    bf_y,
                    wdata,
                    fdata[:, fi].size,
                    storage.weight_values,
                    self.x_bins,
                    self.y_bins,
                )
            else:
                storage.weight_values[locs] = 1.0
            storage.mvalues[locs, fi] = (
                storage.values[locs, fi] / storage.weight_values[locs]
            )
        # We've binned it!


class Profile3D(ProfileND):
    """An object that represents a 2D profile.

    Parameters
    ----------

    data_source : AMD3DData object
        The data object to be profiled
    x_field : string field name
        The field to profile as a function of along the x axis.
    x_n : integer
        The number of bins along the x direction.
    x_min : float
        The minimum value of the x profile field. If supplied without units,
        assumed to be in the output units for x_field.
    x_max : float
        The maximum value of the x profile field. If supplied without units,
        assumed to be in the output units for x_field.
    x_log : boolean
        Controls whether or not the bins for the x field are evenly
        spaced in linear (False) or log (True) space.
    y_field : string field name
        The field to profile as a function of along the y axis
    y_n : integer
        The number of bins along the y direction.
    y_min : float
        The minimum value of the y profile field. If supplied without units,
        assumed to be in the output units for y_field.
    y_max : float
        The maximum value of the y profile field. If supplied without units,
        assumed to be in the output units for y_field.
    y_log : boolean
        Controls whether or not the bins for the y field are evenly
        spaced in linear (False) or log (True) space.
    z_field : string field name
        The field to profile as a function of along the z axis
    z_n : integer
        The number of bins along the z direction.
    z_min : float
        The minimum value of the z profile field. If supplied without units,
        assumed to be in the output units for z_field.
    z_max : float
        The maximum value of thee z profile field. If supplied without units,
        assumed to be in the output units for z_field.
    z_log : boolean
        Controls whether or not the bins for the z field are evenly
        spaced in linear (False) or log (True) space.
    weight_field : string field name
        The field to weight the profiled fields by.
    override_bins_x : array
        Array to set as xbins and ignore other parameters if set
    override_bins_y : array
        Array to set as xbins and ignore other parameters if set
    override_bins_z : array
        Array to set as xbins and ignore other parameters if set

    """

    def __init__(
        self,
        data_source,
        x_field,
        x_n,
        x_min,
        x_max,
        x_log,
        y_field,
        y_n,
        y_min,
        y_max,
        y_log,
        z_field,
        z_n,
        z_min,
        z_max,
        z_log,
        weight_field=None,
        override_bins_x=None,
        override_bins_y=None,
        override_bins_z=None,
    ):
        super().__init__(data_source, weight_field)
        # X
        self.x_field = data_source._determine_fields(x_field)[0]
        self.x_log = x_log
        self.field_info[self.x_field] = self.data_source.ds.field_info[self.x_field]
        x_min, x_max = _sanitize_min_max_units(
            x_min, x_max, self.field_info[self.x_field], self.ds.unit_registry
        )
        self.x_bins = array_like_field(
            data_source, self._get_bins(x_min, x_max, x_n, x_log), self.x_field
        )
        if override_bins_x is not None:
            self.x_bins = array_like_field(data_source, override_bins_x, self.x_field)
        # Y
        self.y_field = data_source._determine_fields(y_field)[0]
        self.y_log = y_log
        self.field_info[self.y_field] = self.data_source.ds.field_info[self.y_field]
        y_min, y_max = _sanitize_min_max_units(
            y_min, y_max, self.field_info[self.y_field], self.ds.unit_registry
        )
        self.y_bins = array_like_field(
            data_source, self._get_bins(y_min, y_max, y_n, y_log), self.y_field
        )
        if override_bins_y is not None:
            self.y_bins = array_like_field(data_source, override_bins_y, self.y_field)
        # Z
        self.z_field = data_source._determine_fields(z_field)[0]
        self.z_log = z_log
        self.field_info[self.z_field] = self.data_source.ds.field_info[self.z_field]
        z_min, z_max = _sanitize_min_max_units(
            z_min, z_max, self.field_info[self.z_field], self.ds.unit_registry
        )
        self.z_bins = array_like_field(
            data_source, self._get_bins(z_min, z_max, z_n, z_log), self.z_field
        )
        if override_bins_z is not None:
            self.z_bins = array_like_field(data_source, override_bins_z, self.z_field)

        self.size = (self.x_bins.size - 1, self.y_bins.size - 1, self.z_bins.size - 1)

        self.bin_fields = (self.x_field, self.y_field, self.z_field)
        self.x = 0.5 * (self.x_bins[1:] + self.x_bins[:-1])
        self.y = 0.5 * (self.y_bins[1:] + self.y_bins[:-1])
        self.z = 0.5 * (self.z_bins[1:] + self.z_bins[:-1])

    def _bin_chunk(self, chunk, fields, storage):
        rv = self._get_data(chunk, fields)
        if rv is None:
            return
        fdata, wdata, (bf_x, bf_y, bf_z) = rv
        bf_x.convert_to_units(self.field_info[self.x_field].output_units)
        bin_ind_x = np.digitize(bf_x, self.x_bins) - 1
        bf_y.convert_to_units(self.field_info[self.y_field].output_units)
        bin_ind_y = np.digitize(bf_y, self.y_bins) - 1
        bf_z.convert_to_units(self.field_info[self.z_field].output_units)
        bin_ind_z = np.digitize(bf_z, self.z_bins) - 1
        new_bin_profile3d(
            bin_ind_x,
            bin_ind_y,
            bin_ind_z,
            wdata,
            fdata,
            storage.weight_values,
            storage.values,
            storage.mvalues,
            storage.qvalues,
            storage.used,
        )
        # We've binned it!

    @property
    def bounds(self):
        return (
            (self.x_bins[0], self.x_bins[-1]),
            (self.y_bins[0], self.y_bins[-1]),
            (self.z_bins[0], self.z_bins[-1]),
        )

    def set_x_unit(self, new_unit):
        """Sets a new unit for the x field

        Parameters
        ----------
        new_unit : string or Unit object
            The name of the new unit.
        """
        self.x_bins.convert_to_units(new_unit)
        self.x = 0.5 * (self.x_bins[1:] + self.x_bins[:-1])

    def set_y_unit(self, new_unit):
        """Sets a new unit for the y field

        Parameters
        ----------
        new_unit : string or Unit object
            The name of the new unit.
        """
        self.y_bins.convert_to_units(new_unit)
        self.y = 0.5 * (self.y_bins[1:] + self.y_bins[:-1])

    def set_z_unit(self, new_unit):
        """Sets a new unit for the z field

        Parameters
        ----------
        new_unit : string or Unit object
            The name of the new unit.
        """
        self.z_bins.convert_to_units(new_unit)
        self.z = 0.5 * (self.z_bins[1:] + self.z_bins[:-1])


class Profile3DFromDataset(ProfileNDFromDataset, Profile3D):
    """
    A 2D profile object loaded from a ytdata dataset.
    """

    def __init(self, ds):
        ProfileNDFromDataset.__init__(self, ds)


def sanitize_field_tuple_keys(input_dict, data_source):
    if input_dict is not None:
        dummy = {}
        for item in input_dict:
            dummy[data_source._determine_fields(item)[0]] = input_dict[item]
        return dummy
    else:
        return input_dict


def create_profile(
    data_source,
    bin_fields,
    fields,
    n_bins=64,
    extrema=None,
    logs=None,
    units=None,
    weight_field=("gas", "cell_mass"),
    accumulation=False,
    fractional=False,
    deposition="ngp",
    override_bins=None,
):
    r"""
    Create a 1, 2, or 3D profile object.

    The dimensionality of the profile object is chosen by the number of
    fields given in the bin_fields argument.

    Parameters
    ----------
    data_source : YTSelectionContainer Object
        The data object to be profiled.
    bin_fields : list of strings
        List of the binning fields for profiling.
    fields : list of strings
        The fields to be profiled.
    n_bins : int or list of ints
        The number of bins in each dimension.  If None, 64 bins for
        each bin are used for each bin field.
        Default: 64.
    extrema : dict of min, max tuples
        Minimum and maximum values of the bin_fields for the profiles.
        The keys correspond to the field names. Defaults to the extrema
        of the bin_fields of the dataset. If a units dict is provided, extrema
        are understood to be in the units specified in the dictionary.
    logs : dict of boolean values
        Whether or not to log the bin_fields for the profiles.
        The keys correspond to the field names. Defaults to the take_log
        attribute of the field.
    units : dict of strings
        The units of the fields in the profiles, including the bin_fields.
    weight_field : str or tuple field identifier
        The weight field for computing weighted average for the profile
        values.  If None, the profile values are sums of the data in
        each bin. Defaults to "cell_mass".
    accumulation : bool or list of bools
        If True, the profile values for a bin n are the cumulative sum of
        all the values from bin 0 to n.  If -True, the sum is reversed so
        that the value for bin n is the cumulative sum from bin N (total bins)
        to n.  If the profile is 2D or 3D, a list of values can be given to
        control the summation in each dimension independently.
        Default: False.
    fractional : bool
        If True the profile values are divided by the sum of all
        the profile data such that the profile represents a probability
        distribution function.
    deposition : strings
        Controls the type of deposition used for ParticlePhasePlots.
        Valid choices are 'ngp' and 'cic'. Default is 'ngp'. This parameter is
        ignored the if the input fields are not of particle type.
    override_bins : dict of bins to profile plot with
        If set, ignores n_bins and extrema settings and uses the
        supplied bins to profile the field. If a units dict is provided,
        bins are understood to be in the units specified in the dictionary.


    Examples
    --------

    Create a 1d profile.  Access bin field from profile.x and field
    data from profile[<field_name>].

    >>> ds = load("DD0046/DD0046")
    >>> ad = ds.all_data()
    >>> profile = create_profile(ad, [("gas", "density")],
    ...                              [("gas", "temperature"),
    ...                               ("gas", "velocity_x")])
    >>> print (profile.x)
    >>> print (profile["gas", "temperature"])

    """
    bin_fields = data_source._determine_fields(bin_fields)
    fields = list(iter_fields(fields))
    is_pfield = [
        data_source.ds._get_field_info(f).sampling_type == "particle"
        for f in bin_fields + fields
    ]
    wf = None
    if weight_field is not None:
        wf = data_source.ds._get_field_info(weight_field)
        is_pfield.append(wf.sampling_type == "particle")
        wf = wf.name

    if len(bin_fields) > 1 and isinstance(accumulation, bool):
        accumulation = [accumulation for _ in range(len(bin_fields))]

    bin_fields = data_source._determine_fields(bin_fields)
    fields = data_source._determine_fields(fields)
    units = sanitize_field_tuple_keys(units, data_source)
    extrema = sanitize_field_tuple_keys(extrema, data_source)
    logs = sanitize_field_tuple_keys(logs, data_source)
    override_bins = sanitize_field_tuple_keys(override_bins, data_source)

    if any(is_pfield) and not all(is_pfield):
        if hasattr(data_source.ds, "_sph_ptypes"):
            is_local = [
                data_source.ds.field_info[f].sampling_type == "local"
                for f in bin_fields + fields
            ]
            is_local_or_pfield = [pf or lf for (pf, lf) in zip(is_pfield, is_local)]
            if not all(is_local_or_pfield):
                raise YTIllDefinedProfile(
                    bin_fields, data_source._determine_fields(fields), wf, is_pfield
                )
        else:
            raise YTIllDefinedProfile(
                bin_fields, data_source._determine_fields(fields), wf, is_pfield
            )
    if len(bin_fields) == 1:
        cls = Profile1D
    elif len(bin_fields) == 2 and all(is_pfield):
        if deposition == "cic":
            if logs is not None:
                if (bin_fields[0] in logs and logs[bin_fields[0]]) or (
                    bin_fields[1] in logs and logs[bin_fields[1]]
                ):
                    raise RuntimeError(
                        "CIC deposition is only implemented for linear-scaled axes"
                    )
            else:
                logs = {bin_fields[0]: False, bin_fields[1]: False}
            if any(accumulation) or fractional:
                raise RuntimeError(
<<<<<<< HEAD
                    'The accumulation and fractional keyword arguments must be '
                    'False for CIC deposition')
=======
                    "The accumulation and fractional keyword arguments must be "
                    "False for CIC deposition"
                )
        elif logs is None:
            logs = {bin_fields[0]: False, bin_fields[1]: False}
>>>>>>> c196d8d8
        cls = ParticleProfile
    elif len(bin_fields) == 2:
        cls = Profile2D
    elif len(bin_fields) == 3:
        cls = Profile3D
    else:
        raise NotImplementedError
    if weight_field is not None and cls == ParticleProfile:
        (weight_field,) = data_source._determine_fields([weight_field])
        wf = data_source.ds._get_field_info(weight_field)
        if not wf.sampling_type == "particle":
            weight_field = None
    if not is_sequence(n_bins):
        n_bins = [n_bins] * len(bin_fields)
    if not is_sequence(accumulation):
        accumulation = [accumulation] * len(bin_fields)
    if logs is None:
        logs = {}
    logs_list = []
    for bin_field in bin_fields:
        if bin_field in logs:
            logs_list.append(logs[bin_field])
        else:
            logs_list.append(data_source.ds.field_info[bin_field].take_log)
    logs = logs_list
    if extrema is None:
        ex = [
            data_source.quantities["Extrema"](f, non_zero=l)
            for f, l in zip(bin_fields, logs)
        ]
        # pad extrema by epsilon so cells at bin edges are not excluded
        for i, (mi, ma) in enumerate(ex):
            mi = mi - np.spacing(mi)
            ma = ma + np.spacing(ma)
            ex[i][0], ex[i][1] = mi, ma
    else:
        ex = []
        for bin_field in bin_fields:
            bf_units = data_source.ds.field_info[bin_field].output_units
            try:
                field_ex = list(extrema[bin_field[-1]])
            except KeyError as e:
                try:
                    field_ex = list(extrema[bin_field])
                except KeyError:
                    raise RuntimeError(
                        "Could not find field {} or {} in extrema".format(
                            bin_field[-1], bin_field
                        )
                    ) from e

            if isinstance(field_ex[0], tuple):
                field_ex = [data_source.ds.quan(*f) for f in field_ex]
            if any([exi is None for exi in field_ex]):
                try:
                    ds_extrema = data_source.quantities.extrema(bin_field)
                except AttributeError:
                    # ytdata profile datasets don't have data_source.quantities
                    bf_vals = data_source[bin_field]
                    ds_extrema = data_source.ds.arr([bf_vals.min(), bf_vals.max()])
                for i, exi in enumerate(field_ex):
                    if exi is None:
                        field_ex[i] = ds_extrema[i]
                        # pad extrema by epsilon so cells at bin edges are
                        # not excluded
                        field_ex[i] -= (-1) ** i * np.spacing(field_ex[i])
            if units is not None and bin_field in units:
                for i, exi in enumerate(field_ex):
                    if hasattr(exi, "units"):
                        field_ex[i] = exi.to(units[bin_field])
                    else:
                        field_ex[i] = data_source.ds.quan(exi, units[bin_field])
                fe = data_source.ds.arr(field_ex)
            else:
                if hasattr(field_ex, "units"):
                    fe = field_ex.to(bf_units)
                else:
                    fe = data_source.ds.arr(field_ex, bf_units)
            fe.convert_to_units(bf_units)
            field_ex = [fe[0].v, fe[1].v]
            if is_sequence(field_ex[0]):
                field_ex[0] = data_source.ds.quan(field_ex[0][0], field_ex[0][1])
                field_ex[0] = field_ex[0].in_units(bf_units)
            if is_sequence(field_ex[1]):
                field_ex[1] = data_source.ds.quan(field_ex[1][0], field_ex[1][1])
                field_ex[1] = field_ex[1].in_units(bf_units)
            ex.append(field_ex)

    if override_bins is not None:
        o_bins = []
        for bin_field in bin_fields:
            bf_units = data_source.ds.field_info[bin_field].output_units
            try:
                field_obin = override_bins[bin_field[-1]]
            except KeyError:
                field_obin = override_bins[bin_field]

            if field_obin is None:
                o_bins.append(None)
                continue

            if isinstance(field_obin, tuple):
                field_obin = data_source.ds.arr(*field_obin)

            if units is not None and bin_field in units:
                fe = data_source.ds.arr(field_obin, units[bin_field])
            else:
                if hasattr(field_obin, "units"):
                    fe = field_obin.to(bf_units)
                else:
                    fe = data_source.ds.arr(field_obin, bf_units)
            fe.convert_to_units(bf_units)
            field_obin = fe.d
            o_bins.append(field_obin)

    args = [data_source]
    for f, n, (mi, ma), l in zip(bin_fields, n_bins, ex, logs):
        if mi <= 0 and l:
            raise YTIllDefinedBounds(mi, ma)
        args += [f, n, mi, ma, l]
    kwargs = dict(weight_field=weight_field)
    if cls is ParticleProfile:
        kwargs["deposition"] = deposition
    if override_bins is not None:
        for o_bin, ax in zip(o_bins, ["x", "y", "z"]):
            kwargs[f"override_bins_{ax}"] = o_bin
    obj = cls(*args, **kwargs)
    obj.accumulation = accumulation
    obj.fractional = fractional
    if fields is not None:
        obj.add_fields([field for field in fields])
    for field in fields:
        if fractional:
            obj.field_data[field] /= obj.field_data[field].sum()
        for axis, acc in enumerate(accumulation):
            if not acc:
                continue
            temp = obj.field_data[field]
            temp = np.rollaxis(temp, axis)
            if weight_field is not None:
                temp_weight = obj.weight
                temp_weight = np.rollaxis(temp_weight, axis)
            if acc < 0:
                temp = temp[::-1]
                if weight_field is not None:
                    temp_weight = temp_weight[::-1]
            if weight_field is None:
                temp = temp.cumsum(axis=0)
            else:
                temp = (temp * temp_weight).cumsum(axis=0) / temp_weight.cumsum(axis=0)
            if acc < 0:
                temp = temp[::-1]
                if weight_field is not None:
                    temp_weight = temp_weight[::-1]
            temp = np.rollaxis(temp, axis)
            obj.field_data[field] = temp
            if weight_field is not None:
                temp_weight = np.rollaxis(temp_weight, axis)
                obj.weight = temp_weight
    if units is not None:
        for field, unit in units.items():
            field = data_source._determine_fields(field)[0]
            if field == obj.x_field:
                obj.set_x_unit(unit)
            elif field == getattr(obj, "y_field", None):
                obj.set_y_unit(unit)
            elif field == getattr(obj, "z_field", None):
                obj.set_z_unit(unit)
            else:
                obj.set_field_unit(field, unit)
    return obj<|MERGE_RESOLUTION|>--- conflicted
+++ resolved
@@ -1302,16 +1302,11 @@
                 logs = {bin_fields[0]: False, bin_fields[1]: False}
             if any(accumulation) or fractional:
                 raise RuntimeError(
-<<<<<<< HEAD
-                    'The accumulation and fractional keyword arguments must be '
-                    'False for CIC deposition')
-=======
                     "The accumulation and fractional keyword arguments must be "
                     "False for CIC deposition"
                 )
         elif logs is None:
             logs = {bin_fields[0]: False, bin_fields[1]: False}
->>>>>>> c196d8d8
         cls = ParticleProfile
     elif len(bin_fields) == 2:
         cls = Profile2D
