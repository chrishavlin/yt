"""
Data containers that require processing before they can be utilized.




"""

#-----------------------------------------------------------------------------
# Copyright (c) 2013, yt Development Team.
#
# Distributed under the terms of the Modified BSD License.
#
# The full license is in the file COPYING.txt, distributed with this software.
#-----------------------------------------------------------------------------

import numpy as np
import math
import weakref
import itertools
import shelve
from functools import wraps
import fileinput
from re import finditer
import os

from yt.config import ytcfg
from yt.funcs import *
from yt.utilities.logger import ytLogger
from .data_containers import \
    YTSelectionContainer1D, YTSelectionContainer2D, YTSelectionContainer3D, \
    restore_field_information_state, YTFieldData
from yt.utilities.lib.QuadTree import \
    QuadTree
from yt.utilities.lib.Interpolators import \
    ghost_zone_interpolate
from yt.utilities.lib.misc_utilities import \
    fill_region
from yt.utilities.lib.marching_cubes import \
    march_cubes_grid, march_cubes_grid_flux
from yt.utilities.data_point_utilities import CombineGrids,\
    DataCubeRefine, DataCubeReplace, FillRegion, FillBuffer
from yt.utilities.minimal_representation import \
    MinimalProjectionData
from yt.utilities.parallel_tools.parallel_analysis_interface import \
    parallel_objects, parallel_root_only, communication_system
from yt.units.unit_object import Unit
import yt.geometry.particle_deposit as particle_deposit
from yt.utilities.grid_data_format.writer import write_to_gdf
from yt.frontends.stream.api import load_uniform_grid

from yt.fields.field_exceptions import \
    NeedsGridType,\
    NeedsOriginalGrid,\
    NeedsDataField,\
    NeedsProperty,\
    NeedsParameter
from yt.fields.derived_field import \
    TranslationFunc

class YTStreamlineBase(YTSelectionContainer1D):
    """
    This is a streamline, which is a set of points defined as
    being parallel to some vector field.

    This object is typically accessed through the Streamlines.path
    function.  The resulting arrays have their dimensionality
    reduced to one, and an ordered list of points at an (x,y)
    tuple along `axis` are available, as is the `t` field, which
    corresponds to a unitless measurement along the ray from start
    to end.

    Parameters
    ----------
    positions : array-like
        List of streamline positions
    length : float
        The magnitude of the distance; dts will be divided by this
    fields : list of strings, optional
        If you want the object to pre-retrieve a set of fields, supply them
        here.  This is not necessary.
    ds : dataset object
        Passed in to access the index
    kwargs : dict of items
        Any additional values are passed as field parameters that can be
        accessed by generated fields.

    Examples
    --------

    >>> from yt.visualization.api import Streamlines
    >>> streamlines = Streamlines(ds, [0.5]*3)
    >>> streamlines.integrate_through_volume()
    >>> stream = streamlines.path(0)
    >>> matplotlib.pylab.semilogy(stream['t'], stream['Density'], '-x')

    """
    _type_name = "streamline"
    _con_args = ('positions')
    sort_by = 't'
    def __init__(self, positions, length = 1.0, fields=None, ds=None, **kwargs):
        YTSelectionContainer1D.__init__(self, ds, fields, **kwargs)
        self.positions = positions
        self.dts = np.empty_like(positions[:,0])
        self.dts[:-1] = np.sqrt(np.sum((self.positions[1:]-
                                        self.positions[:-1])**2,axis=1))
        self.dts[-1] = self.dts[-1]
        self.length = length
        self.dts /= length
        self.ts = np.add.accumulate(self.dts)
        self._set_center(self.positions[0])
        self.set_field_parameter('center', self.positions[0])
        self._dts, self._ts = {}, {}
        #self._refresh_data()

    def _get_list_of_grids(self):
        # Get the value of the line at each LeftEdge and RightEdge
        LE = self.ds.grid_left_edge
        RE = self.ds.grid_right_edge
        # Check left faces first
        min_streampoint = np.min(self.positions, axis=0)
        max_streampoint = np.max(self.positions, axis=0)
        p = np.all((min_streampoint <= RE) & (max_streampoint > LE), axis=1)
        self._grids = self.index.grids[p]

    def _get_data_from_grid(self, grid, field):
        # No child masking here; it happens inside the mask cut
        mask = self._get_cut_mask(grid)
        if field == 'dts': return self._dts[grid.id]
        if field == 't': return self._ts[grid.id]
        return grid[field].flat[mask]


    def _get_cut_mask(self, grid):
        points_in_grid = np.all(self.positions > grid.LeftEdge, axis=1) & \
                         np.all(self.positions <= grid.RightEdge, axis=1)
        pids = np.where(points_in_grid)[0]
        mask = np.zeros(points_in_grid.sum(), dtype='int')
        dts = np.zeros(points_in_grid.sum(), dtype='float64')
        ts = np.zeros(points_in_grid.sum(), dtype='float64')
        for mi, (i, pos) in enumerate(zip(pids, self.positions[points_in_grid])):
            if not points_in_grid[i]: continue
            ci = ((pos - grid.LeftEdge)/grid.dds).astype('int')
            if grid.child_mask[ci[0], ci[1], ci[2]] == 0: continue
            for j in range(3):
                ci[j] = min(ci[j], grid.ActiveDimensions[j]-1)
            mask[mi] = np.ravel_multi_index(ci, grid.ActiveDimensions)
            dts[mi] = self.dts[i]
            ts[mi] = self.ts[i]
        self._dts[grid.id] = dts
        self._ts[grid.id] = ts
        return mask


class YTQuadTreeProjBase(YTSelectionContainer2D):
    """
    This is a data object corresponding to a line integral through the
    simulation domain.

    This object is typically accessed through the `proj` object that
    hangs off of index objects.  YTQuadTreeProj is a projection of a
    `field` along an `axis`.  The field can have an associated
    `weight_field`, in which case the values are multiplied by a weight
    before being summed, and then divided by the sum of that weight; the
    two fundamental modes of operating are direct line integral (no
    weighting) and average along a line of sight (weighting.)  What makes
    `proj` different from the standard projection mechanism is that it
    utilizes a quadtree data structure, rather than the old mechanism for
    projections.  It will not run in parallel, but serial runs should be
    substantially faster.  Note also that lines of sight are integrated at
    every projected finest-level cell.

    Parameters
    ----------
    field : string
        This is the field which will be "projected" along the axis.  If
        multiple are specified (in a list) they will all be projected in
        the first pass.
    axis : int
        The axis along which to slice.  Can be 0, 1, or 2 for x, y, z.
    weight_field : string
        If supplied, the field being projected will be multiplied by this
        weight value before being integrated, and at the conclusion of the
        projection the resultant values will be divided by the projected
        `weight_field`.
    center : array_like, optional
        The 'center' supplied to fields that use it.  Note that this does
        not have to have `coord` as one value.  Strictly optional.
    data_source : `yt.data_objects.data_containers.YTSelectionContainer`, optional
        If specified, this will be the data source used for selecting
        regions to project.
    method : string, optional
        The method of projection to be performed.
        "integrate" : integration along the axis
        "mip" : maximum intensity projection
        "sum" : same as "integrate", except that we don't multiply by the path length
        WARNING: The "sum" option should only be used for uniform resolution grid
        datasets, as other datasets may result in unphysical images.
    style : string, optional
        The same as the method keyword.  Deprecated as of version 3.0.2.
        Please use method keyword instead.
    field_parameters : dict of items
        Values to be passed as field parameters that can be
        accessed by generated fields.

    Examples
    --------

    >>> ds = load("RedshiftOutput0005")
    >>> prj = ds.proj("density", 0)
    >>> print proj["density"]
    """
    _key_fields = YTSelectionContainer2D._key_fields + ['weight_field']
    _type_name = "proj"
    _con_args = ('axis', 'field', 'weight_field')
    _container_fields = ('px', 'py', 'pdx', 'pdy', 'weight_field')
    def __init__(self, field, axis, weight_field = None,
                 center = None, ds = None, data_source = None,
                 style = None, method = "integrate",
                 field_parameters = None):
        YTSelectionContainer2D.__init__(self, axis, ds, field_parameters)
        # Style is deprecated, but if it is set, then it trumps method
        # keyword.  TODO: Remove this keyword and this check at some point in
        # the future.
        if style is not None:
            method = style
        if method == "sum":
            self.method = "integrate"
            self._sum_only = True
        else:
            self.method = method
            self._sum_only = False
        if self.method == "mip":
            self.func = np.max
        elif self.method == "integrate":
            self.func = np.sum # for the future
        else:
            raise NotImplementedError(self.method)
        self._set_center(center)
        self._projected_units = {}
        if data_source is None: data_source = self.ds.all_data()
        for k, v in data_source.field_parameters.items():
            if k not in self.field_parameters or \
              self._is_default_field_parameter(k):
                self.set_field_parameter(k, v)
        self.data_source = data_source
        if weight_field is None:
            self.weight_field = weight_field
        else:
            self.weight_field = self._determine_fields(weight_field)[0]

        field = field or []
        field = self._determine_fields(ensure_list(field))

        if not self.deserialize(field):
            self.get_data(field)
            self.serialize()

    @property
    def blocks(self):
        return self.data_source.blocks

    @property
    def field(self):
        return [k for k in self.field_data.keys() if k not in self._container_fields]

    @property
    def _mrep(self):
        return MinimalProjectionData(self)

    def hub_upload(self):
        self._mrep.upload()

    def deserialize(self, fields):
        if not ytcfg.getboolean("yt", "serialize"):
            return False
        for field in fields:
            self[field] = None
        deserialized_successfully = False
        store_file = self.ds.parameter_filename + '.yt'
        if os.path.isfile(store_file):
            deserialized_successfully = self._mrep.restore(store_file, self.ds)

            if deserialized_successfully:
                mylog.info("Using previous projection data from %s" % store_file)
                for field, field_data in self._mrep.field_data.items():
                    self[field] = field_data
        if not deserialized_successfully:
            for field in fields:
                del self[field]
        return deserialized_successfully

    def serialize(self):
        if not ytcfg.getboolean("yt", "serialize"):
            return
        self._mrep.store(self.ds.parameter_filename + '.yt')

    def _get_tree(self, nvals):
        xax = self.ds.coordinates.x_axis[self.axis]
        yax = self.ds.coordinates.y_axis[self.axis]
        xd = self.ds.domain_dimensions[xax]
        yd = self.ds.domain_dimensions[yax]
        bounds = (self.ds.domain_left_edge[xax],
                  self.ds.domain_right_edge[xax],
                  self.ds.domain_left_edge[yax],
                  self.ds.domain_right_edge[yax])
        return QuadTree(np.array([xd,yd], dtype='int64'), nvals,
                        bounds, method = self.method)

    def get_data(self, fields = None):
        fields = fields or []
        fields = self._determine_fields(ensure_list(fields))
        # We need a new tree for every single set of fields we add
        if len(fields) == 0: return
        chunk_fields = fields[:]
        if self.weight_field is not None:
            chunk_fields.append(self.weight_field)
        tree = self._get_tree(len(fields))
        # This only needs to be done if we are in parallel; otherwise, we can
        # safely build the mesh as we go.
        if communication_system.communicators[-1].size > 1:
            for chunk in self.data_source.chunks([], "io", local_only = False):
                self._initialize_chunk(chunk, tree)
        _units_initialized = False
        with self.data_source._field_parameter_state(self.field_parameters):
            for chunk in parallel_objects(self.data_source.chunks(
<<<<<<< HEAD
                                          chunk_fields, "io", local_only = True)):
                mylog.debug("Adding chunk (%s) to tree (%0.3e GB RAM)", chunk.ires.size,
                    get_memory_usage()/1024.)
=======
                                          chunk_fields, "io", local_only = True)): 
                mylog.debug("Adding chunk (%s) to tree (%0.3e GB RAM)",
                            chunk.ires.size, get_memory_usage()/1024.)
                if _units_initialized is False:
                    self._initialize_projected_units(fields, chunk)
                    _units_initialized = True
>>>>>>> 2f0284f3
                self._handle_chunk(chunk, fields, tree)
        # Note that this will briefly double RAM usage
        if self.method == "mip":
            merge_style = -1
            op = "max"
        elif self.method == "integrate":
            merge_style = 1
            op = "sum"
        else:
            raise NotImplementedError
        # TODO: Add the combine operation
        xax = self.ds.coordinates.x_axis[self.axis]
        yax = self.ds.coordinates.y_axis[self.axis]
        ox = self.ds.domain_left_edge[xax]
        oy = self.ds.domain_left_edge[yax]
        px, py, pdx, pdy, nvals, nwvals = tree.get_all(False, merge_style)
        nvals = self.comm.mpi_allreduce(nvals, op=op)
        nwvals = self.comm.mpi_allreduce(nwvals, op=op)
        np.multiply(px, self.ds.domain_width[xax], px)
        np.add(px, ox, px)
        np.multiply(pdx, self.ds.domain_width[xax], pdx)

        np.multiply(py, self.ds.domain_width[yax], py)
        np.add(py, oy, py)
        np.multiply(pdy, self.ds.domain_width[yax], pdy)
        if self.weight_field is not None:
            # If there are 0s remaining in the weight vals
            # this will not throw an error, but silently
            # return nans for vals where dividing by 0
            # Leave as NaNs to be auto-masked by Matplotlib
            with np.errstate(invalid='ignore'):
                np.divide(nvals, nwvals[:,None], nvals)
        # We now convert to half-widths and center-points
        data = {}
        code_length = self.ds.domain_width.units
        data['px'] = self.ds.arr(px, code_length)
        data['py'] = self.ds.arr(py, code_length)
        data['weight_field'] = nwvals
        data['pdx'] = self.ds.arr(pdx, code_length)
        data['pdy'] = self.ds.arr(pdy, code_length)
        data['fields'] = nvals
        # Now we run the finalizer, which is ignored if we don't need it
        fd = data['fields']
        field_data = np.hsplit(data.pop('fields'), len(fields))
        for fi, field in enumerate(fields):
            finfo = self.ds._get_field_info(*field)
            mylog.debug("Setting field %s", field)
            input_units = self._projected_units[field]
            self[field] = self.ds.arr(field_data[fi].ravel(), input_units)
        for i in list(data.keys()): self[i] = data.pop(i)
        mylog.info("Projection completed")
        self.tree = tree

    def _initialize_chunk(self, chunk, tree):
        icoords = chunk.icoords
        xax = self.ds.coordinates.x_axis[self.axis]
        yax = self.ds.coordinates.y_axis[self.axis]
        i1 = icoords[:,xax]
        i2 = icoords[:,yax]
        ilevel = chunk.ires * self.ds.ires_factor
        tree.initialize_chunk(i1, i2, ilevel)

    def _initialize_projected_units(self, fields, chunk):
        for field in self.data_source._determine_fields(fields):
            finfo = self.ds._get_field_info(*field)
            if finfo.units is None:
                # First time calling a units="auto" field, infer units and cache
                # for future field accesses.
                finfo.units = str(chunk[field].units)
            field_unit = Unit(finfo.units, registry=self.ds.unit_registry)
            if self.method == "mip" or self._sum_only:
                path_length_unit = Unit(registry=self.ds.unit_registry)
            else:
                ax_name = self.ds.coordinates.axis_name[self.axis]
                path_element_name = ("index", "path_element_%s" % (ax_name))
                path_length_unit = self.ds.field_info[path_element_name].units
                path_length_unit = Unit(path_length_unit,
                                        registry=self.ds.unit_registry)
                # Only convert to CGS for path elements that aren't angles
                if not path_length_unit.is_dimensionless:
                    path_length_unit = path_length_unit.get_cgs_equivalent()
            if self.weight_field is None:
                self._projected_units[field] = field_unit*path_length_unit
            else:
                self._projected_units[field] = field_unit

    def _handle_chunk(self, chunk, fields, tree):
        if self.method == "mip" or self._sum_only:
            dl = self.ds.quan(1.0, "")
        else:
            # This gets explicitly converted to cm
            ax_name = self.ds.coordinates.axis_name[self.axis]
            dl = chunk["index", "path_element_%s" % (ax_name)]
            # This is done for cases where our path element does not have a CGS
            # equivalent.  Once "preferred units" have been implemented, this
            # will not be necessary at all, as the final conversion will occur
            # at the display layer.
            if not dl.units.is_dimensionless:
                dl.convert_to_units("cm")
        v = np.empty((chunk.ires.size, len(fields)), dtype="float64")
        for i, field in enumerate(fields):
            d = chunk[field] * dl
            v[:,i] = d
        if self.weight_field is not None:
            w = chunk[self.weight_field]
            np.multiply(v, w[:,None], v)
            np.multiply(w, dl, w)
        else:
            w = np.ones(chunk.ires.size, dtype="float64")
        icoords = chunk.icoords
        xax = self.ds.coordinates.x_axis[self.axis]
        yax = self.ds.coordinates.y_axis[self.axis]
        i1 = icoords[:,xax]
        i2 = icoords[:,yax]
        ilevel = chunk.ires * self.ds.ires_factor
        tree.add_chunk_to_tree(i1, i2, ilevel, v, w)

    def to_pw(self, fields=None, center='c', width=None, origin='center-window'):
        r"""Create a :class:`~yt.visualization.plot_window.PWViewerMPL` from this
        object.

        This is a bare-bones mechanism of creating a plot window from this
        object, which can then be moved around, zoomed, and on and on.  All
        behavior of the plot window is relegated to that routine.
        """
        pw = self._get_pw(fields, center, width, origin, 'Projection')
        return pw

class YTCoveringGridBase(YTSelectionContainer3D):
    """A 3D region with all data extracted to a single, specified
    resolution.  Left edge should align with a cell boundary, but
    defaults to the closest cell boundary.

    Parameters
    ----------
    level : int
        The resolution level data to which data will be gridded. Level
        0 is the root grid dx for that dataset.
    left_edge : array_like
        The left edge of the region to be extracted.  Specify units by supplying
        a YTArray, otherwise code length units are assumed.
    dims : array_like
        Number of cells along each axis of resulting covering_grid
    fields : array_like, optional
        A list of fields that you'd like pre-generated for your object

    Examples
    --------
    >>> cube = ds.covering_grid(2, left_edge=[0.0, 0.0, 0.0], \
    ...                          dims=[128, 128, 128])
    """
    _spatial = True
    _type_name = "covering_grid"
    _con_args = ('level', 'left_edge', 'ActiveDimensions')
    _container_fields = (("index", "dx"),
                         ("index", "dy"),
                         ("index", "dz"),
                         ("index", "x"),
                         ("index", "y"),
                         ("index", "z"))
    _base_grid = None
    def __init__(self, level, left_edge, dims, fields = None,
                 ds = None, num_ghost_zones = 0, use_pbar = True,
                 field_parameters = None):
        if field_parameters is None:
            center = None
        else:
            center = field_parameters.get("center", None)
        YTSelectionContainer3D.__init__(self,
            center, ds, field_parameters)

        self.level = level
        self.left_edge = self._sanitize_edge(left_edge)
        self.ActiveDimensions = self._sanitize_dims(dims)

        rdx = self.ds.domain_dimensions*self.ds.relative_refinement(0, level)
        rdx[np.where(np.array(dims) - 2 * num_ghost_zones <= 1)] = 1   # issue 602
        self.base_dds = self.ds.domain_width / self.ds.domain_dimensions
        self.dds = self.ds.domain_width / rdx.astype("float64")
        self.right_edge = self.left_edge + self.ActiveDimensions*self.dds
        self._num_ghost_zones = num_ghost_zones
        self._use_pbar = use_pbar
        self.global_startindex = np.rint(
            (self.left_edge-self.ds.domain_left_edge)/self.dds).astype('int64')
        self.domain_width = np.rint((self.ds.domain_right_edge -
                    self.ds.domain_left_edge)/self.dds).astype('int64')
        self._setup_data_source()
        self.get_data(fields)

    @property
    def icoords(self):
        ic = np.indices(self.ActiveDimensions).astype("int64")
        return np.column_stack([i.ravel() + gi for i, gi in
            zip(ic, self.get_global_startindex())])

    @property
    def fwidth(self):
        fw = np.ones((self.ActiveDimensions.prod(), 3), dtype="float64")
        fw *= self.dds
        return fw

    @property
    def fcoords(self):
        LE = self.LeftEdge + self.dds/2.0
        RE = self.RightEdge - self.dds/2.0
        N = self.ActiveDimensions
        fc = np.mgrid[LE[0]:RE[0]:N[0]*1j,
                      LE[1]:RE[1]:N[1]*1j,
                      LE[2]:RE[2]:N[2]*1j]
        return np.column_stack([f.ravel() for f in fc])

    @property
    def ires(self):
        tr = np.ones(self.ActiveDimensions.prod(), dtype="int64")
        tr *= self.level
        return tr

    def _sanitize_dims(self, dims):
        if not iterable(dims):
            dims = [dims]*len(self.ds.domain_left_edge)
        if len(dims) != len(self.ds.domain_left_edge):
            raise RuntimeError(
                "Length of dims must match the dimensionality of the dataset")
        return np.array(dims, dtype='int32')

    def _sanitize_edge(self, edge):
        if not iterable(edge):
            edge = [edge]*len(self.ds.domain_left_edge)
        if len(edge) != len(self.ds.domain_left_edge):
            raise RuntimeError(
                "Length of edges must match the dimensionality of the "
                "dataset")
        if hasattr(edge, 'units'):
            edge_units = edge.units
        else:
            edge_units = 'code_length'
        return self.ds.arr(edge, edge_units)

    def _reshape_vals(self, arr):
        if len(arr.shape) == 3: return arr
        return arr.reshape(self.ActiveDimensions, order="C")

    @property
    def shape(self):
        return tuple(self.ActiveDimensions.tolist())

    def _setup_data_source(self):
        LE = self.left_edge - self.base_dds
        RE = self.right_edge + self.base_dds
        if not all(self.ds.periodicity):
            for i in range(3):
                if self.ds.periodicity[i]: continue
                LE[i] = max(LE[i], self.ds.domain_left_edge[i])
                RE[i] = min(RE[i], self.ds.domain_right_edge[i])
        self._data_source = self.ds.region(self.center, LE, RE)
        self._data_source.min_level = 0
        self._data_source.max_level = self.level
        self._pdata_source = self.ds.region(self.center,
            self.left_edge, self.right_edge)
        self._pdata_source.min_level = 0
        self._pdata_source.max_level = self.level

    def get_data(self, fields = None):
        if fields is None: return
        fields = self._determine_fields(ensure_list(fields))
        fields_to_get = [f for f in fields if f not in self.field_data]
        fields_to_get = self._identify_dependencies(fields_to_get)
        if len(fields_to_get) == 0: return
        fill, gen, part, alias = self._split_fields(fields_to_get)
        if len(part) > 0: self._fill_particles(part)
        if len(fill) > 0: self._fill_fields(fill)
        for a, f in sorted(alias.items()):
            self[a] = f(self)
            self.field_data[a].convert_to_units(f.output_units)
        if len(gen) > 0: self._generate_fields(gen)

    def _split_fields(self, fields_to_get):
        fill, gen = self.index._split_fields(fields_to_get)
        particles = []
        alias = {}
        for field in gen:
            finfo = self.ds._get_field_info(*field)
            if finfo._function.__name__ == "_TranslationFunc":
                alias[field] = finfo
                continue
            try:
                finfo.check_available(self)
            except NeedsOriginalGrid:
                fill.append(field)
        for field in fill:
            finfo = self.ds._get_field_info(*field)
            if finfo.particle_type:
                particles.append(field)
        gen = [f for f in gen if f not in fill and f not in alias]
        fill = [f for f in fill if f not in particles]
        return fill, gen, particles, alias

    def _fill_particles(self, part):
        for p in part:
            self[p] = self._pdata_source[p]

    def _fill_fields(self, fields):
        fields = [f for f in fields if f not in self.field_data]
        if len(fields) == 0: return
        output_fields = [np.zeros(self.ActiveDimensions, dtype="float64")
                         for field in fields]
        domain_dims = self.ds.domain_dimensions.astype("int64") \
                    * self.ds.relative_refinement(0, self.level)
        for chunk in self._data_source.chunks(fields, "io"):
            input_fields = [chunk[field] for field in fields]
            # NOTE: This usage of "refine_by" is actually *okay*, because it's
            # being used with respect to iref, which is *already* scaled!
            fill_region(input_fields, output_fields, self.level,
                        self.global_startindex, chunk.icoords, chunk.ires,
                        domain_dims, self.ds.refine_by)
        for name, v in zip(fields, output_fields):
            fi = self.ds._get_field_info(*name)
            self[name] = self.ds.arr(v, fi.units)

    def _generate_container_field(self, field):
        rv = self.ds.arr(np.ones(self.ActiveDimensions, dtype="float64"),
                             "")
        if field == ("index", "dx"):
            np.multiply(rv, self.dds[0], rv)
        elif field == ("index", "dy"):
            np.multiply(rv, self.dds[1], rv)
        elif field == ("index", "dz"):
            np.multiply(rv, self.dds[2], rv)
        elif field == ("index", "x"):
            x = np.mgrid[self.left_edge[0] + 0.5*self.dds[0]:
                         self.right_edge[0] - 0.5*self.dds[0]:
                         self.ActiveDimensions[0] * 1j]
            np.multiply(rv, x[:,None,None], rv)
        elif field == ("index", "y"):
            y = np.mgrid[self.left_edge[1] + 0.5*self.dds[1]:
                         self.right_edge[1] - 0.5*self.dds[1]:
                         self.ActiveDimensions[1] * 1j]
            np.multiply(rv, y[None,:,None], rv)
        elif field == ("index", "z"):
            z = np.mgrid[self.left_edge[2] + 0.5*self.dds[2]:
                         self.right_edge[2] - 0.5*self.dds[2]:
                         self.ActiveDimensions[2] * 1j]
            np.multiply(rv, z[None,None,:], rv)
        else:
            raise KeyError(field)
        return rv

    @property
    def LeftEdge(self):
        return self.left_edge

    @property
    def RightEdge(self):
        return self.right_edge

    def deposit(self, positions, fields = None, method = None):
        cls = getattr(particle_deposit, "deposit_%s" % method, None)
        if cls is None:
            raise YTParticleDepositionNotImplemented(method)
        op = cls(self.ActiveDimensions.prod()) # We allocate number of zones, not number of octs
        op.initialize()
        op.process_grid(self, positions, fields)
        vals = op.finalize()
        return vals.reshape(self.ActiveDimensions, order="C")

    def write_to_gdf(self, gdf_path, fields, nprocs=1, field_units=None,
                     **kwargs):
        r"""
        Write the covering grid data to a GDF file.

        Parameters
        ----------
        gdf_path : string
            Pathname of the GDF file to write.
        fields : list of strings
            Fields to write to the GDF file.
        nprocs : integer, optional
            Split the covering grid into *nprocs* subgrids before
            writing to the GDF file. Default: 1
        field_units : dictionary, optional
            Dictionary of units to convert fields to. If not set, fields are
            in their default units.
        All remaining keyword arguments are passed to
        yt.utilities.grid_data_format.writer.write_to_gdf.

        Examples
        --------
        >>> cube.write_to_gdf("clumps.h5", ["density","temperature"], nprocs=16,
        ...                   clobber=True)
        """
        data = {}
        for field in fields:
            if field in field_units:
                units = field_units[field]
            else:
                units = str(self[field].units)
            data[field] = (self[field].in_units(units).v, units)
        le = self.left_edge.v
        re = self.right_edge.v
        bbox = np.array([[l,r] for l,r in zip(le, re)])
        ds = load_uniform_grid(data, self.ActiveDimensions, bbox=bbox,
                               length_unit=self.ds.length_unit,
                               time_unit=self.ds.time_unit,
                               mass_unit=self.ds.mass_unit, nprocs=nprocs,
                               sim_time=self.ds.current_time.v)
        write_to_gdf(ds, gdf_path, **kwargs)

class YTArbitraryGridBase(YTCoveringGridBase):
    """A 3D region with arbitrary bounds and dimensions.

    In contrast to the Covering Grid, this object accepts a left edge, a right
    edge, and dimensions.  This allows it to be used for creating 3D particle
    deposition fields that are independent of the underlying mesh, whether that
    is yt-generated or from the simulation data.  For example, arbitrary boxes
    around particles can be drawn and particle deposition fields can be
    created.  This object will refuse to generate any fluid fields.

    Parameters
    ----------
    left_edge : array_like
        The left edge of the region to be extracted
    right_edge : array_like
        The left edge of the region to be extracted
    dims : array_like
        Number of cells along each axis of resulting grid.

    Examples
    --------
    >>> obj = ds.arbitrary_grid([0.0, 0.0, 0.0], [0.99, 0.99, 0.99],
    ...                          dims=[128, 128, 128])
    """
    _spatial = True
    _type_name = "arbitrary_grid"
    _con_args = ('left_edge', 'right_edge', 'ActiveDimensions')
    _container_fields = (("index", "dx"),
                         ("index", "dy"),
                         ("index", "dz"),
                         ("index", "x"),
                         ("index", "y"),
                         ("index", "z"))
    def __init__(self, left_edge, right_edge, dims,
                 ds = None, field_parameters = None):
        if field_parameters is None:
            center = None
        else:
            center = field_parameters.get("center", None)
        YTSelectionContainer3D.__init__(self, center, ds, field_parameters)
        self.left_edge = self._sanitize_edge(left_edge)
        self.right_edge = self._sanitize_edge(right_edge)
        self.ActiveDimensions = self._sanitize_dims(dims)
        self.dds = self.base_dds = (self.right_edge - self.left_edge)/self.ActiveDimensions
        self.level = 99
        self._setup_data_source()

    def _fill_fields(self, fields):
        raise NotImplementedError

class LevelState(object):
    current_dx = None
    current_dims = None
    current_level = None
    global_startindex = None
    old_global_startindex = None
    domain_iwidth = None
    fields = None
    data_source = None

    # These are all cached here as numpy arrays, without units, in
    # code_lengths.
    domain_width = None
    domain_left_edge = None
    domain_right_edge = None
    left_edge = None
    right_edge = None
    base_dx = None
    dds = None

class YTSmoothedCoveringGridBase(YTCoveringGridBase):
    """A 3D region with all data extracted and interpolated to a
    single, specified resolution. (Identical to covering_grid,
    except that it interpolates.)

    Smoothed covering grids start at level 0, interpolating to
    fill the region to level 1, replacing any cells actually
    covered by level 1 data, and then recursively repeating this
    process until it reaches the specified `level`.

    Parameters
    ----------
    level : int
        The resolution level data is uniformly gridded at
    left_edge : array_like
        The left edge of the region to be extracted
    dims : array_like
        Number of cells along each axis of resulting covering_grid.
    fields : array_like, optional
        A list of fields that you'd like pre-generated for your object

    Example
    -------
    cube = ds.smoothed_covering_grid(2, left_edge=[0.0, 0.0, 0.0], \
                              dims=[128, 128, 128])
    """
    _type_name = "smoothed_covering_grid"
    filename = None
    @wraps(YTCoveringGridBase.__init__)
    def __init__(self, *args, **kwargs):
        self._base_dx = (
              (self.ds.domain_right_edge - self.ds.domain_left_edge) /
               self.ds.domain_dimensions.astype("float64"))
        self.global_endindex = None
        YTCoveringGridBase.__init__(self, *args, **kwargs)
        self._final_start_index = self.global_startindex

    def _setup_data_source(self, level_state = None):
        if level_state is None: return
        # We need a buffer region to allow for zones that contribute to the
        # interpolation but are not directly inside our bounds
        level_state.data_source = self.ds.region(
            self.center,
            level_state.left_edge - level_state.current_dx,
            level_state.right_edge + level_state.current_dx)
        level_state.data_source.min_level = level_state.current_level
        level_state.data_source.max_level = level_state.current_level
        self._pdata_source = self.ds.region(
            self.center,
            level_state.left_edge - level_state.current_dx,
            level_state.right_edge + level_state.current_dx)
        self._pdata_source.min_level = level_state.current_level
        self._pdata_source.max_level = level_state.current_level


    def _fill_fields(self, fields):
        fields = [f for f in fields if f not in self.field_data]
        if len(fields) == 0: return
        ls = self._initialize_level_state(fields)
        for level in range(self.level + 1):
            domain_dims = self.ds.domain_dimensions.astype("int64") \
                        * self.ds.relative_refinement(0, ls.current_level)
            tot = ls.current_dims.prod()
            for chunk in ls.data_source.chunks(fields, "io"):
                chunk[fields[0]]
                input_fields = [chunk[field] for field in fields]
                # NOTE: This usage of "refine_by" is actually *okay*, because it's
                # being used with respect to iref, which is *already* scaled!
                tot -= fill_region(input_fields, ls.fields, ls.current_level,
                            ls.global_startindex, chunk.icoords,
                            chunk.ires, domain_dims, self.ds.refine_by)
            if level == 0 and tot != 0:
                raise RuntimeError
            self._update_level_state(ls)
        for name, v in zip(fields, ls.fields):
            if self.level > 0: v = v[1:-1,1:-1,1:-1]
            fi = self.ds._get_field_info(*name)
            self[name] = self.ds.arr(v, fi.units)

    def _initialize_level_state(self, fields):
        ls = LevelState()
        ls.domain_width = self.ds.domain_width
        ls.domain_left_edge = self.ds.domain_left_edge
        ls.domain_right_edge = self.ds.domain_right_edge
        ls.base_dx = self._base_dx
        ls.dds = self.dds
        ls.left_edge = self.left_edge
        ls.right_edge = self.right_edge
        for att in ("domain_width", "domain_left_edge", "domain_right_edge",
                    "left_edge", "right_edge", "base_dx", "dds"):
            setattr(ls, att, getattr(ls, att).in_units("code_length").d)
        ls.current_dx = ls.base_dx
        ls.current_level = 0
        ls.global_startindex, end_index, idims = \
            self._minimal_box(ls.current_dx)
        ls.current_dims = idims.astype("int32")
        ls.left_edge = ls.global_startindex * ls.current_dx \
                     + self.ds.domain_left_edge.d
        ls.right_edge = ls.left_edge + ls.current_dims * ls.current_dx
        ls.domain_iwidth = np.rint((self.ds.domain_right_edge -
                    self.ds.domain_left_edge)/ls.current_dx).astype('int64')
        ls.fields = [np.zeros(idims, dtype="float64")-999 for field in fields]
        self._setup_data_source(ls)
        return ls

    def _minimal_box(self, dds):
        LL = self.left_edge - self.ds.domain_left_edge
        # Nudge in case we're on the edge
        LL += LL.uq * np.finfo(np.float64).eps
        LS = self.right_edge - self.ds.domain_left_edge
        LS += LS.uq * np.finfo(np.float64).eps
        cell_start = LL / dds  # This is the cell we're inside
        cell_end = LS / dds
        if self.level == 0:
            start_index = np.array(np.floor(cell_start), dtype="int64")
            end_index = np.array(np.ceil(cell_end), dtype="int64")
            dims = np.rint((self.ActiveDimensions * self.dds) / dds).astype("int64")
        else:
            # Give us one buffer
            start_index = np.rint(cell_start.d).astype('int64') - 1
            # How many root cells do we occupy?
            end_index = np.rint(cell_end.d).astype('int64')
            dims = end_index - start_index + 1
        return start_index, end_index.astype("int64"), dims.astype("int32")

    def _update_level_state(self, level_state):
        ls = level_state
        if ls.current_level >= self.level: return
        rf = float(self.ds.relative_refinement(
                    ls.current_level, ls.current_level + 1))
        ls.current_level += 1
        ls.current_dx = ls.base_dx / \
            self.ds.relative_refinement(0, ls.current_level)
        LL = ls.left_edge - ls.domain_left_edge
        ls.old_global_startindex = ls.global_startindex
        ls.global_startindex, end_index, ls.current_dims = \
            self._minimal_box(ls.current_dx)
        ls.left_edge = ls.global_startindex * ls.current_dx \
                     + self.ds.domain_left_edge.d
        ls.right_edge = ls.left_edge + ls.current_dims * ls.current_dx
        ls.domain_iwidth = np.rint(ls.domain_width/ls.current_dx).astype('int64')
        input_left = (level_state.old_global_startindex) * rf  + 1
        new_fields = []
        for input_field in level_state.fields:
            output_field = np.zeros(ls.current_dims, dtype="float64")
            output_left = level_state.global_startindex + 0.5
            ghost_zone_interpolate(rf, input_field, input_left,
                                   output_field, output_left)
            new_fields.append(output_field)
        level_state.fields = new_fields
        self._setup_data_source(ls)

class YTSurfaceBase(YTSelectionContainer3D):
    r"""This surface object identifies isocontours on a cell-by-cell basis,
    with no consideration of global connectedness, and returns the vertices
    of the Triangles in that isocontour.

    This object simply returns the vertices of all the triangles
    calculated by the marching cubes algorithm; for more complex
    operations, such as identifying connected sets of cells above a given
    threshold, see the extract_connected_sets function.  This is more
    useful for calculating, for instance, total isocontour area, or
    visualizing in an external program (such as `MeshLab
    <http://meshlab.sf.net>`_.)  The object has the properties .vertices
    and will sample values if a field is requested.  The values are
    interpolated to the center of a given face.

    Parameters
    ----------
    data_source : YTSelectionContainer
        This is the object which will used as a source
    surface_field : string
        Any field that can be obtained in a data object.  This is the field
        which will be isocontoured.
    field_value : float
        The value at which the isocontour should be calculated.

    References
    ----------

    .. [1] Marching Cubes: http://en.wikipedia.org/wiki/Marching_cubes

    Examples
    --------
    This will create a data object, find a nice value in the center, and
    output the vertices to "triangles.obj" after rescaling them.

    >>> sp = ds.sphere("max", (10, "kpc")
    >>> surf = ds.surface(sp, "Density", 5e-27)
    >>> print surf["Temperature"]
    >>> print surf.vertices
    >>> bounds = [(sp.center[i] - 5.0/ds['kpc'],
    ...            sp.center[i] + 5.0/ds['kpc']) for i in range(3)]
    >>> surf.export_ply("my_galaxy.ply", bounds = bounds)
    """
    _type_name = "surface"
    _con_args = ("data_source", "surface_field", "field_value")
    _container_fields = (("index", "dx"),
                         ("index", "dy"),
                         ("index", "dz"),
                         ("index", "x"),
                         ("index", "y"),
                         ("index", "z"))
    vertices = None
    def __init__(self, data_source, surface_field, field_value):
        self.data_source = data_source
        self.surface_field = surface_field
        self.field_value = field_value
        self.vertex_samples = YTFieldData()
        center = data_source.get_field_parameter("center")
        super(YTSurfaceBase, self).__init__(center = center, ds =
                    data_source.ds )

    def _generate_container_field(self, field):
        self.get_data(field)
        return self[field]

    def get_data(self, fields = None, sample_type = "face"):
        if isinstance(fields, list) and len(fields) > 1:
            for field in fields: self.get_data(field)
            return
        elif isinstance(fields, list):
            fields = fields[0]
        # Now we have a "fields" value that is either a string or None
        mylog.info("Extracting (sampling: %s)" % (fields,))
        verts = []
        samples = []
        deps = self._determine_fields(self.surface_field)
        deps = self._identify_dependencies(deps, spatial=True)
        for io_chunk in parallel_objects(self.data_source.chunks(deps, "io",
                                         preload_fields = deps)):
            for block, mask in self.data_source.blocks:
                my_verts = self._extract_isocontours_from_grid(
                                block, self.surface_field, self.field_value,
                                mask, fields, sample_type)
                if fields is not None:
                    my_verts, svals = my_verts
                    samples.append(svals)
                verts.append(my_verts)
        verts = np.concatenate(verts).transpose()
        verts = self.comm.par_combine_object(verts, op='cat', datatype='array')
        self.vertices = verts
        if fields is not None:
            samples = np.concatenate(samples)
            samples = self.comm.par_combine_object(samples, op='cat',
                                datatype='array')
            if sample_type == "face":
                self[fields] = samples
            elif sample_type == "vertex":
                self.vertex_samples[fields] = samples

    def _extract_isocontours_from_grid(self, grid, field, value,
                                       mask, sample_values = None,
                                       sample_type = "face"):
        vals = grid.get_vertex_centered_data(field, no_ghost = False)
        if sample_values is not None:
            svals = grid.get_vertex_centered_data(sample_values)
        else:
            svals = None
        sample_type = {"face":1, "vertex":2}[sample_type]
        my_verts = march_cubes_grid(value, vals, mask, grid.LeftEdge,
                                    grid.dds, svals, sample_type)
        return my_verts

    def calculate_flux(self, field_x, field_y, field_z, fluxing_field = None):
        r"""This calculates the flux over the surface.

        This function will conduct marching cubes on all the cells in a given
        data container (grid-by-grid), and then for each identified triangular
        segment of an isocontour in a given cell, calculate the gradient (i.e.,
        normal) in the isocontoured field, interpolate the local value of the
        "fluxing" field, the area of the triangle, and then return:

        area * local_flux_value * (n dot v)

        Where area, local_value, and the vector v are interpolated at the barycenter
        (weighted by the vertex values) of the triangle.  Note that this
        specifically allows for the field fluxing across the surface to be
        *different* from the field being contoured.  If the fluxing_field is
        not specified, it is assumed to be 1.0 everywhere, and the raw flux
        with no local-weighting is returned.

        Additionally, the returned flux is defined as flux *into* the surface,
        not flux *out of* the surface.

        Parameters
        ----------
        field_x : string
            The x-component field
        field_y : string
            The y-component field
        field_z : string
            The z-component field
        fluxing_field : string, optional
            The field whose passage over the surface is of interest.  If not
            specified, assumed to be 1.0 everywhere.

        Returns
        -------
        flux : float
            The summed flux.  Note that it is not currently scaled; this is
            simply the code-unit area times the fields.

        References
        ----------

        .. [1] Marching Cubes: http://en.wikipedia.org/wiki/Marching_cubes

        Examples
        --------

        This will create a data object, find a nice value in the center, and
        calculate the metal flux over it.

        >>> sp = ds.sphere("max", (10, "kpc")
        >>> surf = ds.surface(sp, "Density", 5e-27)
        >>> flux = surf.calculate_flux(
        ...     "velocity_x", "velocity_y", "velocity_z", "Metal_Density")
        """
        flux = 0.0
        mylog.info("Fluxing %s", fluxing_field)
        deps = [field_x, field_y, field_z]
        if fluxing_field is not None: deps.append(fluxing_field)
        deps = self._determine_fields(deps)
        deps = self._identify_dependencies(deps)
        for io_chunk in parallel_objects(self.data_source.chunks(deps, "io",
                                preload_fields = deps)):
            for block, mask in self.data_source.blocks:
                flux += self._calculate_flux_in_grid(block, mask,
                        field_x, field_y, field_z, fluxing_field)
        flux = self.comm.mpi_allreduce(flux, op="sum")
        return flux

    def _calculate_flux_in_grid(self, grid, mask,
            field_x, field_y, field_z, fluxing_field = None):
        vals = grid.get_vertex_centered_data(self.surface_field)
        if fluxing_field is None:
            ff = np.ones(vals.shape, dtype="float64")
        else:
            ff = grid.get_vertex_centered_data(fluxing_field)
        xv, yv, zv = [grid.get_vertex_centered_data(f)
                      for f in [field_x, field_y, field_z]]
        return march_cubes_grid_flux(self.field_value, vals, xv, yv, zv,
                    ff, mask, grid.LeftEdge, grid.dds)

    @property
    def triangles(self):
        if self.vertices is None:
            self.get_data()
        vv = np.empty((self.vertices.shape[1]/3, 3, 3), dtype="float64")
        for i in range(3):
            for j in range(3):
                vv[:,i,j] = self.vertices[j,i::3]
        return vv

    def export_obj(self, filename, transparency = 1.0, dist_fac = None,
                   color_field = None, emit_field = None, color_map = "algae",
                   color_log = True, emit_log = True, plot_index = None,
                   color_field_max = None, color_field_min = None,
                   emit_field_max = None, emit_field_min = None):
        r"""This exports the surface to the OBJ format, suitable for visualization
        in many different programs (e.g., Blender).  NOTE: this exports an .obj file
        and an .mtl file, both with the general 'filename' as a prefix.
        The .obj file points to the .mtl file in its header, so if you move the 2
        files, make sure you change the .obj header to account for this. ALSO NOTE:
        the emit_field needs to be a combination of the other 2 fields used to
        have the emissivity track with the color.

        Parameters
         ----------
        filename : string
            The file this will be exported to.  This cannot be a file-like object.
            Note - there are no file extentions included - both obj & mtl files
            are created.
        transparency : float
            This gives the transparency of the output surface plot.  Values
            from 0.0 (invisible) to 1.0 (opaque).
        dist_fac : float
            Divide the axes distances by this amount.
        color_field : string
            Should a field be sample and colormapped?
        emit_field : string
            Should we track the emissivity of a field?
              NOTE: this should be a combination of the other 2 fields being used.
        color_map : string
            Which color map should be applied?
        color_log : bool
            Should the color field be logged before being mapped?
        emit_log : bool
            Should the emitting field be logged before being mapped?
        plot_index : integer
            Index of plot for multiple plots.  If none, then only 1 plot.
        color_field_max : float
            Maximum value of the color field across all surfaces.
        color_field_min : float
            Minimum value of the color field across all surfaces.
        emit_field_max : float
            Maximum value of the emitting field across all surfaces.
        emit_field_min : float
            Minimum value of the emitting field across all surfaces.

        Examples
        --------

        >>> sp = ds.sphere("max", (10, "kpc"))
        >>> trans = 1.0
        >>> distf = 3.1e18*1e3 # distances into kpc
        >>> surf = ds.surface(sp, "Density", 5e-27)
        >>> surf.export_obj("my_galaxy", transparency=trans, dist_fac = distf)

        >>> sp = ds.sphere("max", (10, "kpc"))
        >>> mi, ma = sp.quantities['Extrema']('Temperature')[0]
        >>> rhos = [1e-24, 1e-25]
        >>> trans = [0.5, 1.0]
        >>> distf = 3.1e18*1e3 # distances into kpc
        >>> for i, r in enumerate(rhos):
        ...     surf = ds.surface(sp,'Density',r)
        ...     surf.export_obj("my_galaxy", transparency=trans[i],
        ...                      color_field='Temperature', dist_fac = distf,
        ...                      plot_index = i, color_field_max = ma,
        ...                      color_field_min = mi)

        >>> sp = ds.sphere("max", (10, "kpc"))
        >>> rhos = [1e-24, 1e-25]
        >>> trans = [0.5, 1.0]
        >>> distf = 3.1e18*1e3 # distances into kpc
        >>> def _Emissivity(field, data):
        ...     return (data['Density']*data['Density']*np.sqrt(data['Temperature']))
        >>> add_field("Emissivity", function=_Emissivity, units=r"\rm{g K}/\rm{cm}^{6}")
        >>> for i, r in enumerate(rhos):
        ...     surf = ds.surface(sp,'Density',r)
        ...     surf.export_obj("my_galaxy", transparency=trans[i],
        ...                      color_field='Temperature', emit_field = 'Emissivity',
        ...                      dist_fac = distf, plot_index = i)

        """
        if self.vertices is None:
            if color_field is not None:
                self.get_data(color_field,"face")
        elif color_field is not None:
            if color_field not in self.field_data:
                self[color_field]
        if color_field is None:
            self.get_data(self.surface_field,'face')
        if emit_field is not None:
            if color_field not in self.field_data:
                self[emit_field]
        only_on_root(self._export_obj, filename, transparency, dist_fac, color_field, emit_field,
                             color_map, color_log, emit_log, plot_index, color_field_max,
                             color_field_min, emit_field_max, emit_field_min)

    def _color_samples_obj(self, cs, em, color_log, emit_log, color_map, arr,
                           color_field_max, color_field_min, color_field,
                           emit_field_max, emit_field_min, emit_field): # this now holds for obj files
        from sys import version
        if color_field is not None:
            if color_log: cs = np.log10(cs)
        if emit_field is not None:
            if emit_log: em = np.log10(em)
        if color_field is not None:
            if color_field_min is None:
                if version >= '3':
                    cs = [float(field) for field in cs]
                    cs = np.array(cs)
                mi = cs.min()
            else:
                mi = color_field_min
                if color_log: mi = np.log10(mi)
            if color_field_max is None:
                if version >= '3':
                    cs = [float(field) for field in cs]
                    cs = np.array(cs)
                ma = cs.max()
            else:
                ma = color_field_max
                if color_log: ma = np.log10(ma)
            cs = (cs - mi) / (ma - mi)
        else:
            cs[:] = 1.0
        # to get color indicies for OBJ formatting
        from yt.visualization._colormap_data import color_map_luts
        lut = color_map_luts[color_map]
        x = np.mgrid[0.0:1.0:lut[0].shape[0]*1j]
        arr["cind"][:] = (np.interp(cs,x,x)*(lut[0].shape[0]-1)).astype("uint8")
        # now, get emission
        if emit_field is not None:
            if emit_field_min is None:
                if version >= '3':
                    em = [float(field) for field in em]
                    em = np.array(em)
                emi = em.min()
            else:
                emi = emit_field_min
                if emit_log: emi = np.log10(emi)
            if emit_field_max is None:
                if version >= '3':
                    em = [float(field) for field in em]
                    em = np.array(em)
                ema = em.max()
            else:
                ema = emit_field_max
                if emit_log: ema = np.log10(ema)
            em = (em - emi)/(ema - emi)
            x = np.mgrid[0.0:255.0:2j] # assume 1 emissivity per color
            arr["emit"][:] = (np.interp(em,x,x))*2.0 # for some reason, max emiss = 2
        else:
            arr["emit"][:] = 0.0


    @parallel_root_only
    def _export_obj(self, filename, transparency, dist_fac = None,
                    color_field = None, emit_field = None, color_map = "algae",
                    color_log = True, emit_log = True, plot_index = None,
                    color_field_max = None, color_field_min = None,
                    emit_field_max = None, emit_field_min = None):
        from sys import version
        from io import IOBase
        if plot_index is None:
            plot_index = 0
        if version < '3':
            checker = file
        else:
            checker = IOBase
        if isinstance(filename, checker):
            fobj = filename + '.obj'
            fmtl = filename + '.mtl'
        else:
            if plot_index == 0:
                fobj = open(filename + '.obj', "w")
                fmtl = open(filename + '.mtl', 'w')
                cc = 1
            else:
                # read in last vertex
                linesave = ''
                for line in fileinput.input(filename + '.obj'):
                    if line[0] == 'f':
                        linesave = line
                p = [m.start() for m in finditer(' ', linesave)]
                cc = int(linesave[p[len(p)-1]:])+1
                fobj = open(filename + '.obj', "a")
                fmtl = open(filename + '.mtl', 'a')
        ftype = [("cind", "uint8"), ("emit", "float")]
        vtype = [("x","float"),("y","float"), ("z","float")]
        if plot_index == 0:
            fobj.write("# yt OBJ file\n")
            fobj.write("# www.yt-project.com\n")
            fobj.write("mtllib " + filename + '.mtl\n\n')  # use this material file for the faces
            fmtl.write("# yt MLT file\n")
            fmtl.write("# www.yt-project.com\n\n")
        #(0) formulate vertices
        nv = self.vertices.shape[1] # number of groups of vertices
        f = np.empty(nv/self.vertices.shape[0], dtype=ftype) # store sets of face colors
        v = np.empty(nv, dtype=vtype) # stores vertices
        if color_field is not None:
            cs = self[color_field]
        else:
            cs = np.empty(self.vertices.shape[1]/self.vertices.shape[0])
        if emit_field is not None:
            em = self[emit_field]
        else:
            em = np.empty(self.vertices.shape[1]/self.vertices.shape[0])
        self._color_samples_obj(cs, em, color_log, emit_log, color_map, f,
                                color_field_max, color_field_min,  color_field,
                                emit_field_max, emit_field_min, emit_field) # map color values to color scheme
        from yt.visualization._colormap_data import color_map_luts # import colors for mtl file
        lut = color_map_luts[color_map] # enumerate colors
        # interpolate emissivity to enumerated colors
        emiss = np.interp(np.mgrid[0:lut[0].shape[0]],np.mgrid[0:len(cs)],f["emit"][:])
        if dist_fac is None: # then normalize by bounds
            DLE = self.pf.domain_left_edge
            DRE = self.pf.domain_right_edge
            bounds = [(DLE[i], DRE[i]) for i in range(3)]
            for i, ax in enumerate("xyz"):
                # Do the bounds first since we cast to f32
                tmp = self.vertices[i,:]
                np.subtract(tmp, bounds[i][0], tmp)
                w = bounds[i][1] - bounds[i][0]
                np.divide(tmp, w, tmp)
                np.subtract(tmp, 0.5, tmp) # Center at origin.
                v[ax][:] = tmp
        else:
            for i, ax in enumerate("xyz"):
                tmp = self.vertices[i,:]
                np.divide(tmp, dist_fac, tmp)
                v[ax][:] = tmp
        #(1) write all colors per surface to mtl file
        for i in range(0,lut[0].shape[0]):
            omname = "material_" + str(i) + '_' + str(plot_index)  # name of the material
            fmtl.write("newmtl " + omname +'\n') # the specific material (color) for this face
            fmtl.write("Ka %.6f %.6f %.6f\n" %(0.0, 0.0, 0.0)) # ambient color, keep off
            fmtl.write("Kd %.6f %.6f %.6f\n" %(lut[0][i], lut[1][i], lut[2][i])) # color of face
            fmtl.write("Ks %.6f %.6f %.6f\n" %(0.0, 0.0, 0.0)) # specular color, keep off
            fmtl.write("d %.6f\n" %(transparency))  # transparency
            fmtl.write("em %.6f\n" %(emiss[i])) # emissivity per color
            fmtl.write("illum 2\n") # not relevant, 2 means highlights on?
            fmtl.write("Ns %.6f\n\n" %(0.0)) #keep off, some other specular thing
        #(2) write vertices
        for i in range(0,self.vertices.shape[1]):
            fobj.write("v %.6f %.6f %.6f\n" %(v["x"][i], v["y"][i], v["z"][i]))
        fobj.write("#done defining vertices\n\n")
        #(3) define faces and materials for each face
        for i in range(0,self.triangles.shape[0]):
            omname = 'material_' + str(f["cind"][i]) + '_' + str(plot_index) # which color to use
            fobj.write("usemtl " + omname + '\n') # which material to use for this face (color)
            fobj.write("f " + str(cc) + ' ' + str(cc+1) + ' ' + str(cc+2) + '\n\n') # vertices to color
            cc = cc+3
        fmtl.close()
        fobj.close()


    def export_blender(self,  transparency = 1.0, dist_fac = None,
                   color_field = None, emit_field = None, color_map = "algae",
                   color_log = True, emit_log = True, plot_index = None,
                   color_field_max = None, color_field_min = None,
                   emit_field_max = None, emit_field_min = None):
        r"""This exports the surface to the OBJ format, suitable for visualization
        in many different programs (e.g., Blender).  NOTE: this exports an .obj file
        and an .mtl file, both with the general 'filename' as a prefix.
        The .obj file points to the .mtl file in its header, so if you move the 2
        files, make sure you change the .obj header to account for this. ALSO NOTE:
        the emit_field needs to be a combination of the other 2 fields used to
        have the emissivity track with the color.

        Parameters
        ----------
        filename : string
            The file this will be exported to.  This cannot be a file-like object.
            Note - there are no file extentions included - both obj & mtl files
            are created.
        transparency : float
            This gives the transparency of the output surface plot.  Values
            from 0.0 (invisible) to 1.0 (opaque).
        dist_fac : float
            Divide the axes distances by this amount.
        color_field : string
            Should a field be sample and colormapped?
        emit_field : string
            Should we track the emissivity of a field?
              NOTE: this should be a combination of the other 2 fields being used.
        color_map : string
            Which color map should be applied?
        color_log : bool
            Should the color field be logged before being mapped?
        emit_log : bool
            Should the emitting field be logged before being mapped?
        plot_index : integer
            Index of plot for multiple plots.  If none, then only 1 plot.
        color_field_max : float
            Maximum value of the color field across all surfaces.
        color_field_min : float
            Minimum value of the color field across all surfaces.
        emit_field_max : float
            Maximum value of the emitting field across all surfaces.
        emit_field_min : float
            Minimum value of the emitting field across all surfaces.

        Examples
        --------

        >>> sp = ds.sphere("max", (10, "kpc"))
        >>> trans = 1.0
        >>> distf = 3.1e18*1e3 # distances into kpc
        >>> surf = ds.surface(sp, "Density", 5e-27)
        >>> surf.export_obj("my_galaxy", transparency=trans, dist_fac = distf)

        >>> sp = ds.sphere("max", (10, "kpc"))
        >>> mi, ma = sp.quantities['Extrema']('Temperature')[0]
        >>> rhos = [1e-24, 1e-25]
        >>> trans = [0.5, 1.0]
        >>> distf = 3.1e18*1e3 # distances into kpc
        >>> for i, r in enumerate(rhos):
        ...     surf = ds.surface(sp,'Density',r)
        ...     surf.export_obj("my_galaxy", transparency=trans[i],
        ...                      color_field='Temperature', dist_fac = distf,
        ...                      plot_index = i, color_field_max = ma,
        ...                      color_field_min = mi)

        >>> sp = ds.sphere("max", (10, "kpc"))
        >>> rhos = [1e-24, 1e-25]
        >>> trans = [0.5, 1.0]
        >>> distf = 3.1e18*1e3 # distances into kpc
        >>> def _Emissivity(field, data):
        ...     return (data['Density']*data['Density']*np.sqrt(data['Temperature']))
        >>> add_field("Emissivity", function=_Emissivity, units=r"\rm{g K}/\rm{cm}^{6}")
        >>> for i, r in enumerate(rhos):
        ...     surf = ds.surface(sp,'Density',r)
        ...     surf.export_obj("my_galaxy", transparency=trans[i],
        ...                      color_field='Temperature', emit_field = 'Emissivity',
        ...                      dist_fac = distf, plot_index = i)

        """
        if self.vertices is None:
            if color_field is not None:
                self.get_data(color_field,"face")
        elif color_field is not None:
            if color_field not in self.field_data:
                self[color_field]
        if color_field is None:
            self.get_data(self.surface_field,'face')
        if emit_field is not None:
            if color_field not in self.field_data:
                self[emit_field]
        fullverts, colors, alpha, emisses, colorindex = only_on_root(self._export_blender,
                                                                transparency, dist_fac, color_field, emit_field,
                                                                color_map, color_log, emit_log, plot_index,
                                                                color_field_max,
                                                                color_field_min, emit_field_max, emit_field_min)
        return fullverts, colors, alpha, emisses, colorindex

    def _export_blender(self, transparency, dist_fac = None,
                    color_field = None, emit_field = None, color_map = "algae",
                    color_log = True, emit_log = True, plot_index = None,
                    color_field_max = None, color_field_min = None,
                    emit_field_max = None, emit_field_min = None):
        import io
        from sys import version
        if plot_index is None:
            plot_index = 0
            vmax=0
        ftype = [("cind", "uint8"), ("emit", "float")]
        vtype = [("x","float"),("y","float"), ("z","float")]
        #(0) formulate vertices
        nv = self.vertices.shape[1] # number of groups of vertices
        f = np.empty(nv/self.vertices.shape[0], dtype=ftype) # store sets of face colors
        v = np.empty(nv, dtype=vtype) # stores vertices
        if color_field is not None:
            cs = self[color_field]
        else:
            cs = np.empty(self.vertices.shape[1]/self.vertices.shape[0])
        if emit_field is not None:
            em = self[emit_field]
        else:
            em = np.empty(self.vertices.shape[1]/self.vertices.shape[0])
        self._color_samples_obj(cs, em, color_log, emit_log, color_map, f,
                                color_field_max, color_field_min, color_field,
                                emit_field_max, emit_field_min, emit_field) # map color values to color scheme
        from yt.visualization._colormap_data import color_map_luts # import colors for mtl file
        lut = color_map_luts[color_map] # enumerate colors
        # interpolate emissivity to enumerated colors
        emiss = np.interp(np.mgrid[0:lut[0].shape[0]],np.mgrid[0:len(cs)],f["emit"][:])
        if dist_fac is None: # then normalize by bounds
            DLE = self.ds.domain_left_edge
            DRE = self.ds.domain_right_edge
            bounds = [(DLE[i], DRE[i]) for i in range(3)]
            for i, ax in enumerate("xyz"):
                # Do the bounds first since we cast to f32
                tmp = self.vertices[i,:]
                np.subtract(tmp, bounds[i][0], tmp)
                w = bounds[i][1] - bounds[i][0]
                np.divide(tmp, w, tmp)
                np.subtract(tmp, 0.5, tmp) # Center at origin.
                v[ax][:] = tmp
        else:
            for i, ax in enumerate("xyz"):
                tmp = self.vertices[i,:]
                np.divide(tmp, dist_fac, tmp)
                v[ax][:] = tmp
        return  v, lut, transparency, emiss, f['cind']


    def export_ply(self, filename, bounds = None, color_field = None,
                   color_map = "algae", color_log = True, sample_type = "face"):
        r"""This exports the surface to the PLY format, suitable for visualization
        in many different programs (e.g., MeshLab).

        Parameters
        ----------
        filename : string
            The file this will be exported to.  This cannot be a file-like object.
        bounds : list of tuples
            The bounds the vertices will be normalized to.  This is of the format:
            [(xmin, xmax), (ymin, ymax), (zmin, zmax)].  Defaults to the full
            domain.
        color_field : string
            Should a field be sample and colormapped?
        color_map : string
            Which color map should be applied?
        color_log : bool
            Should the color field be logged before being mapped?

        Examples
        --------

        >>> sp = ds.sphere("max", (10, "kpc")
        >>> surf = ds.surface(sp, "Density", 5e-27)
        >>> print surf["Temperature"]
        >>> print surf.vertices
        >>> bounds = [(sp.center[i] - 5.0/ds['kpc'],
        ...            sp.center[i] + 5.0/ds['kpc']) for i in range(3)]
        >>> surf.export_ply("my_galaxy.ply", bounds = bounds)
        """
        if self.vertices is None:
            self.get_data(color_field, sample_type)
        elif color_field is not None:
            if sample_type == "face" and \
                color_field not in self.field_data:
                self[color_field]
            elif sample_type == "vertex" and \
                color_field not in self.vertex_data:
                self.get_data(color_field, sample_type)
        self._export_ply(filename, bounds, color_field, color_map, color_log,
                         sample_type)

    def _color_samples(self, cs, color_log, color_map, arr):
            if color_log: cs = np.log10(cs)
            mi, ma = cs.min(), cs.max()
            cs = (cs - mi) / (ma - mi)
            from yt.visualization.image_writer import map_to_colors
            cs = map_to_colors(cs, color_map)
            arr["red"][:] = cs[0,:,0]
            arr["green"][:] = cs[0,:,1]
            arr["blue"][:] = cs[0,:,2]

    @parallel_root_only
    def _export_ply(self, filename, bounds = None, color_field = None,
                   color_map = "algae", color_log = True, sample_type = "face"):
        if isinstance(filename, file):
            f = filename
        else:
            f = open(filename, "wb")
        if bounds is None:
            DLE = self.ds.domain_left_edge
            DRE = self.ds.domain_right_edge
            bounds = [(DLE[i], DRE[i]) for i in range(3)]
        nv = self.vertices.shape[1]
        vs = [("x", "<f"), ("y", "<f"), ("z", "<f"),
              ("red", "uint8"), ("green", "uint8"), ("blue", "uint8") ]
        fs = [("ni", "uint8"), ("v1", "<i4"), ("v2", "<i4"), ("v3", "<i4"),
              ("red", "uint8"), ("green", "uint8"), ("blue", "uint8") ]
        f.write("ply\n")
        f.write("format binary_little_endian 1.0\n")
        f.write("element vertex %s\n" % (nv))
        f.write("property float x\n")
        f.write("property float y\n")
        f.write("property float z\n")
        if color_field is not None and sample_type == "vertex":
            f.write("property uchar red\n")
            f.write("property uchar green\n")
            f.write("property uchar blue\n")
            v = np.empty(self.vertices.shape[1], dtype=vs)
            cs = self.vertex_samples[color_field]
            self._color_samples(cs, color_log, color_map, v)
        else:
            v = np.empty(self.vertices.shape[1], dtype=vs[:3])
        f.write("element face %s\n" % (nv/3))
        f.write("property list uchar int vertex_indices\n")
        if color_field is not None and sample_type == "face":
            f.write("property uchar red\n")
            f.write("property uchar green\n")
            f.write("property uchar blue\n")
            # Now we get our samples
            cs = self[color_field]
            arr = np.empty(cs.shape[0], dtype=np.dtype(fs))
            self._color_samples(cs, color_log, color_map, arr)
        else:
            arr = np.empty(nv/3, np.dtype(fs[:-3]))
        for i, ax in enumerate("xyz"):
            # Do the bounds first since we cast to f32
            tmp = self.vertices[i,:]
            np.subtract(tmp, bounds[i][0], tmp)
            w = bounds[i][1] - bounds[i][0]
            np.divide(tmp, w, tmp)
            np.subtract(tmp, 0.5, tmp) # Center at origin.
            v[ax][:] = tmp
        f.write("end_header\n")
        v.tofile(f)
        arr["ni"][:] = 3
        vi = np.arange(nv, dtype="<i")
        vi.shape = (nv/3, 3)
        arr["v1"][:] = vi[:,0]
        arr["v2"][:] = vi[:,1]
        arr["v3"][:] = vi[:,2]
        arr.tofile(f)
        if filename is not f:
            f.close()

    def export_sketchfab(self, title, description, api_key = None,
                            color_field = None, color_map = "algae",
                            color_log = True, bounds = None):
        r"""This exports Surfaces to SketchFab.com, where they can be viewed
        interactively in a web browser.

        SketchFab.com is a proprietary web service that provides WebGL
        rendering of models.  This routine will use temporary files to
        construct a compressed binary representation (in .PLY format) of the
        Surface and any optional fields you specify and upload it to
        SketchFab.com.  It requires an API key, which can be found on your
        SketchFab.com dashboard.  You can either supply the API key to this
        routine directly or you can place it in the variable
        "sketchfab_api_key" in your ~/.yt/config file.  This function is
        parallel-safe.

        Parameters
        ----------
        title : string
            The title for the model on the website
        description : string
            How you want the model to be described on the website
        api_key : string
            Optional; defaults to using the one in the config file
        color_field : string
            If specified, the field by which the surface will be colored
        color_map : string
            The name of the color map to use to map the color field
        color_log : bool
            Should the field be logged before being mapped to RGB?
        bounds : list of tuples
            [ (xmin, xmax), (ymin, ymax), (zmin, zmax) ] within which the model
            will be scaled and centered.  Defaults to the full domain.

        Returns
        -------
        URL : string
            The URL at which your model can be viewed.

        Examples
        --------

        >>> from yt.mods import *
        >>> ds = load("redshift0058")
        >>> dd = ds.sphere("max", (200, "kpc"))
        >>> rho = 5e-27
        >>> bounds = [(dd.center[i] - 100.0/ds['kpc'],
        ...            dd.center[i] + 100.0/ds['kpc']) for i in range(3)]
        ...
        >>> surf = ds.surface(dd, "Density", rho)
        >>> rv = surf.export_sketchfab(
        ...     title = "Testing Upload",
        ...     description = "A simple test of the uploader",
        ...     color_field = "Temperature",
        ...     color_map = "hot",
        ...     color_log = True,
        ...     bounds = bounds)
        ...
        """
        api_key = api_key or ytcfg.get("yt","sketchfab_api_key")
        if api_key in (None, "None"):
            raise YTNoAPIKey("SketchFab.com", "sketchfab_api_key")
        import zipfile, json
        from tempfile import TemporaryFile

        ply_file = TemporaryFile()
        self.export_ply(ply_file, bounds, color_field, color_map, color_log,
                        sample_type = "vertex")
        ply_file.seek(0)
        # Greater than ten million vertices and we throw an error but dump
        # to a file.
        if self.vertices.shape[1] > 1e7:
            tfi = 0
            fn = "temp_model_%03i.ply" % tfi
            while os.path.exists(fn):
                fn = "temp_model_%03i.ply" % tfi
                tfi += 1
            open(fn, "wb").write(ply_file.read())
            raise YTTooManyVertices(self.vertices.shape[1], fn)

        zfs = TemporaryFile()
        with zipfile.ZipFile(zfs, "w", zipfile.ZIP_DEFLATED) as zf:
            zf.writestr("yt_export.ply", ply_file.read())
        zfs.seek(0)

        zfs.seek(0)
        data = {
            'title': title,
            'token': api_key,
            'description': description,
            'fileModel': zfs,
            'filenameModel': "yt_export.zip",
        }
        upload_id = self._upload_to_sketchfab(data)
        upload_id = self.comm.mpi_bcast(upload_id, root = 0)
        return upload_id

    @parallel_root_only
    def _upload_to_sketchfab(self, data):
        import json
        from yt.extern.six.moves import urllib
        from yt.utilities.poster.encode import multipart_encode
        from yt.utilities.poster.streaminghttp import register_openers
        register_openers()
        datamulti, headers = multipart_encode(data)
        request = urllib.request.Request("https://api.sketchfab.com/v1/models",
                        datamulti, headers)
        rv = urllib.request.urlopen(request).read()
        rv = json.loads(rv)
        upload_id = rv.get("result", {}).get("id", None)
        if upload_id:
            mylog.info("Model uploaded to: https://sketchfab.com/show/%s",
                       upload_id)
        else:
            mylog.error("Problem uploading.")
        return upload_id

<|MERGE_RESOLUTION|>--- conflicted
+++ resolved
@@ -324,18 +324,12 @@
         _units_initialized = False
         with self.data_source._field_parameter_state(self.field_parameters):
             for chunk in parallel_objects(self.data_source.chunks(
-<<<<<<< HEAD
-                                          chunk_fields, "io", local_only = True)):
-                mylog.debug("Adding chunk (%s) to tree (%0.3e GB RAM)", chunk.ires.size,
-                    get_memory_usage()/1024.)
-=======
                                           chunk_fields, "io", local_only = True)): 
                 mylog.debug("Adding chunk (%s) to tree (%0.3e GB RAM)",
                             chunk.ires.size, get_memory_usage()/1024.)
                 if _units_initialized is False:
                     self._initialize_projected_units(fields, chunk)
                     _units_initialized = True
->>>>>>> 2f0284f3
                 self._handle_chunk(chunk, fields, tree)
         # Note that this will briefly double RAM usage
         if self.method == "mip":
@@ -1230,9 +1224,9 @@
         >>> distf = 3.1e18*1e3 # distances into kpc
         >>> for i, r in enumerate(rhos):
         ...     surf = ds.surface(sp,'Density',r)
-        ...     surf.export_obj("my_galaxy", transparency=trans[i],
-        ...                      color_field='Temperature', dist_fac = distf,
-        ...                      plot_index = i, color_field_max = ma,
+        ...     surf.export_obj("my_galaxy", transparency=trans[i], 
+        ...                      color_field='Temperature', dist_fac = distf, 
+        ...                      plot_index = i, color_field_max = ma, 
         ...                      color_field_min = mi)
 
         >>> sp = ds.sphere("max", (10, "kpc"))
@@ -1244,8 +1238,8 @@
         >>> add_field("Emissivity", function=_Emissivity, units=r"\rm{g K}/\rm{cm}^{6}")
         >>> for i, r in enumerate(rhos):
         ...     surf = ds.surface(sp,'Density',r)
-        ...     surf.export_obj("my_galaxy", transparency=trans[i],
-        ...                      color_field='Temperature', emit_field = 'Emissivity',
+        ...     surf.export_obj("my_galaxy", transparency=trans[i], 
+        ...                      color_field='Temperature', emit_field = 'Emissivity', 
         ...                      dist_fac = distf, plot_index = i)
 
         """
