"""
The basic field info container resides here.  These classes, code specific and
universal, are the means by which we access fields across YT, both derived and
native.

Author: Matthew Turk <matthewturk@gmail.com>
Affiliation: KIPAC/SLAC/Stanford
Homepage: http://yt-project.org/
License:
  Copyright (C) 2008-2011 Matthew Turk.  All Rights Reserved.

  This file is part of yt.

  yt is free software; you can redistribute it and/or modify
  it under the terms of the GNU General Public License as published by
  the Free Software Foundation; either version 3 of the License, or
  (at your option) any later version.

  This program is distributed in the hope that it will be useful,
  but WITHOUT ANY WARRANTY; without even the implied warranty of
  MERCHANTABILITY or FITNESS FOR A PARTICULAR PURPOSE.  See the
  GNU General Public License for more details.

  You should have received a copy of the GNU General Public License
  along with this program.  If not, see <http://www.gnu.org/licenses/>.
"""

import types
import inspect
import copy
import itertools

import numpy as na

from yt.funcs import *

class FieldInfoContainer(dict): # Resistance has utility
    """
    This is a generic field container.  It contains a list of potential derived
    fields, all of which know how to act on a data object and return a value.
    This object handles converting units as well as validating the availability
    of a given field.
<<<<<<< HEAD

    """
    fallback = None

    def add_field(self, name, function=None, **kwargs):
=======
    """
    _shared_state = {}
    _universal_field_list = {}
    def __new__(cls, *args, **kwargs):
        self = object.__new__(cls, *args, **kwargs)
        self.__dict__ = cls._shared_state
        return self
    def __getitem__(self, key):
        if key in self._universal_field_list:
            return self._universal_field_list[key]
        raise KeyError
    def keys(self):
        """ Return all the field names this object knows about. """
        return self._universal_field_list.keys()

    def __iter__(self):
        return self._universal_field_list.iterkeys()

    def __setitem__(self, key, val):
        self._universal_field_list[key] = val

    def has_key(self, key):
        return key in self._universal_field_list

    def add_field(self, name, function = None, **kwargs):
>>>>>>> b158b7a6
        """
        Add a new field, along with supplemental metadata, to the list of
        available fields.  This respects a number of arguments, all of which
        are passed on to the constructor for
        :class:`~yt.data_objects.api.DerivedField`.

        """
        if function == None:
            def create_function(function):
                self[name] = DerivedField(name, function, **kwargs)
                return function
            return create_function
        self[name] = DerivedField(name, function, **kwargs)

<<<<<<< HEAD
    def has_key(self, key):
        # This gets used a lot
        if key in self: return True
        if self.fallback is None: return False
        return self.fallback.has_key(key)

    def __missing__(self, key):
        if self.fallback is None:
            raise KeyError("No field named %s" % key)
        return self.fallback[key]

    @classmethod
    def create_with_fallback(cls, fallback):
        obj = cls()
        obj.fallback = fallback
        return obj

def TranslationFunc(field_name):
    def _TranslationFunc(field, data):
        return data[field]
    return _TranslationFunc

def NullFunc(field, data):
    return

=======
>>>>>>> b158b7a6
FieldInfo = FieldInfoContainer()
add_field = FieldInfo.add_field

def derived_field(**kwargs):
    def inner_decorator(function):
        if 'name' not in kwargs:
            kwargs['name'] = function.func_name
        kwargs['function'] = function
        add_field(**kwargs)
        return function
    return inner_decorator

<<<<<<< HEAD
=======
class CodeFieldInfoContainer(FieldInfoContainer):
    def __setitem__(self, key, val):
        self._field_list[key] = val

    def __iter__(self):
        return itertools.chain(self._field_list.iterkeys(),
                               self._universal_field_list.iterkeys())

    def keys(self):
        return set(self._field_list.keys() + self._universal_field_list.keys())

    def has_key(self, key):
        return key in self._universal_field_list \
            or key in self._field_list

    def __getitem__(self, key):
        if key in self._field_list:
            return self._field_list[key]
        if key in self._universal_field_list:
            return self._universal_field_list[key]
        raise KeyError(key)

>>>>>>> b158b7a6
class ValidationException(Exception):
    pass

class NeedsGridType(ValidationException):
    def __init__(self, ghost_zones = 0, fields=None):
        self.ghost_zones = ghost_zones
        self.fields = fields

    def __str__(self):
        return "(%s, %s)" % (self.ghost_zones, self.fields)

class NeedsOriginalGrid(NeedsGridType):
    def __init__(self):
        self.ghost_zones = 0

class NeedsDataField(ValidationException):
    def __init__(self, missing_fields):
        self.missing_fields = missing_fields

    def __str__(self):
        return "(%s)" % (self.missing_fields)

class NeedsProperty(ValidationException):
    def __init__(self, missing_properties):
        self.missing_properties = missing_properties

    def __str__(self):
        return "(%s)" % (self.missing_properties)

class NeedsParameter(ValidationException):
    def __init__(self, missing_parameters):
        self.missing_parameters = missing_parameters

    def __str__(self):
        return "(%s)" % (self.missing_parameters)

class FieldDetector(defaultdict):
    Level = 1
    NumberOfParticles = 1
    _read_exception = None
    _id_offset = 0

    def __init__(self, nd = 16, pf = None, flat = False):
        self.nd = nd
        self.flat = flat
        self._spatial = not flat
<<<<<<< HEAD
        self.ActiveDimensions = [nd,nd,nd]
=======
        self.ActiveDimensions = [nd, nd, nd]
>>>>>>> b158b7a6
        self.LeftEdge = [0.0, 0.0, 0.0]
        self.RightEdge = [1.0, 1.0, 1.0]
        self.dds = na.ones(3, "float64")
        self['dx'] = self['dy'] = self['dz'] = na.array([1.0])
        class fake_parameter_file(defaultdict):
            pass
<<<<<<< HEAD

        if pf is None:
            # required attrs
=======
        if pf is None:  # setup defaults
>>>>>>> b158b7a6
            pf = fake_parameter_file(lambda: 1)
            pf.current_redshift = pf.omega_lambda = pf.omega_matter = \
                pf.hubble_constant = pf.cosmological_simulation = 0.0
            pf.domain_left_edge = na.zeros(3, 'float64')
            pf.domain_right_edge = na.ones(3, 'float64')
            pf.dimensionality = 3
        self.pf = pf

        class fake_hierarchy(object):
            class fake_io(object):
                def _read_data_set(io_self, data, field):
                    return self._read_data(field)
                _read_exception = RuntimeError
            io = fake_io()
            def get_smallest_dx(self):
                return 1.0

        self.hierarchy = fake_hierarchy()
        self.requested = []
        self.requested_parameters = []
        if not self.flat:
            defaultdict.__init__(self,
                lambda: na.ones((nd, nd, nd), dtype='float64')
                + 1e-4*na.random.random((nd, nd, nd)))
        else:
            defaultdict.__init__(self, 
                lambda: na.ones((nd * nd * nd), dtype='float64')
                + 1e-4*na.random.random((nd * nd * nd)))
<<<<<<< HEAD

=======
>>>>>>> b158b7a6
    def __missing__(self, item):
        FI = getattr(self.pf, "field_info", FieldInfo)
        if FI.has_key(item) and FI[item]._function.func_name != '<lambda>':
            try:
                vv = FI[item](self)
            except NeedsGridType as exc:
                ngz = exc.ghost_zones
                nfd = FieldDetector(self.nd + ngz * 2)
                nfd._num_ghost_zones = ngz
                vv = FI[item](nfd)
                if ngz > 0: vv = vv[ngz:-ngz, ngz:-ngz, ngz:-ngz]
<<<<<<< HEAD
=======

>>>>>>> b158b7a6
                for i in nfd.requested:
                    if i not in self.requested: self.requested.append(i)

                for i in nfd.requested_parameters:
                    if i not in self.requested_parameters:
                        self.requested_parameters.append(i)
<<<<<<< HEAD
=======

>>>>>>> b158b7a6
            if vv is not None:
                if not self.flat: self[item] = vv
                else: self[item] = vv.ravel()
                return self[item]

        self.requested.append(item)
        return defaultdict.__missing__(self, item)

    def _read_data(self, field_name):
        self.requested.append(field_name)
        FI = getattr(self.pf, "field_info", FieldInfo)
        if FI.has_key(field_name) and FI[field_name].particle_type:
            self.requested.append(field_name)
            return na.ones(self.NumberOfParticles)
        return defaultdict.__missing__(self, field_name)

    def get_field_parameter(self, param):
        self.requested_parameters.append(param)
        if param in ['bulk_velocity', 'center', 'height_vector']:
            return na.random.random(3) * 1e-2
        else:
            return 0.0
    _num_ghost_zones = 0
    id = 1
    def has_field_parameter(self, param): return True
    def convert(self, item): return 1

class DerivedField(object):
    def __init__(self, name, function,
                 convert_function = None,
                 particle_convert_function = None,
                 units = "", projected_units = "",
                 take_log = True, validators = None,
                 particle_type = False, vector_field=False,
                 display_field = True, not_in_all=False,
                 display_name = None, projection_conversion = "cm"):
        """
        This is the base class used to describe a cell-by-cell derived field.

        :param name: is the name of the field.
        :param function: is a function handle that defines the field
        :param convert_function: must convert to CGS, if it needs to be done
        :param units: is a mathtext-formatted string that describes the field
        :param projected_units: if we display a projection, what should the
                                units be?
        :param take_log: describes whether the field should be logged
        :param validators: is a list of :class:`FieldValidator` objects
        :param particle_type: is this field based on particles?
        :param vector_field: describes the dimensionality of the field
        :param display_field: governs its appearance in the dropdowns in reason
        :param not_in_all: is used for baryon fields from the data that are not
                           in all the grids
        :param display_name: a name used in the plots
        :param projection_conversion: which unit should we multiply by in a
                                      projection?

        """
        self.name = name
        self._function = function

        if validators:
            self.validators = ensure_list(validators)
        else:
            self.validators = []

        self.take_log = take_log
        self._units = units
        self._projected_units = projected_units

        if not convert_function:
            convert_function = lambda a: 1.0
        self._convert_function = convert_function
        self._particle_convert_function = particle_convert_function

        self.particle_type = particle_type
        self.vector_field = vector_field
        self.projection_conversion = projection_conversion

        self.display_field = display_field
        self.display_name = display_name
        self.not_in_all = not_in_all

    def check_available(self, data):
        """
        This raises an exception of the appropriate type if the set of
        validation mechanisms are not met, and otherwise returns True.

        """
        for validator in self.validators:
            validator(data)
        # If we don't get an exception, we're good to go
        return True

    def get_dependencies(self, *args, **kwargs):
        """
        This returns a list of names of fields that this field depends on.

        """
        e = FieldDetector(*args, **kwargs)
        if self._function.func_name == '<lambda>':
            e.requested.append(self.name)
        else:
            e[self.name]
        return e

    def get_units(self):
<<<<<<< HEAD
        """ Return a string describing the units. """
=======
        """ Return a string describing the units.  """
>>>>>>> b158b7a6
        return self._units

    def get_projected_units(self):
        """
        Return a string describing the units if the field has been projected.

        """
        return self._projected_units

    def __call__(self, data):
<<<<<<< HEAD
        """ Return the value of the field in a given *data* object. """
=======
        """ Return the value of the field in a given *data* object.  """
>>>>>>> b158b7a6
        ii = self.check_available(data)
        original_fields = data.keys() # Copy
        dd = self._function(self, data)
        dd *= self._convert_function(data)

        for field_name in data.keys():
            if field_name not in original_fields:
                del data[field_name]

        return dd

    def get_source(self):
        """
        Return a string containing the source of the function (if possible.)

        """
        return inspect.getsource(self._function)

    def get_label(self, projected=False):
        """
        Return a data label for the given field, inluding units.

        """
        name = self.name
        if self.display_name is not None: name = self.display_name
        data_label = r"$\rm{%s}" % name

        if projected: units = self.get_projected_units()
        else: units = self.get_units()
        if units != "": data_label += r"\/\/ (%s)" % (units)
        data_label += r"$"

        return data_label

    def particle_convert(self, data):
        if self._particle_convert_function is not None:
            return self._particle_convert_function(data)
        return None

class FieldValidator(object):
    pass

class ValidateParameter(FieldValidator):
    def __init__(self, parameters):
        """
        This validator ensures that the parameter file has a given parameter.

        """
        FieldValidator.__init__(self)
        self.parameters = ensure_list(parameters)

    def __call__(self, data):
        doesnt_have = []
        for p in self.parameters:
            if not data.has_field_parameter(p):
                doesnt_have.append(p)
        if len(doesnt_have) > 0:
            raise NeedsParameter(doesnt_have)
        return True

class ValidateDataField(FieldValidator):
    def __init__(self, field):
        """
        This validator ensures that the output file has a given data field
        stored in it.

        """
        FieldValidator.__init__(self)
        self.fields = ensure_list(field)

    def __call__(self, data):
        doesnt_have = []
        if isinstance(data, FieldDetector): return True
        for f in self.fields:
            if f not in data.hierarchy.field_list:
                doesnt_have.append(f)
        if len(doesnt_have) > 0:
            raise NeedsDataField(doesnt_have)

        return True

class ValidateProperty(FieldValidator):
    def __init__(self, prop):
        """
        This validator ensures that the data object has a given python
        attribute.

        """
        FieldValidator.__init__(self)
        self.prop = ensure_list(prop)

    def __call__(self, data):
        doesnt_have = []
        for p in self.prop:
            if not hasattr(data,p):
                doesnt_have.append(p)
        if len(doesnt_have) > 0:
            raise NeedsProperty(doesnt_have)

        return True

class ValidateSpatial(FieldValidator):
    def __init__(self, ghost_zones = 0, fields=None):
        """
        This validator ensures that the data handed to the field is of spatial
        nature -- that is to say, 3-D.

        """
        FieldValidator.__init__(self)
        self.ghost_zones = ghost_zones
        self.fields = fields

    def __call__(self, data):
        # When we say spatial information, we really mean that it has a
        # three-dimensional data structure
        #if isinstance(data, FieldDetector): return True
        if not data._spatial:
            raise NeedsGridType(self.ghost_zones,self.fields)
        if self.ghost_zones <= data._num_ghost_zones:
            return True
        raise NeedsGridType(self.ghost_zones,self.fields)

class ValidateGridType(FieldValidator):
    def __init__(self):
        """
        This validator ensures that the data handed to the field is an actual
        grid patch, not a covering grid of any kind.

        """
        FieldValidator.__init__(self)

    def __call__(self, data):
        # We need to make sure that it's an actual AMR grid
        if isinstance(data, FieldDetector): return True
        if data._type_name == 'grid': return True
        raise NeedsOriginalGrid()<|MERGE_RESOLUTION|>--- conflicted
+++ resolved
@@ -40,39 +40,11 @@
     fields, all of which know how to act on a data object and return a value.
     This object handles converting units as well as validating the availability
     of a given field.
-<<<<<<< HEAD
 
     """
     fallback = None
 
     def add_field(self, name, function=None, **kwargs):
-=======
-    """
-    _shared_state = {}
-    _universal_field_list = {}
-    def __new__(cls, *args, **kwargs):
-        self = object.__new__(cls, *args, **kwargs)
-        self.__dict__ = cls._shared_state
-        return self
-    def __getitem__(self, key):
-        if key in self._universal_field_list:
-            return self._universal_field_list[key]
-        raise KeyError
-    def keys(self):
-        """ Return all the field names this object knows about. """
-        return self._universal_field_list.keys()
-
-    def __iter__(self):
-        return self._universal_field_list.iterkeys()
-
-    def __setitem__(self, key, val):
-        self._universal_field_list[key] = val
-
-    def has_key(self, key):
-        return key in self._universal_field_list
-
-    def add_field(self, name, function = None, **kwargs):
->>>>>>> b158b7a6
         """
         Add a new field, along with supplemental metadata, to the list of
         available fields.  This respects a number of arguments, all of which
@@ -87,7 +59,6 @@
             return create_function
         self[name] = DerivedField(name, function, **kwargs)
 
-<<<<<<< HEAD
     def has_key(self, key):
         # This gets used a lot
         if key in self: return True
@@ -113,8 +84,6 @@
 def NullFunc(field, data):
     return
 
-=======
->>>>>>> b158b7a6
 FieldInfo = FieldInfoContainer()
 add_field = FieldInfo.add_field
 
@@ -127,31 +96,6 @@
         return function
     return inner_decorator
 
-<<<<<<< HEAD
-=======
-class CodeFieldInfoContainer(FieldInfoContainer):
-    def __setitem__(self, key, val):
-        self._field_list[key] = val
-
-    def __iter__(self):
-        return itertools.chain(self._field_list.iterkeys(),
-                               self._universal_field_list.iterkeys())
-
-    def keys(self):
-        return set(self._field_list.keys() + self._universal_field_list.keys())
-
-    def has_key(self, key):
-        return key in self._universal_field_list \
-            or key in self._field_list
-
-    def __getitem__(self, key):
-        if key in self._field_list:
-            return self._field_list[key]
-        if key in self._universal_field_list:
-            return self._universal_field_list[key]
-        raise KeyError(key)
-
->>>>>>> b158b7a6
 class ValidationException(Exception):
     pass
 
@@ -159,7 +103,6 @@
     def __init__(self, ghost_zones = 0, fields=None):
         self.ghost_zones = ghost_zones
         self.fields = fields
-
     def __str__(self):
         return "(%s, %s)" % (self.ghost_zones, self.fields)
 
@@ -170,21 +113,18 @@
 class NeedsDataField(ValidationException):
     def __init__(self, missing_fields):
         self.missing_fields = missing_fields
-
     def __str__(self):
         return "(%s)" % (self.missing_fields)
 
 class NeedsProperty(ValidationException):
     def __init__(self, missing_properties):
         self.missing_properties = missing_properties
-
     def __str__(self):
         return "(%s)" % (self.missing_properties)
 
 class NeedsParameter(ValidationException):
     def __init__(self, missing_parameters):
         self.missing_parameters = missing_parameters
-
     def __str__(self):
         return "(%s)" % (self.missing_parameters)
 
@@ -198,24 +138,16 @@
         self.nd = nd
         self.flat = flat
         self._spatial = not flat
-<<<<<<< HEAD
         self.ActiveDimensions = [nd,nd,nd]
-=======
-        self.ActiveDimensions = [nd, nd, nd]
->>>>>>> b158b7a6
         self.LeftEdge = [0.0, 0.0, 0.0]
         self.RightEdge = [1.0, 1.0, 1.0]
         self.dds = na.ones(3, "float64")
         self['dx'] = self['dy'] = self['dz'] = na.array([1.0])
         class fake_parameter_file(defaultdict):
             pass
-<<<<<<< HEAD
 
         if pf is None:
             # required attrs
-=======
-        if pf is None:  # setup defaults
->>>>>>> b158b7a6
             pf = fake_parameter_file(lambda: 1)
             pf.current_redshift = pf.omega_lambda = pf.omega_matter = \
                 pf.hubble_constant = pf.cosmological_simulation = 0.0
@@ -244,10 +176,7 @@
             defaultdict.__init__(self, 
                 lambda: na.ones((nd * nd * nd), dtype='float64')
                 + 1e-4*na.random.random((nd * nd * nd)))
-<<<<<<< HEAD
-
-=======
->>>>>>> b158b7a6
+
     def __missing__(self, item):
         FI = getattr(self.pf, "field_info", FieldInfo)
         if FI.has_key(item) and FI[item]._function.func_name != '<lambda>':
@@ -259,25 +188,15 @@
                 nfd._num_ghost_zones = ngz
                 vv = FI[item](nfd)
                 if ngz > 0: vv = vv[ngz:-ngz, ngz:-ngz, ngz:-ngz]
-<<<<<<< HEAD
-=======
-
->>>>>>> b158b7a6
                 for i in nfd.requested:
                     if i not in self.requested: self.requested.append(i)
-
                 for i in nfd.requested_parameters:
                     if i not in self.requested_parameters:
                         self.requested_parameters.append(i)
-<<<<<<< HEAD
-=======
-
->>>>>>> b158b7a6
             if vv is not None:
                 if not self.flat: self[item] = vv
                 else: self[item] = vv.ravel()
                 return self[item]
-
         self.requested.append(item)
         return defaultdict.__missing__(self, item)
 
@@ -328,29 +247,23 @@
         :param display_name: a name used in the plots
         :param projection_conversion: which unit should we multiply by in a
                                       projection?
-
         """
         self.name = name
         self._function = function
-
         if validators:
             self.validators = ensure_list(validators)
         else:
             self.validators = []
-
         self.take_log = take_log
         self._units = units
         self._projected_units = projected_units
-
         if not convert_function:
             convert_function = lambda a: 1.0
         self._convert_function = convert_function
         self._particle_convert_function = particle_convert_function
-
         self.particle_type = particle_type
         self.vector_field = vector_field
         self.projection_conversion = projection_conversion
-
         self.display_field = display_field
         self.display_name = display_name
         self.not_in_all = not_in_all
@@ -359,7 +272,6 @@
         """
         This raises an exception of the appropriate type if the set of
         validation mechanisms are not met, and otherwise returns True.
-
         """
         for validator in self.validators:
             validator(data)
@@ -369,7 +281,6 @@
     def get_dependencies(self, *args, **kwargs):
         """
         This returns a list of names of fields that this field depends on.
-
         """
         e = FieldDetector(*args, **kwargs)
         if self._function.func_name == '<lambda>':
@@ -379,58 +290,43 @@
         return e
 
     def get_units(self):
-<<<<<<< HEAD
         """ Return a string describing the units. """
-=======
-        """ Return a string describing the units.  """
->>>>>>> b158b7a6
         return self._units
 
     def get_projected_units(self):
         """
         Return a string describing the units if the field has been projected.
-
         """
         return self._projected_units
 
     def __call__(self, data):
-<<<<<<< HEAD
         """ Return the value of the field in a given *data* object. """
-=======
-        """ Return the value of the field in a given *data* object.  """
->>>>>>> b158b7a6
         ii = self.check_available(data)
         original_fields = data.keys() # Copy
         dd = self._function(self, data)
         dd *= self._convert_function(data)
-
         for field_name in data.keys():
             if field_name not in original_fields:
                 del data[field_name]
-
         return dd
 
     def get_source(self):
         """
         Return a string containing the source of the function (if possible.)
-
         """
         return inspect.getsource(self._function)
 
     def get_label(self, projected=False):
         """
         Return a data label for the given field, inluding units.
-
         """
         name = self.name
         if self.display_name is not None: name = self.display_name
         data_label = r"$\rm{%s}" % name
-
         if projected: units = self.get_projected_units()
         else: units = self.get_units()
         if units != "": data_label += r"\/\/ (%s)" % (units)
         data_label += r"$"
-
         return data_label
 
     def particle_convert(self, data):
@@ -445,11 +341,9 @@
     def __init__(self, parameters):
         """
         This validator ensures that the parameter file has a given parameter.
-
         """
         FieldValidator.__init__(self)
         self.parameters = ensure_list(parameters)
-
     def __call__(self, data):
         doesnt_have = []
         for p in self.parameters:
@@ -462,13 +356,11 @@
 class ValidateDataField(FieldValidator):
     def __init__(self, field):
         """
-        This validator ensures that the output file has a given data field
-        stored in it.
-
+        This validator ensures that the output file has a given data field stored
+        in it.
         """
         FieldValidator.__init__(self)
         self.fields = ensure_list(field)
-
     def __call__(self, data):
         doesnt_have = []
         if isinstance(data, FieldDetector): return True
@@ -477,19 +369,15 @@
                 doesnt_have.append(f)
         if len(doesnt_have) > 0:
             raise NeedsDataField(doesnt_have)
-
         return True
 
 class ValidateProperty(FieldValidator):
     def __init__(self, prop):
         """
-        This validator ensures that the data object has a given python
-        attribute.
-
+        This validator ensures that the data object has a given python attribute.
         """
         FieldValidator.__init__(self)
         self.prop = ensure_list(prop)
-
     def __call__(self, data):
         doesnt_have = []
         for p in self.prop:
@@ -497,7 +385,6 @@
                 doesnt_have.append(p)
         if len(doesnt_have) > 0:
             raise NeedsProperty(doesnt_have)
-
         return True
 
 class ValidateSpatial(FieldValidator):
@@ -505,15 +392,13 @@
         """
         This validator ensures that the data handed to the field is of spatial
         nature -- that is to say, 3-D.
-
         """
         FieldValidator.__init__(self)
         self.ghost_zones = ghost_zones
         self.fields = fields
-
-    def __call__(self, data):
-        # When we say spatial information, we really mean that it has a
-        # three-dimensional data structure
+    def __call__(self, data):
+        # When we say spatial information, we really mean
+        # that it has a three-dimensional data structure
         #if isinstance(data, FieldDetector): return True
         if not data._spatial:
             raise NeedsGridType(self.ghost_zones,self.fields)
@@ -526,10 +411,8 @@
         """
         This validator ensures that the data handed to the field is an actual
         grid patch, not a covering grid of any kind.
-
         """
         FieldValidator.__init__(self)
-
     def __call__(self, data):
         # We need to make sure that it's an actual AMR grid
         if isinstance(data, FieldDetector): return True
