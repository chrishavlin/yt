"""
Data containers based on geometric selection




"""

#-----------------------------------------------------------------------------
# Copyright (c) 2013, yt Development Team.
#
# Distributed under the terms of the Modified BSD License.
#
# The full license is in the file COPYING.txt, distributed with this software.
#-----------------------------------------------------------------------------

import numpy as np

from yt.data_objects.data_containers import \
    YTSelectionContainer0D, YTSelectionContainer1D, \
<<<<<<< HEAD
    YTSelectionContainer2D, YTSelectionContainer3D
from yt.frontends.sph.data_structures import \
    SPHDataset
from yt.funcs import \
    ensure_list, \
    iterable, \
    validate_width_tuple, \
    fix_length, \
    fix_axis
from yt.geometry.selection_routines import \
    points_in_cells
=======
    YTSelectionContainer2D, YTSelectionContainer3D, YTSelectionContainer
from yt.data_objects.static_output import Dataset
from yt.extern.six import string_types
from yt.funcs import ensure_list, iterable, validate_width_tuple, \
    fix_length, fix_axis, validate_3d_array, validate_float, \
    validate_iterable, validate_object, validate_axis, validate_center
>>>>>>> f3ee5f35
from yt.units.yt_array import \
    udot, \
    unorm, \
    YTArray, \
    YTQuantity
from yt.utilities.exceptions import \
    YTSphereTooSmall, \
    YTIllDefinedCutRegion, \
    YTEllipsoidOrdering
from yt.utilities.lib.pixelization_routines import \
    SPHKernelInterpolationTable
from yt.utilities.minimal_representation import \
    MinimalSliceData
from yt.utilities.math_utils import get_rotation_matrix
from yt.utilities.orientation import Orientation
from yt.geometry.selection_routines import points_in_cells
from yt.utilities.on_demand_imports import _scipy


class YTPoint(YTSelectionContainer0D):
    """
    A 0-dimensional object defined by a single point

    Parameters
    ----------
    p: array_like
        A points defined within the domain.  If the domain is
        periodic its position will be corrected to lie inside
        the range [DLE,DRE) to ensure one and only one cell may
        match that point
    ds: ~yt.data_objects.static_output.Dataset, optional
        An optional dataset to use rather than self.ds
    field_parameters : dictionary
        A dictionary of field parameters than can be accessed by derived
        fields.
    data_source: optional
        Draw the selection from the provided data source rather than
        all data associated with the data_set

    Examples
    --------

    >>> import yt
    >>> ds = yt.load("RedshiftOutput0005")
    >>> c = [0.5,0.5,0.5]
    >>> point = ds.point(c)
    """
    _type_name = "point"
    _con_args = ('p',)
    def __init__(self, p, ds=None, field_parameters=None, data_source=None):
        validate_3d_array(p)
        validate_object(ds, Dataset)
        validate_object(field_parameters, dict)
        validate_object(data_source, YTSelectionContainer)
        super(YTPoint, self).__init__(ds, field_parameters, data_source)
        if isinstance(p, YTArray):
            # we pass p through ds.arr to ensure code units are attached
            self.p = self.ds.arr(p)
        else:
            self.p = self.ds.arr(p, 'code_length')

class YTOrthoRay(YTSelectionContainer1D):
    """
    This is an orthogonal ray cast through the entire domain, at a specific
    coordinate.

    This object is typically accessed through the `ortho_ray` object that
    hangs off of index objects.  The resulting arrays have their
    dimensionality reduced to one, and an ordered list of points at an
    (x,y) tuple along `axis` are available.

    Parameters
    ----------
    axis : int or char
        The axis along which to slice.  Can be 0, 1, or 2 for x, y, z.
    coords : tuple of floats
        The (plane_x, plane_y) coordinates at which to cast the ray.  Note
        that this is in the plane coordinates: so if you are casting along
        x, this will be (y, z).  If you are casting along y, this will be
        (z, x).  If you are casting along z, this will be (x, y).
    ds: ~yt.data_objects.static_output.Dataset, optional
        An optional dataset to use rather than self.ds
    field_parameters : dictionary
         A dictionary of field parameters than can be accessed by derived
         fields.
    data_source: optional
        Draw the selection from the provided data source rather than
        all data associated with the data_set

    Examples
    --------

    >>> import yt
    >>> ds = yt.load("RedshiftOutput0005")
    >>> oray = ds.ortho_ray(0, (0.2, 0.74))
    >>> print oray["Density"]

    Note: The low-level data representation for rays are not guaranteed to be 
    spatially ordered.  In particular, with AMR datasets, higher resolution 
    data is tagged on to the end of the ray.  If you want this data 
    represented in a spatially ordered manner, manually sort it by the "t" 
    field, which is the value of the parametric variable that goes from 0 at 
    the start of the ray to 1 at the end:

    >>> my_ray = ds.ortho_ray(...)
    >>> ray_sort = np.argsort(my_ray["t"])
    >>> density = my_ray["density"][ray_sort]
    """
    _key_fields = ['x','y','z','dx','dy','dz']
    _type_name = "ortho_ray"
    _con_args = ('axis', 'coords')
    def __init__(self, axis, coords, ds=None, 
                 field_parameters=None, data_source=None):
        validate_axis(ds, axis)
        validate_iterable(coords)
        for c in coords:
            validate_float(c)
        validate_object(ds, Dataset)
        validate_object(field_parameters, dict)
        validate_object(data_source, YTSelectionContainer)
        super(YTOrthoRay, self).__init__(ds, field_parameters, data_source)
        self.axis = fix_axis(axis, self.ds)
        xax = self.ds.coordinates.x_axis[self.axis]
        yax = self.ds.coordinates.y_axis[self.axis]
        self.px_ax = xax
        self.py_ax = yax
        # Even though we may not be using x,y,z we use them here.
        self.px_dx = 'd%s'%('xyz'[self.px_ax])
        self.py_dx = 'd%s'%('xyz'[self.py_ax])
        # Convert coordinates to code length.
        if isinstance(coords[0], YTQuantity):
            self.px = self.ds.quan(coords[0]).to("code_length")
        else:
            self.px = self.ds.quan(coords[0], "code_length")
        if isinstance(coords[1], YTQuantity):
            self.py = self.ds.quan(coords[1]).to("code_length")
        else:
            self.py = self.ds.quan(coords[1], "code_length")
        self.sort_by = 'xyz'[self.axis]

    @property
    def coords(self):
        return (self.px, self.py)

class YTRay(YTSelectionContainer1D):
    """
    This is an arbitrarily-aligned ray cast through the entire domain, at a
    specific coordinate.

    This object is typically accessed through the `ray` object that hangs
    off of index objects.  The resulting arrays have their
    dimensionality reduced to one, and an ordered list of points at an
    (x,y) tuple along `axis` are available, as is the `t` field, which
    corresponds to a unitless measurement along the ray from start to
    end.

    Parameters
    ----------
    start_point : array-like set of 3 floats
        The place where the ray starts.
    end_point : array-like set of 3 floats
        The place where the ray ends.
    ds: ~yt.data_objects.static_output.Dataset, optional
        An optional dataset to use rather than self.ds
    field_parameters : dictionary
         A dictionary of field parameters than can be accessed by derived
         fields.
    data_source: optional
        Draw the selection from the provided data source rather than
        all data associated with the data_set

    Examples
    --------

    >>> import yt
    >>> ds = yt.load("RedshiftOutput0005")
    >>> ray = ds.ray((0.2, 0.74, 0.11), (0.4, 0.91, 0.31))
    >>> print ray["Density"], ray["t"], ray["dts"]

    Note: The low-level data representation for rays are not guaranteed to be 
    spatially ordered.  In particular, with AMR datasets, higher resolution 
    data is tagged on to the end of the ray.  If you want this data 
    represented in a spatially ordered manner, manually sort it by the "t" 
    field, which is the value of the parametric variable that goes from 0 at 
    the start of the ray to 1 at the end:

    >>> my_ray = ds.ray(...)
    >>> ray_sort = np.argsort(my_ray["t"])
    >>> density = my_ray["density"][ray_sort]

"""
    _type_name = "ray"
    _con_args = ('start_point', 'end_point')
    _container_fields = ("t", "dts")
    def __init__(self, start_point, end_point, ds=None,
                 field_parameters=None, data_source=None):
        validate_3d_array(start_point)
        validate_3d_array(end_point)
        validate_object(ds, Dataset)
        validate_object(field_parameters, dict)
        validate_object(data_source, YTSelectionContainer)
        super(YTRay, self).__init__(ds, field_parameters, data_source)
        if isinstance(start_point, YTArray):
            self.start_point = \
              self.ds.arr(start_point).to("code_length")
        else:
            self.start_point = \
              self.ds.arr(start_point, 'code_length',
                          dtype='float64')
        if isinstance(end_point, YTArray):
            self.end_point = \
              self.ds.arr(end_point).to("code_length")
        else:
            self.end_point = \
              self.ds.arr(end_point, 'code_length',
                          dtype='float64')
        # FIXME FIXME FIXME don't merge this code if this comment is still here
        # Right now we don't handle periodic offsets correctly for particle rays
        # need to check if we do handle it correctly for grid codes and how we
        # handle it there.
        if ((self.start_point < self.ds.domain_left_edge).any() or
            (self.end_point > self.ds.domain_right_edge).any()):
            raise RuntimeError("Need to fix case of ray extending beyond edge of domain")
        self.vec = self.end_point - self.start_point
        self._set_center(self.start_point)
        self.set_field_parameter('center', self.start_point)
        self._dts, self._ts = None, None

    def _generate_container_field(self, field):
        # What should we do with `ParticleDataset`?
        if isinstance(self.ds, SPHDataset):
            return self._generate_container_field_sph(field)
        else:
            return self._generate_container_field_grid(field)

    def _generate_container_field_grid(self, field):
        if self._current_chunk is None:
            self.index._identify_base_chunk(self)
        if field == "dts":
            return self._current_chunk.dtcoords
        elif field == "t":
            return self._current_chunk.tcoords
        else:
            raise KeyError(field)

    def _generate_container_field_sph(self, field):
        if field not in ["dts", "t"]:
            raise KeyError(field)

        length = unorm(self.vec)
        pos = self[self.ds._sph_ptype, "particle_position"]
        r = pos - self.start_point
        l = udot(r, self.vec/length)

        if field == "t":
            return l / length

        hsml = self[self.ds._sph_ptype, "smoothing_length"]
        mass = self[self.ds._sph_ptype, "particle_mass"]
        dens = self[self.ds._sph_ptype, "density"]
        # impact parameter from particle to ray
        b = np.sqrt(np.sum(r**2, axis=1) - l**2)

        # Use an interpolation table to evaluate the integrated 2D
        # kernel from the dimensionless impact parameter b/hsml.
        itab = SPHKernelInterpolationTable(self.ds.kernel_name)
        dl = itab.interpolate_array(b / hsml) * mass / dens / hsml**2
        return dl / length

class YTSlice(YTSelectionContainer2D):
    """
    This is a data object corresponding to a slice through the simulation
    domain.

    This object is typically accessed through the `slice` object that hangs
    off of index objects.  Slice is an orthogonal slice through the
    data, taking all the points at the finest resolution available and then
    indexing them.  It is more appropriately thought of as a slice
    'operator' than an object, however, as its field and coordinate can
    both change.

    Parameters
    ----------
    axis : int or char
        The axis along which to slice.  Can be 0, 1, or 2 for x, y, z.
    coord : float
        The coordinate along the axis at which to slice.  This is in
        "domain" coordinates.
    center : array_like, optional
        The 'center' supplied to fields that use it.  Note that this does
        not have to have `coord` as one value.  optional.
    ds: ~yt.data_objects.static_output.Dataset, optional
        An optional dataset to use rather than self.ds
    field_parameters : dictionary
         A dictionary of field parameters than can be accessed by derived
         fields.
    data_source: optional
        Draw the selection from the provided data source rather than
        all data associated with the data_set

    Examples
    --------

    >>> import yt
    >>> ds = yt.load("RedshiftOutput0005")
    >>> slice = ds.slice(0, 0.25)
    >>> print slice["Density"]
    """
    _top_node = "/Slices"
    _type_name = "slice"
    _con_args = ('axis', 'coord')
    _container_fields = ("px", "py", "pz", "pdx", "pdy", "pdz")
    def __init__(self, axis, coord, center=None, ds=None,
                 field_parameters=None, data_source=None):
        validate_axis(ds, axis)
        validate_float(coord)
        # center is an optional parameter
        if center is not None:
            validate_center(center)
        validate_object(ds, Dataset)
        validate_object(field_parameters, dict)
        validate_object(data_source, YTSelectionContainer)
        YTSelectionContainer2D.__init__(self, axis, ds,
                                        field_parameters, data_source)
        self._set_center(center)
        self.coord = coord

    def _generate_container_field(self, field):
        xax = self.ds.coordinates.x_axis[self.axis]
        yax = self.ds.coordinates.y_axis[self.axis]
        if self._current_chunk is None:
            self.index._identify_base_chunk(self)
        if field == "px":
            return self._current_chunk.fcoords[:,xax]
        elif field == "py":
            return self._current_chunk.fcoords[:,yax]
        elif field == "pz":
            return self._current_chunk.fcoords[:,self.axis]
        elif field == "pdx":
            return self._current_chunk.fwidth[:,xax] * 0.5
        elif field == "pdy":
            return self._current_chunk.fwidth[:,yax] * 0.5
        elif field == "pdz":
            return self._current_chunk.fwidth[:,self.axis] * 0.5            
        else:
            raise KeyError(field)

    @property
    def _mrep(self):
        return MinimalSliceData(self)

    def hub_upload(self):
        self._mrep.upload()

    def to_pw(self, fields=None, center='c', width=None, origin='center-window'):
        r"""Create a :class:`~yt.visualization.plot_window.PWViewerMPL` from this
        object.

        This is a bare-bones mechanism of creating a plot window from this
        object, which can then be moved around, zoomed, and on and on.  All
        behavior of the plot window is relegated to that routine.
        """
        pw = self._get_pw(fields, center, width, origin, 'Slice')
        return pw

    def plot(self, fields=None):
        if hasattr(self._data_source, "left_edge") and \
            hasattr(self._data_source, "right_edge"):
            left_edge = self._data_source.left_edge
            right_edge = self._data_source.right_edge
            center = (left_edge + right_edge)/2.0
            width = right_edge - left_edge
            xax = self.ds.coordinates.x_axis[self.axis]
            yax = self.ds.coordinates.y_axis[self.axis]
            lx, rx = left_edge[xax], right_edge[xax]
            ly, ry = left_edge[yax], right_edge[yax]
            width = (rx-lx), (ry-ly)
        else:
            width = self.ds.domain_width
            center = self.ds.domain_center
        pw = self._get_pw(fields, center, width, 'native', 'Slice')
        pw.show()
        return pw

class YTCuttingPlane(YTSelectionContainer2D):
    """
    This is a data object corresponding to an oblique slice through the
    simulation domain.

    This object is typically accessed through the `cutting` object
    that hangs off of index objects.  A cutting plane is an oblique
    plane through the data, defined by a normal vector and a coordinate.
    It attempts to guess an 'north' vector, which can be overridden, and
    then it pixelizes the appropriate data onto the plane without
    interpolation.

    Parameters
    ----------
    normal : array_like
        The vector that defines the desired plane.  For instance, the
        angular momentum of a sphere.
    center : array_like
        The center of the cutting plane, where the normal vector is anchored.
    north_vector: array_like, optional
        An optional vector to describe the north-facing direction in the resulting
        plane.
    ds: ~yt.data_objects.static_output.Dataset, optional
        An optional dataset to use rather than self.ds
    field_parameters : dictionary
         A dictionary of field parameters than can be accessed by derived
         fields.
    data_source: optional
        Draw the selection from the provided data source rather than
        all data associated with the dataset

    Notes
    -----

    This data object in particular can be somewhat expensive to create.
    It's also important to note that unlike the other 2D data objects, this
    object provides px, py, pz, as some cells may have a height from the
    plane.

    Examples
    --------

    >>> import yt
    >>> ds = yt.load("RedshiftOutput0005")
    >>> cp = ds.cutting([0.1, 0.2, -0.9], [0.5, 0.42, 0.6])
    >>> print cp["Density"]
    """
    _plane = None
    _top_node = "/CuttingPlanes"
    _key_fields = YTSelectionContainer2D._key_fields + ['pz','pdz']
    _type_name = "cutting"
    _con_args = ('normal', 'center')
    _tds_attrs = ("_inv_mat",)
    _tds_fields = ("x", "y", "z", "dx")
    _container_fields = ("px", "py", "pz", "pdx", "pdy", "pdz")
    def __init__(self, normal, center, north_vector=None,
                 ds=None, field_parameters=None, data_source=None):
        validate_3d_array(normal)
        validate_center(center)
        if north_vector is not None:
            validate_3d_array(north_vector)
        validate_object(ds, Dataset)
        validate_object(field_parameters, dict)
        validate_object(data_source, YTSelectionContainer)
        YTSelectionContainer2D.__init__(self, 4, ds,
                                        field_parameters, data_source)
        self._set_center(center)
        self.set_field_parameter('center',center)
        # Let's set up our plane equation
        # ax + by + cz + d = 0
        self.orienter = Orientation(normal, north_vector = north_vector)
        self._norm_vec = self.orienter.normal_vector
        self._d = -1.0 * np.dot(self._norm_vec, self.center)
        self._x_vec = self.orienter.unit_vectors[0]
        self._y_vec = self.orienter.unit_vectors[1]
        # First we try all three, see which has the best result:
        self._rot_mat = np.array([self._x_vec,self._y_vec,self._norm_vec])
        self._inv_mat = np.linalg.pinv(self._rot_mat)
        self.set_field_parameter('cp_x_vec',self._x_vec)
        self.set_field_parameter('cp_y_vec',self._y_vec)
        self.set_field_parameter('cp_z_vec',self._norm_vec)

    @property
    def normal(self):
        return self._norm_vec

    def _generate_container_field(self, field):
        if self._current_chunk is None:
            self.index._identify_base_chunk(self)
        if field == "px":
            x = self._current_chunk.fcoords[:,0] - self.center[0]
            y = self._current_chunk.fcoords[:,1] - self.center[1]
            z = self._current_chunk.fcoords[:,2] - self.center[2]
            tr = np.zeros(x.size, dtype='float64')
            tr = self.ds.arr(tr, "code_length")
            tr += x * self._x_vec[0]
            tr += y * self._x_vec[1]
            tr += z * self._x_vec[2]
            return tr
        elif field == "py":
            x = self._current_chunk.fcoords[:,0] - self.center[0]
            y = self._current_chunk.fcoords[:,1] - self.center[1]
            z = self._current_chunk.fcoords[:,2] - self.center[2]
            tr = np.zeros(x.size, dtype='float64')
            tr = self.ds.arr(tr, "code_length")
            tr += x * self._y_vec[0]
            tr += y * self._y_vec[1]
            tr += z * self._y_vec[2]
            return tr
        elif field == "pz":
            x = self._current_chunk.fcoords[:,0] - self.center[0]
            y = self._current_chunk.fcoords[:,1] - self.center[1]
            z = self._current_chunk.fcoords[:,2] - self.center[2]
            tr = np.zeros(x.size, dtype='float64')
            tr = self.ds.arr(tr, "code_length")
            tr += x * self._norm_vec[0]
            tr += y * self._norm_vec[1]
            tr += z * self._norm_vec[2]
            return tr
        elif field == "pdx":
            return self._current_chunk.fwidth[:,0] * 0.5
        elif field == "pdy":
            return self._current_chunk.fwidth[:,1] * 0.5
        elif field == "pdz":
            return self._current_chunk.fwidth[:,2] * 0.5
        else:
            raise KeyError(field)

    def to_pw(self, fields=None, center='c', width=None, axes_unit=None):
        r"""Create a :class:`~yt.visualization.plot_window.PWViewerMPL` from this
        object.

        This is a bare-bones mechanism of creating a plot window from this
        object, which can then be moved around, zoomed, and on and on.  All
        behavior of the plot window is relegated to that routine.
        """
        normal = self.normal
        center = self.center
        self.fields = ensure_list(fields) + [k for k in self.field_data.keys()
                                             if k not in self._key_fields]
        from yt.visualization.plot_window import get_oblique_window_parameters, PWViewerMPL
        from yt.visualization.fixed_resolution import FixedResolutionBuffer
        (bounds, center_rot) = get_oblique_window_parameters(normal, center, width, self.ds)
        pw = PWViewerMPL(
            self, bounds, fields=self.fields, origin='center-window', 
            periodic=False, oblique=True,
            frb_generator=FixedResolutionBuffer, 
            plot_type='OffAxisSlice')
        if axes_unit is not None:
            pw.set_axes_unit(axes_unit)
        pw._setup_plots()
        return pw

    def to_frb(self, width, resolution, height=None, periodic=False):
        r"""This function returns a FixedResolutionBuffer generated from this
        object.

        An ObliqueFixedResolutionBuffer is an object that accepts a
        variable-resolution 2D object and transforms it into an NxM bitmap that
        can be plotted, examined or processed.  This is a convenience function
        to return an FRB directly from an existing 2D data object.  Unlike the
        corresponding to_frb function for other YTSelectionContainer2D objects, 
        this does not accept a 'center' parameter as it is assumed to be 
        centered at the center of the cutting plane.

        Parameters
        ----------
        width : width specifier
            This can either be a floating point value, in the native domain
            units of the simulation, or a tuple of the (value, unit) style.
            This will be the width of the FRB.
        height : height specifier, optional
            This will be the height of the FRB, by default it is equal to width.
        resolution : int or tuple of ints
            The number of pixels on a side of the final FRB.
        periodic : boolean
            This can be true or false, and governs whether the pixelization
            will span the domain boundaries.

        Returns
        -------
        frb : :class:`~yt.visualization.fixed_resolution.ObliqueFixedResolutionBuffer`
            A fixed resolution buffer, which can be queried for fields.

        Examples
        --------

        >>> v, c = ds.find_max("density")
        >>> sp = ds.sphere(c, (100.0, 'au'))
        >>> L = sp.quantities.angular_momentum_vector()
        >>> cutting = ds.cutting(L, c)
        >>> frb = cutting.to_frb( (1.0, 'pc'), 1024)
        >>> write_image(np.log10(frb["Density"]), 'density_1pc.png')
        """
        if iterable(width):
            validate_width_tuple(width)
            width = self.ds.quan(width[0], width[1])
        if height is None:
            height = width
        elif iterable(height):
            validate_width_tuple(height)
            height = self.ds.quan(height[0], height[1])
        if not iterable(resolution):
            resolution = (resolution, resolution)
        from yt.visualization.fixed_resolution import FixedResolutionBuffer
        bounds = (-width/2.0, width/2.0, -height/2.0, height/2.0)
        frb = FixedResolutionBuffer(self, bounds, resolution,
                                           periodic=periodic)
        return frb

class YTDisk(YTSelectionContainer3D):
    """
    By providing a *center*, a *normal*, a *radius* and a *height* we
    can define a cylinder of any proportion.  Only cells whose centers are
    within the cylinder will be selected.

    Parameters
    ----------
    center : array_like
        coordinate to which the normal, radius, and height all reference
    normal : array_like
        the normal vector defining the direction of lengthwise part of the 
        cylinder
    radius : float
        the radius of the cylinder
    height : float
        the distance from the midplane of the cylinder to the top and 
        bottom planes
    fields : array of fields, optional
        any fields to be pre-loaded in the cylinder object
    ds: ~yt.data_objects.static_output.Dataset, optional
        An optional dataset to use rather than self.ds
    field_parameters : dictionary
         A dictionary of field parameters than can be accessed by derived
         fields.
    data_source: optional
        Draw the selection from the provided data source rather than
        all data associated with the data_set

    Examples
    --------

    >>> import yt
    >>> ds = yt.load("RedshiftOutput0005")
    >>> c = [0.5,0.5,0.5]
    >>> disk = ds.disk(c, [1,0,0], (1, 'kpc'), (10, 'kpc'))
    """
    _type_name = "disk"
    _con_args = ('center', '_norm_vec', 'radius', 'height')
    def __init__(self, center, normal, radius, height, fields=None,
                 ds=None, field_parameters=None, data_source=None):
        validate_center(center)
        validate_3d_array(normal)
        validate_float(radius)
        validate_float(height)
        validate_iterable(fields)
        validate_object(ds, Dataset)
        validate_object(field_parameters, dict)
        validate_object(data_source, YTSelectionContainer)
        YTSelectionContainer3D.__init__(self, center, ds,
                                        field_parameters, data_source)
        self._norm_vec = np.array(normal)/np.sqrt(np.dot(normal,normal))
        self.set_field_parameter("normal", self._norm_vec)
        self.set_field_parameter("center", self.center)
        self.height = fix_length(height, self.ds)
        self.radius = fix_length(radius, self.ds)
        self._d = -1.0 * np.dot(self._norm_vec, self.center)

class YTRegion(YTSelectionContainer3D):
    """A 3D region of data with an arbitrary center.

    Takes an array of three *left_edge* coordinates, three
    *right_edge* coordinates, and a *center* that can be anywhere
    in the domain. If the selected region extends past the edges
    of the domain, no data will be found there, though the
    object's `left_edge` or `right_edge` are not modified.

    Parameters
    ----------
    center : array_like
        The center of the region
    left_edge : array_like
        The left edge of the region
    right_edge : array_like
        The right edge of the region
    """
    _type_name = "region"
    _con_args = ('center', 'left_edge', 'right_edge')
    def __init__(self, center, left_edge, right_edge, fields=None,
                 ds=None, field_parameters=None, data_source=None):
        if center is not None:
            validate_center(center)
        validate_3d_array(left_edge)
        validate_3d_array(right_edge)
        validate_iterable(fields)
        validate_object(ds, Dataset)
        validate_object(field_parameters, dict)
        validate_object(data_source, YTSelectionContainer)
        YTSelectionContainer3D.__init__(self, center, ds,
                                        field_parameters, data_source)
        if not isinstance(left_edge, YTArray):
            self.left_edge = self.ds.arr(left_edge, 'code_length')
        else:
            # need to assign this dataset's unit registry to the YTArray
            self.left_edge = self.ds.arr(left_edge.copy())
        if not isinstance(right_edge, YTArray):
            self.right_edge = self.ds.arr(right_edge, 'code_length')
        else:
            # need to assign this dataset's unit registry to the YTArray
            self.right_edge = self.ds.arr(right_edge.copy())

class YTDataCollection(YTSelectionContainer3D):
    """
    By selecting an arbitrary *object_list*, we can act on those grids.
    Child cells are not returned.
    """
    _type_name = "data_collection"
    _con_args = ("_obj_list",)
    def __init__(self, obj_list, ds=None, field_parameters=None,
                 data_source=None, center=None):
        validate_iterable(obj_list)
        validate_object(ds, Dataset)
        validate_object(field_parameters, dict)
        validate_object(data_source, YTSelectionContainer)
        if center is not None:
            validate_center(center)
        YTSelectionContainer3D.__init__(self, center, ds,
                                        field_parameters, data_source)
        self._obj_ids = np.array([o.id - o._id_offset for o in obj_list],
                                dtype="int64")
        self._obj_list = obj_list

class YTSphere(YTSelectionContainer3D):
    """
    A sphere of points defined by a *center* and a *radius*.

    Parameters
    ----------
    center : array_like
        The center of the sphere.
    radius : float, width specifier, or YTQuantity
        The radius of the sphere. If passed a float,
        that will be interpreted in code units. Also
        accepts a (radius, unit) tuple or YTQuantity
        instance with units attached.

    Examples
    --------

    >>> import yt
    >>> ds = yt.load("RedshiftOutput0005")
    >>> c = [0.5,0.5,0.5]
    >>> sphere = ds.sphere(c, (1., "kpc"))
    """
    _type_name = "sphere"
    _con_args = ('center', 'radius')
    def __init__(self, center, radius, ds=None,
                 field_parameters=None, data_source=None):
        validate_center(center)
        validate_float(radius)
        validate_object(ds, Dataset)
        validate_object(field_parameters, dict)
        validate_object(data_source, YTSelectionContainer)
        super(YTSphere, self).__init__(center, ds,
                                           field_parameters, data_source)
        # Unpack the radius, if necessary
        radius = fix_length(radius, self.ds)
        if radius < self.index.get_smallest_dx():
            raise YTSphereTooSmall(ds, radius.in_units("code_length"),
                                   self.index.get_smallest_dx().in_units("code_length"))
        self.set_field_parameter('radius',radius)
        self.set_field_parameter("center", self.center)
        self.radius = radius

class YTEllipsoid(YTSelectionContainer3D):
    """
    By providing a *center*,*A*,*B*,*C*,*e0*,*tilt* we
    can define a ellipsoid of any proportion.  Only cells whose
    centers are within the ellipsoid will be selected.

    Parameters
    ----------
    center : array_like
        The center of the ellipsoid.
    A : float
        The magnitude of the largest axis (semi-major) of the ellipsoid.
    B : float
        The magnitude of the medium axis (semi-medium) of the ellipsoid.
    C : float
        The magnitude of the smallest axis (semi-minor) of the ellipsoid.
    e0 : array_like (automatically normalized)
        the direction of the largest semi-major axis of the ellipsoid
    tilt : float
        After the rotation about the z-axis to allign e0 to x in the x-y
        plane, and then rotating about the y-axis to align e0 completely
        to the x-axis, tilt is the angle in radians remaining to
        rotate about the x-axis to align both e1 to the y-axis and e2 to
        the z-axis.
    Examples
    --------

    >>> import yt
    >>> ds = yt.load("RedshiftOutput0005")
    >>> c = [0.5,0.5,0.5]
    >>> ell = ds.ellipsoid(c, 0.1, 0.1, 0.1, np.array([0.1, 0.1, 0.1]), 0.2)
    """
    _type_name = "ellipsoid"
    _con_args = ('center', '_A', '_B', '_C', '_e0', '_tilt')
    def __init__(self, center, A, B, C, e0, tilt, fields=None,
                 ds=None, field_parameters=None, data_source=None):
        validate_center(center)
        validate_float(A)
        validate_float(B)
        validate_float(C)
        validate_3d_array(e0)
        validate_float(tilt)
        validate_iterable(fields)
        validate_object(ds, Dataset)
        validate_object(field_parameters, dict)
        validate_object(data_source, YTSelectionContainer)
        YTSelectionContainer3D.__init__(self, center, ds,
                                        field_parameters, data_source)
        # make sure the magnitudes of semi-major axes are in order
        if A<B or B<C:
            raise YTEllipsoidOrdering(ds, A, B, C)
        # make sure the smallest side is not smaller than dx
        self._A = self.ds.quan(A, 'code_length')
        self._B = self.ds.quan(B, 'code_length')
        self._C = self.ds.quan(C, 'code_length')
        if self._C < self.index.get_smallest_dx():
            raise YTSphereTooSmall(self.ds, self._C, self.index.get_smallest_dx())
        self._e0 = e0 = e0 / (e0**2.0).sum()**0.5
        self._tilt = tilt
 
        # find the t1 angle needed to rotate about z axis to align e0 to x
        t1 = np.arctan(e0[1] / e0[0])
        # rotate e0 by -t1
        RZ = get_rotation_matrix(t1, (0,0,1)).transpose()
        r1 = (e0 * RZ).sum(axis = 1)
        # find the t2 angle needed to rotate about y axis to align e0 to x
        t2 = np.arctan(-r1[2] / r1[0])
        """
        calculate the original e1
        given the tilt about the x axis when e0 was aligned 
        to x after t1, t2 rotations about z, y
        """
        RX = get_rotation_matrix(-tilt, (1, 0, 0)).transpose()
        RY = get_rotation_matrix(-t2,   (0, 1, 0)).transpose()
        RZ = get_rotation_matrix(-t1,   (0, 0, 1)).transpose()
        e1 = ((0, 1, 0) * RX).sum(axis=1)
        e1 = (e1 * RY).sum(axis=1)
        e1 = (e1 * RZ).sum(axis=1)
        e2 = np.cross(e0, e1)

        self._e1 = e1
        self._e2 = e2

        self.set_field_parameter('A', A)
        self.set_field_parameter('B', B)
        self.set_field_parameter('C', C)
        self.set_field_parameter('e0', e0)
        self.set_field_parameter('e1', e1)
        self.set_field_parameter('e2', e2)

class YTCutRegion(YTSelectionContainer3D):
    """
    This is a data object designed to allow individuals to apply logical
    operations to fields and filter as a result of those cuts.

    Parameters
    ----------
    data_source : YTSelectionContainer3D
        The object to which cuts will be applied.
    conditionals : list of strings
        A list of conditionals that will be evaluated.  In the namespace
        available, these conditionals will have access to 'obj' which is a data
        object of unknown shape, and they must generate a boolean array.  For
        instance, conditionals = ["obj['temperature'] < 1e3"]

    Examples
    --------

    >>> import yt
    >>> ds = yt.load("RedshiftOutput0005")
    >>> sp = ds.sphere("max", (1.0, 'Mpc'))
    >>> cr = ds.cut_region(sp, ["obj['temperature'] < 1e3"])
    """
    _type_name = "cut_region"
    _con_args = ("base_object", "conditionals")
    def __init__(self, data_source, conditionals, ds=None,
                 field_parameters=None, base_object=None):
        validate_object(data_source, YTSelectionContainer)
        validate_iterable(conditionals)
        for condition in conditionals:
            validate_object(condition, string_types)
        validate_object(ds, Dataset)
        validate_object(field_parameters, dict)
        validate_object(base_object, YTSelectionContainer)
        if base_object is not None:
            # passing base_object explicitly has been deprecated,
            # but we handle it here for backward compatibility
            if data_source is not None:
                raise RuntimeError(
                    "Cannot use both base_object and data_source")
            data_source=base_object
        super(YTCutRegion, self).__init__(
            data_source.center, ds, field_parameters, data_source=data_source)
        self.conditionals = ensure_list(conditionals)
        self.base_object = data_source
        self._selector = None
        self._particle_mask = {}
        # Need to interpose for __getitem__, fwidth, fcoords, icoords, iwidth,
        # ires and get_data

    def chunks(self, fields, chunking_style, **kwargs):
        # We actually want to chunk the sub-chunk, not ourselves.  We have no
        # chunks to speak of, as we do not data IO.
        for chunk in self.index._chunk(self.base_object,
                                       chunking_style,
                                       **kwargs):
            with self.base_object._chunked_read(chunk):
                with self._chunked_read(chunk):
                    self.get_data(fields)
                    yield self

    def get_data(self, fields = None):
        fields = ensure_list(fields)
        self.base_object.get_data(fields)
        ind = self._cond_ind
        for field in fields:
            f = self.base_object[field]
            if f.shape != ind.shape:
                parent = getattr(self, "parent", self.base_object)
                self.field_data[field] = \
                  parent[field][self._part_ind(field[0])]
            else:
                self.field_data[field] = self.base_object[field][ind]

    @property
    def blocks(self):
        # We have to take a slightly different approach here.  Note that all
        # that .blocks has to yield is a 3D array and a mask.
        for obj, m in self.base_object.blocks:
            m = m.copy()
            with obj._field_parameter_state(self.field_parameters):
                for cond in self.conditionals:
                    ss = eval(cond)
                    m = np.logical_and(m, ss, m)
            if not np.any(m): continue
            yield obj, m

    @property
    def _cond_ind(self):
        ind = None
        obj = self.base_object
        with obj._field_parameter_state(self.field_parameters):
            for cond in self.conditionals:
                res = eval(cond)
                if ind is None: ind = res
                if ind.shape != res.shape:
                    raise YTIllDefinedCutRegion(self.conditionals)
                np.logical_and(res, ind, ind)
        return ind

    def _part_ind_KDTree(self, ptype):
        '''Find the particles in cells using a KDTree approach.'''
        parent = getattr(self, "parent", self.base_object)
        units = "code_length"

        pos = np.stack([self[("index", 'x')].to(units),
                        self[("index", 'y')].to(units),
                        self[("index", 'z')].to(units)], axis=1).value
        dx = np.stack([self[("index", "dx")].to(units),
                       self[("index", "dy")].to(units),
                       self[("index", "dz")].to(units)], axis=1).value
        ppos = np.stack([parent[(ptype, "particle_position_x")],
                         parent[(ptype, "particle_position_y")],
                         parent[(ptype, "particle_position_z")]], axis=1).value
        levels = self[("index", "grid_level")].astype('int32').value
        levelmin = levels.min()
        levelmax = levels.max()

        mask = np.zeros(ppos.shape[0], dtype=bool)

        for lvl in range(levelmax, levelmin-1, -1):
            # Filter out cells not in the current level
            lvl_mask = (levels == lvl)
            dx_loc = dx[lvl_mask]
            pos_loc = pos[lvl_mask]

            grid_tree = _scipy.spatial.cKDTree(pos_loc, boxsize=1)

            # Compute closest cell for all remaining particles
            dist, icell = grid_tree.query(ppos[~mask], distance_upper_bound=dx_loc.max(),
                                          p=np.inf)
            mask_loc = np.isfinite(dist[:])

            # Check that particles within dx of a cell are in it
            i = icell[mask_loc]
            dist = np.abs(ppos[~mask][mask_loc, :] - pos_loc[i])
            tmp_mask = np.all(dist <= (dx_loc[i] / 2), axis=1)

            mask_loc[mask_loc] = tmp_mask

            # Update the particle mask with particles found at this level
            mask[~mask] |= mask_loc

        return mask

    def _part_ind_brute_force(self, ptype):
        parent = getattr(self, "parent", self.base_object)
        units = "code_length"
        mask = points_in_cells(
            self[("index", "x")].to(units),
            self[("index", "y")].to(units),
            self[("index", "z")].to(units),
            self[("index", "dx")].to(units),
            self[("index", "dy")].to(units),
            self[("index", "dz")].to(units),
            parent[(ptype, "particle_position_x")].to(units),
            parent[(ptype, "particle_position_y")].to(units),
            parent[(ptype, "particle_position_z")].to(units))

        return mask

    def _part_ind(self, ptype):
        if self._particle_mask.get(ptype) is None:
            # If scipy is installed, use the fast KD tree
            # implementation. Else, fall back onto the direct
            # brute-force algorithm.
            try:
                _scipy.spatial.KDTree
                mask = self._part_ind_KDTree(ptype)
            except ImportError:
                mask = self._part_ind_brute_force(ptype)

            self._particle_mask[ptype] = mask
        return self._particle_mask[ptype]

    @property
    def icoords(self):
        return self.base_object.icoords[self._cond_ind,:]

    @property
    def fcoords(self):
        return self.base_object.fcoords[self._cond_ind,:]

    @property
    def ires(self):
        return self.base_object.ires[self._cond_ind]

    @property
    def fwidth(self):
        return self.base_object.fwidth[self._cond_ind,:]

class YTIntersectionContainer3D(YTSelectionContainer3D):
    """
    This is a more efficient method of selecting the intersection of multiple
    data selection objects.

    Creating one of these objects returns the intersection of all of the
    sub-objects; it is designed to be a faster method than chaining & ("and")
    operations to create a single, large intersection.

    Parameters
    ----------
    data_objects : Iterable of YTSelectionContainer
        The data objects to intersect

    Examples
    --------

    >>> import yt
    >>> ds = yt.load("RedshiftOutput0005")
    >>> sp1 = ds.sphere((0.4, 0.5, 0.6), 0.15)
    >>> sp2 = ds.sphere((0.38, 0.51, 0.55), 0.1)
    >>> sp3 = ds.sphere((0.35, 0.5, 0.6), 0.15)
    >>> new_obj = ds.intersection((sp1, sp2, sp3))
    >>> print(new_obj.sum("cell_volume"))
    """
    _type_name = "intersection"
    _con_args = ("data_objects",)
    def __init__(self, data_objects, ds = None, field_parameters = None,
                 data_source = None):
        validate_iterable(data_objects)
        for obj in data_objects:
            validate_object(obj, YTSelectionContainer)
        validate_object(ds, Dataset)
        validate_object(field_parameters, dict)
        validate_object(data_source, YTSelectionContainer)
        YTSelectionContainer3D.__init__(self, None, ds, field_parameters,
                data_source)
        # ensure_list doesn't check for tuples
        if isinstance(data_objects, tuple):
            data_objects = list(data_objects)
        self.data_objects = ensure_list(data_objects)

class YTDataObjectUnion(YTSelectionContainer3D):
    """
    This is a more efficient method of selecting the union of multiple
    data selection objects.

    Creating one of these objects returns the union of all of the sub-objects;
    it is designed to be a faster method than chaining | (or) operations to
    create a single, large union.

    Parameters
    ----------
    data_objects : Iterable of YTSelectionContainer
        The data objects to union

    Examples
    --------

    >>> import yt
    >>> ds = yt.load("IsolatedGalaxy/galaxy0030/galaxy0030")
    >>> sp1 = ds.sphere((0.4, 0.5, 0.6), 0.1)
    >>> sp2 = ds.sphere((0.3, 0.5, 0.15), 0.1)
    >>> sp3 = ds.sphere((0.5, 0.5, 0.9), 0.1)
    >>> new_obj = ds.union((sp1, sp2, sp3))
    >>> print(new_obj.sum("cell_volume"))
    """
    _type_name = "union"
    _con_args = ("data_objects",)
    def __init__(self, data_objects, ds = None, field_parameters = None,
                 data_source = None):
        validate_iterable(data_objects)
        for obj in data_objects:
            validate_object(obj, YTSelectionContainer)
        validate_object(ds, Dataset)
        validate_object(field_parameters, dict)
        validate_object(data_source, YTSelectionContainer)
        YTSelectionContainer3D.__init__(self, None, ds, field_parameters,
                data_source)
        # ensure_list doesn't check for tuples
        if isinstance(data_objects, tuple):
            data_objects = list(data_objects)
        self.data_objects = ensure_list(data_objects)<|MERGE_RESOLUTION|>--- conflicted
+++ resolved
@@ -18,26 +18,12 @@
 
 from yt.data_objects.data_containers import \
     YTSelectionContainer0D, YTSelectionContainer1D, \
-<<<<<<< HEAD
-    YTSelectionContainer2D, YTSelectionContainer3D
-from yt.frontends.sph.data_structures import \
-    SPHDataset
-from yt.funcs import \
-    ensure_list, \
-    iterable, \
-    validate_width_tuple, \
-    fix_length, \
-    fix_axis
-from yt.geometry.selection_routines import \
-    points_in_cells
-=======
     YTSelectionContainer2D, YTSelectionContainer3D, YTSelectionContainer
 from yt.data_objects.static_output import Dataset
 from yt.extern.six import string_types
 from yt.funcs import ensure_list, iterable, validate_width_tuple, \
     fix_length, fix_axis, validate_3d_array, validate_float, \
     validate_iterable, validate_object, validate_axis, validate_center
->>>>>>> f3ee5f35
 from yt.units.yt_array import \
     udot, \
     unorm, \
