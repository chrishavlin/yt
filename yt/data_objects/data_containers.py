--- conflicted
+++ resolved
@@ -192,26 +192,17 @@
         """
         Returns a single field.  Will add if necessary.
         """
-<<<<<<< HEAD
         f = self._determine_fields(key)[0]
-=======
->>>>>>> 7df15cab
-        if key not in self.field_data:
-            if key in self._container_fields:
-                self.field_data[key] = \
+        if f not in self.field_data:
+            if f in self._container_fields:
+                self.field_data[f] = \
                     YTArray(self._generate_container_field(key), input_units='1')
                 return self.field_data[key]
             else:
                 self.get_data(key)
 
-<<<<<<< HEAD
         fi = self.pf._get_field_info(*f)
 
-=======
-        f = self._determine_fields(key)[0]
-        fi = self.pf._get_field_info(*f)
-        
->>>>>>> 7df15cab
         # @todo: Might find a better way to grab the unit object.
         # fi.units is the unit expression string. We depend on the registry
         # hanging off the dataset to define this unit object.
