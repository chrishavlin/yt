--- conflicted
+++ resolved
@@ -376,17 +376,6 @@
         cls = getattr(pf.h, self.data_object_name)
         return cls(*self._args, **self._kwargs)
 
-
-<<<<<<< HEAD
-class SimulationTimeSeries(DatasetSeries):
-    class __metaclass__(type):
-        def __init__(cls, name, b, d):
-            type.__init__(cls, name, b, d)
-            code_name = name[:name.find('Simulation')]
-            if code_name:
-                simulation_time_series_registry[code_name] = cls
-                mylog.debug("Registering simulation: %s as %s", code_name, cls)
-=======
 class RegisteredSimulationTimeSeries(type):
     def __init__(cls, name, b, d):
         type.__init__(cls, name, b, d)
@@ -394,10 +383,9 @@
         if code_name:
             simulation_time_series_registry[code_name] = cls
             mylog.debug("Registering simulation: %s as %s", code_name, cls)
->>>>>>> ed8f7ee0
 
 @add_metaclass(RegisteredSimulationTimeSeries)
-class SimulationTimeSeries(TimeSeriesData):
+class SimulationTimeSeries(DatasetSeries):
     def __init__(self, parameter_filename, find_outputs=False):
         """
         Base class for generating simulation time series types.
