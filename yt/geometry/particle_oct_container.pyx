"""
Oct container tuned for Particles




"""

#-----------------------------------------------------------------------------
# Copyright (c) 2013, yt Development Team.
#
# Distributed under the terms of the Modified BSD License.
#
# The full license is in the file COPYING.txt, distributed with this software.
#-----------------------------------------------------------------------------

from oct_container cimport OctreeContainer, Oct, OctInfo, ORDER_MAX, \
    SparseOctreeContainer, OctKey, OctAllocationContainer
cimport oct_visitors
from oct_visitors cimport cind, OctVisitor
from libc.stdlib cimport malloc, free, qsort
from libc.math cimport floor, ceil, fmod
from yt.utilities.lib.fp_utils cimport *
from yt.utilities.lib.geometry_utils cimport bounded_morton, \
    bounded_morton_dds, bounded_morton_relative_dds, \
    bounded_morton_split_dds, bounded_morton_split_relative_dds, \
    encode_morton_64bit, decode_morton_64bit, \
    morton_neighbors_coarse, morton_neighbors_refined
import numpy as np
cimport numpy as np
from selection_routines cimport SelectorObject, AlwaysSelector
cimport cython
from collections import defaultdict

from particle_deposit cimport gind
from yt.utilities.lib.ewah_bool_array cimport \
    ewah_bool_array, ewah_bool_iterator
#from yt.utilities.lib.ewah_bool_wrap cimport \
from ..utilities.lib.ewah_bool_wrap cimport BoolArrayCollection
from libcpp.map cimport map
from libcpp.vector cimport vector
from libcpp.pair cimport pair
from cython.operator cimport dereference, preincrement
import struct
import os
import itertools

# If set to 1, ghost cells are added at the refined level reguardless of if the
# coarse cell containing it is refined in the selector.
# If set to 0, ghost cells are only added at the refined level of the coarse
# index for the ghost cell is refined in the selector.
DEF RefinedExternalGhosts = 1

_bitmask_version = np.uint64(1)

from ..utilities.lib.ewah_bool_wrap cimport SparseUnorderedBitmaskSet as SparseUnorderedBitmask
from ..utilities.lib.ewah_bool_wrap cimport SparseUnorderedRefinedBitmaskSet as SparseUnorderedRefinedBitmask
from ..utilities.lib.ewah_bool_wrap cimport BoolArrayCollectionUncompressed as BoolArrayColl
from ..utilities.lib.ewah_bool_wrap cimport FileBitmasks

cdef class ParticleOctreeContainer(OctreeContainer):
    cdef Oct** oct_list
    #The starting oct index of each domain
    cdef np.int64_t *dom_offsets
    cdef public int max_level
    #How many particles do we keep befor refining
    cdef public int n_ref

    def allocate_root(self):
        cdef int i, j, k
        cdef Oct *cur
        for i in range(self.nn[0]):
            for j in range(self.nn[1]):
                for k in range(self.nn[2]):
                    cur = self.allocate_oct()
                    self.root_mesh[i][j][k] = cur

    def __dealloc__(self):
        #Call the freemem ops on every ocy
        #of the root mesh recursively
        cdef int i, j, k
        if self.root_mesh == NULL: return
        for i in range(self.nn[0]):
            if self.root_mesh[i] == NULL: continue
            for j in range(self.nn[1]):
                if self.root_mesh[i][j] == NULL: continue
                for k in range(self.nn[2]):
                    if self.root_mesh[i][j][k] == NULL: continue
                    self.visit_free(self.root_mesh[i][j][k])
        free(self.oct_list)
        free(self.dom_offsets)

    cdef void visit_free(self, Oct *o):
        #Free the memory for this oct recursively
        cdef int i, j, k
        for i in range(2):
            for j in range(2):
                for k in range(2):
                    if o.children != NULL \
                       and o.children[cind(i,j,k)] != NULL:
                        self.visit_free(o.children[cind(i,j,k)])
        free(o.children)
        free(o)

    def clear_fileind(self):
        cdef int i, j, k
        for i in range(self.nn[0]):
            for j in range(self.nn[1]):
                for k in range(self.nn[2]):
                    self.visit_clear(self.root_mesh[i][j][k])

    cdef void visit_clear(self, Oct *o):
        #Free the memory for this oct recursively
        cdef int i, j, k
        o.file_ind = 0
        for i in range(2):
            for j in range(2):
                for k in range(2):
                    if o.children != NULL \
                       and o.children[cind(i,j,k)] != NULL:
                        self.visit_clear(o.children[cind(i,j,k)])

    def __iter__(self):
        #Get the next oct, will traverse domains
        #Note that oct containers can be sorted
        #so that consecutive octs are on the same domain
        cdef int oi
        cdef Oct *o
        for oi in range(self.nocts):
            o = self.oct_list[oi]
            yield (o.file_ind, o.domain_ind, o.domain)

    def allocate_domains(self, domain_counts):
        pass

    def finalize(self, int domain_id = 0):
        #This will sort the octs in the oct list
        #so that domains appear consecutively
        #And then find the oct index/offset for
        #every domain
        cdef int max_level = 0
        self.oct_list = <Oct**> malloc(sizeof(Oct*)*self.nocts)
        cdef np.int64_t i = 0, lpos = 0
        # Note that we now assign them in the same order they will be visited
        # by recursive visitors.
        for i in range(self.nn[0]):
            for j in range(self.nn[1]):
                for k in range(self.nn[2]):
                    self.visit_assign(self.root_mesh[i][j][k], &lpos,
                                      0, &max_level)
        assert(lpos == self.nocts)
        for i in range(self.nocts):
            self.oct_list[i].domain_ind = i
            self.oct_list[i].domain = domain_id
        self.max_level = max_level

    cdef visit_assign(self, Oct *o, np.int64_t *lpos, int level, int *max_level):
        cdef int i, j, k
        self.oct_list[lpos[0]] = o
        lpos[0] += 1
        max_level[0] = imax(max_level[0], level)
        for i in range(2):
            for j in range(2):
                for k in range(2):
                    if o.children != NULL \
                       and o.children[cind(i,j,k)] != NULL:
                        self.visit_assign(o.children[cind(i,j,k)], lpos,
                                level + 1, max_level)
        return

    cdef np.int64_t get_domain_offset(self, int domain_id):
        return 0

    cdef Oct* allocate_oct(self):
        #Allocate the memory, set to NULL or -1
        #We reserve space for n_ref particles, but keep
        #track of how many are used with np initially 0
        self.nocts += 1
        cdef Oct *my_oct = <Oct*> malloc(sizeof(Oct))
        my_oct.domain = -1
        my_oct.file_ind = 0
        my_oct.domain_ind = self.nocts - 1
        my_oct.children = NULL
        return my_oct

    @cython.boundscheck(False)
    @cython.wraparound(False)
    @cython.cdivision(True)
    def add(self, np.ndarray[np.uint64_t, ndim=1] indices,
            np.uint8_t order = ORDER_MAX):
        #Add this particle to the root oct
        #Then if that oct has children, add it to them recursively
        #If the child needs to be refined because of max particles, do so
        cdef np.int64_t no = indices.shape[0], p
        cdef np.uint64_t index
        cdef int i, level
        cdef int ind[3]
        if self.root_mesh[0][0][0] == NULL: self.allocate_root()
        cdef np.uint64_t *data = <np.uint64_t *> indices.data
        for p in range(no):
            # We have morton indices, which means we choose left and right by
            # looking at (MAX_ORDER - level) & with the values 1, 2, 4.
            level = 0
            index = indices[p]
            if index == FLAG:
                # This is a marker for the index not being inside the domain
                # we're interested in.
                continue
            # Convert morton index to 3D index of octree root
            for i in range(3):
                ind[i] = (index >> ((order - level)*3 + (2 - i))) & 1
            cur = self.root_mesh[ind[0]][ind[1]][ind[2]]
            if cur == NULL:
                raise RuntimeError
            # Continue refining the octree until you reach the level of the
            # morton indexing order. Along the way, use prefix to count
            # previous indices at levels in the octree?
            while (cur.file_ind + 1) > self.n_ref:
                if level >= order: break # Just dump it here.
                level += 1
                for i in range(3):
                    ind[i] = (index >> ((order - level)*3 + (2 - i))) & 1
                if cur.children == NULL or \
                   cur.children[cind(ind[0],ind[1],ind[2])] == NULL:
                    cur = self.refine_oct(cur, index, level, order)
                    self.filter_particles(cur, data, p, level, order)
                else:
                    cur = cur.children[cind(ind[0],ind[1],ind[2])]
            # If our n_ref is 1, we are always refining, which means we're an
            # index octree.  In this case, we should store the index for fast
            # lookup later on when we find neighbors and the like.
            if self.n_ref == 1:
                cur.file_ind = index
            else:
                cur.file_ind += 1

    @cython.boundscheck(False)
    @cython.wraparound(False)
    @cython.cdivision(True)
    cdef Oct *refine_oct(self, Oct *o, np.uint64_t index, int level,
                         np.uint8_t order):
        #Allocate and initialize child octs
        #Attach particles to child octs
        #Remove particles from this oct entirely
        cdef int i, j, k
        cdef int ind[3]
        cdef Oct *noct
        # TODO: This does not need to be changed.
        o.children = <Oct **> malloc(sizeof(Oct *)*8)
        for i in range(2):
            for j in range(2):
                for k in range(2):
                    noct = self.allocate_oct()
                    noct.domain = o.domain
                    noct.file_ind = 0
                    o.children[cind(i,j,k)] = noct
        o.file_ind = self.n_ref + 1
        for i in range(3):
            ind[i] = (index >> ((order - level)*3 + (2 - i))) & 1
        noct = o.children[cind(ind[0],ind[1],ind[2])]
        return noct

    cdef void filter_particles(self, Oct *o, np.uint64_t *data, np.int64_t p,
                               int level, np.uint8_t order):
        # Now we look at the last nref particles to decide where they go.
        # If p: Loops over all previous morton indices
        # If n_ref: Loops over n_ref previous morton indices
        cdef int n = imin(p, self.n_ref)
        cdef np.uint64_t *arr = data + imax(p - self.n_ref, 0)
        cdef np.uint64_t prefix1, prefix2
        # Now we figure out our prefix, which is the oct address at this level.
        # As long as we're actually in Morton order, we do not need to worry
        # about *any* of the other children of the oct.
        prefix1 = data[p] >> (order - level)*3
        for i in range(n):
            prefix2 = arr[i] >> (order - level)*3
            if (prefix1 == prefix2):
                o.file_ind += 1 # Says how many morton indices are in this octant?
        #print ind[0], ind[1], ind[2], o.file_ind, level

    def recursively_count(self):
        #Visit every cell, accumulate the # of cells per level
        cdef int i, j, k
        cdef np.int64_t counts[128]
        for i in range(128): counts[i] = 0
        for i in range(self.nn[0]):
            for j in range(self.nn[1]):
                for k in range(self.nn[2]):
                    if self.root_mesh[i][j][k] != NULL:
                        self.visit(self.root_mesh[i][j][k], counts)
        level_counts = {}
        for i in range(128):
            if counts[i] == 0: break
            level_counts[i] = counts[i]
        return level_counts

    cdef visit(self, Oct *o, np.int64_t *counts, level = 0):
        cdef int i, j, k
        counts[level] += 1
        for i in range(2):
            for j in range(2):
                for k in range(2):
                    if o.children != NULL \
                       and o.children[cind(i,j,k)] != NULL:
                        self.visit(o.children[cind(i,j,k)], counts, level + 1)
        return

    @cython.boundscheck(False)
    @cython.wraparound(False)
    @cython.cdivision(True)
    cdef Oct *get_from_index(self, np.uint64_t mi, np.uint8_t order = ORDER_MAX, 
                             int max_level = 99):
        cdef Oct *cur
        cdef Oct *next
        cur = next = NULL
        cdef int i
        cdef np.int64_t level = -1
        cdef int ind32[3]
        cdef np.uint64_t ind[3]
        cdef np.uint64_t index
        # Get level offset
        cdef int level_offset[3]
        for i in range(3):
            level_offset[i] = np.log2(self.nn[i])
            if (1 << level_offset[i]) != self.nn[i]:
                raise Exception("Octree does not have roots along dimension {} in a power of 2 ".format(i))
        for i in range(2,3):
            if level_offset[i] != level_offset[0]:
                raise Exception("Octree must have the same number of roots in each dimension for this.")
        # Get root for index
        index = (mi >> ((order - level_offset[0])*3))
        decode_morton_64bit(index, ind)
        for i in range(3):
            ind32[i] = ind[i]
        self.get_root(ind32, &next)
        # We want to stop recursing when there's nowhere else to go
        level = level_offset[0]
        max_level = min(max_level, order)
        while next != NULL and level <= max_level:
            level += 1
            for i in range(3):
                ind[i] = (mi >> ((order - level)*3 + (2 - i))) & 1
            cur = next
            if cur.children != NULL:
                next = cur.children[cind(ind[0],ind[1],ind[2])]
            else:
                next = NULL
        return cur

    def apply_domain(self, int domain_id, BoolArrayCollection mask,
                     int masklevel):
        cdef SelectorObject selector = AlwaysSelector(None)
        ind = self.domain_ind(selector, mask = mask, masklevel = masklevel)
        for i in range(self.nocts):
            if ind[i] < 0: continue
            self.oct_list[i].domain = domain_id
        ind_out = super(ParticleOctreeContainer,self).domain_ind(selector, domain_id = domain_id)

    def domain_ind(self, selector, int domain_id = -1,
                   BoolArrayCollection mask = None, int masklevel = 99):
        if mask is None:
            return super(ParticleOctreeContainer,self).domain_ind(selector, domain_id = domain_id)
        # Create mask for octs that are touched by the mask
        cdef ewah_bool_array *ewah_slct = <ewah_bool_array *> mask.ewah_keys
        cdef ewah_bool_iterator *iter_set = new ewah_bool_iterator(ewah_slct[0].begin())
        cdef ewah_bool_iterator *iter_end = new ewah_bool_iterator(ewah_slct[0].end())
        cdef np.ndarray[np.uint8_t, ndim=1] oct_mask
        oct_mask = np.zeros(self.nocts, 'uint8')
        cdef Oct *o
        cdef int coct, cmi
        coct = cmi = 0
        while iter_set[0] != iter_end[0]:
            mi = dereference(iter_set[0])
            o = self.get_from_index(mi, order = masklevel)
            if o != NULL:
                _mask_children(oct_mask, o)
                coct += 1
            cmi += 1;
            preincrement(iter_set[0])
        # Get domain ind
        cdef np.ndarray[np.int64_t, ndim=1] ind
        ind = np.zeros(self.nocts, 'int64') - 1
        cdef oct_visitors.MaskedIndexOcts visitor
        visitor = oct_visitors.MaskedIndexOcts(self, domain_id)
        visitor.oct_index = ind
        visitor.oct_mask = oct_mask
        self.visit_all_octs(selector, visitor)
        return ind

cdef void _mask_children(np.ndarray[np.uint8_t] mask, Oct *cur):
    cdef int i, j, k
    if cur == NULL:
        return
    mask[cur.domain_ind] = 1
    if cur.children == NULL:
        return
    for i in range(2):
        for j in range(2):
            for k in range(2):
                _mask_children(mask, cur.children[cind(i,j,k)])

ctypedef fused anyfloat:
    np.float32_t
    np.float64_t

cdef np.uint64_t ONEBIT=1
cdef np.uint64_t FLAG = ~(<np.uint64_t>0)

cdef class ParticleBitmap:
    cdef np.float64_t left_edge[3]
    cdef np.float64_t right_edge[3]
    cdef np.float64_t dds[3]
    cdef np.float64_t dds_mi1[3]
    cdef np.float64_t dds_mi2[3]
    cdef np.float64_t idds[3]
    cdef np.int32_t dims[3]
    cdef public np.uint64_t nfiles
    cdef public np.int32_t index_order1
    cdef public np.int32_t index_order2
    cdef public object masks
    cdef public object counts
    cdef public object max_count
    cdef public object _last_selector
    cdef public object _last_return_values
    cdef public object _cached_octrees
    cdef public object _last_octree_subset
    cdef public object _last_oct_handler
    cdef public object _prev_octree_subset
    cdef public object _prev_oct_handler
    cdef np.uint32_t *file_markers
    cdef np.uint64_t n_file_markers
    cdef np.uint64_t file_marker_i
    cdef FileBitmasks bitmasks
    cdef public BoolArrayCollection collisions

    def __init__(self, left_edge, right_edge, nfiles, 
                 index_order1 = None, index_order2 = None):
        # TODO: Set limit on maximum orders?
        if index_order1 is None: index_order1 = 7
        if index_order2 is None: index_order2 = 5
        cdef int i
        self._cached_octrees = {}
        self._last_selector = None
        self._last_return_values = None
        self._last_octree_subset = None
        self._last_oct_handler = None
        self._prev_octree_subset = None
        self._prev_oct_handler = None
        self.nfiles = nfiles
        for i in range(3):
            self.left_edge[i] = left_edge[i]
            self.right_edge[i] = right_edge[i]
            self.dims[i] = (1<<index_order1)
            self.dds[i] = (right_edge[i] - left_edge[i])/self.dims[i]
            self.idds[i] = 1.0/self.dds[i] 
            self.dds_mi1[i] = (right_edge[i] - left_edge[i]) / (1<<index_order1)
            self.dds_mi2[i] = self.dds_mi1[i] / (1<<index_order2)
        # We use 64-bit masks
        self.index_order1 = index_order1
        self.index_order2 = index_order2
        # This will be an on/off flag for which morton index values are touched
        # by particles.
        # This is the simple way, for now.
        self.masks = np.zeros((1 << (index_order1 * 3), nfiles), dtype="uint8")
        self.bitmasks = FileBitmasks(self.nfiles)
        self.collisions = BoolArrayCollection()

    def _bitmask_logicaland(self, ifile, bcoll, out):
        self.bitmasks._logicaland(ifile, bcoll, out)

    def _bitmask_intersects(self, ifile, bcoll):
        return self.bitmasks._intersects(ifile, bcoll)

    @cython.boundscheck(False)
    @cython.wraparound(False)
    @cython.cdivision(True)
    def _coarse_index_data_file(self,
                                np.ndarray[anyfloat, ndim=2] pos,
                                np.ndarray[anyfloat, ndim=1] hsml,
                                np.uint64_t file_id):
        return self.__coarse_index_data_file(pos, hsml, file_id)

    @cython.boundscheck(False)
    @cython.wraparound(False)
    @cython.cdivision(True)
    cdef void __coarse_index_data_file(self,
                                       np.ndarray[anyfloat, ndim=2] pos,
                                       np.ndarray[anyfloat, ndim=1] hsml,
                                       np.uint64_t file_id) except *:
        # Initialize
        cdef np.int64_t i, p
        cdef np.uint64_t mi, miex, mi_max
        cdef np.uint64_t mi_split[3]
        cdef np.float64_t ppos[3]
        cdef int skip, Nex, xex, yex, zex
        cdef object xex_range, yex_range, zex_range
        cdef np.float64_t LE[3]
        cdef np.float64_t RE[3]
        cdef np.float64_t dds[3]
        cdef np.float64_t dds_max
        cdef np.ndarray[np.uint8_t, ndim=1] mask = self.masks[:,file_id]
        mi_max = (1 << self.index_order1) - 1
        # Copy over things for this file (type cast necessary?)
        dds_max = 0.0
        for i in range(3):
            LE[i] = self.left_edge[i]
            RE[i] = self.right_edge[i]
            dds[i] = self.dds_mi1[i]
            if dds[i] > dds_max:
                dds_max = dds[i]
        # Mark index of particles that are in this file
        for p in range(pos.shape[0]):
            skip = 0
            for i in range(3):
                # Skip particles outside the domain
                if pos[p,i] >= RE[i] or pos[p,i] < LE[i]:
                    skip = 1
                    break
                ppos[i] = pos[p,i]
            if skip==1: continue
            mi = bounded_morton_split_dds(ppos[0], ppos[1], ppos[2], LE,
                                          dds, mi_split)
            mask[mi] = 1
            # Expand mask by softening
            if hsml is not None:
                Nex = <int>np.ceil(hsml[p]/dds_max)
                if Nex > 0:
                    # Ensure that min/max values for x,y,z indexes are obeyed
                    xex_range = range(-min(Nex, <int>mi_split[0]), min(Nex, mi_max-mi_split[0])+1)
                    yex_range = range(-min(Nex, <int>mi_split[1]), min(Nex, mi_max-mi_split[1])+1)
                    zex_range = range(-min(Nex, <int>mi_split[2]), min(Nex, mi_max-mi_split[2])+1)
                    for xex,yex,zex in itertools.product(xex_range, yex_range, zex_range):
                        miex = encode_morton_64bit(mi_split[0] + xex,
                                                   mi_split[1] + yex,
                                                   mi_split[2] + zex)
                        if miex >= mask.size:
                            raise IndexError("Index for a softening region " +
                                             "({}) exceeds ".format(miex) +
                                             "max ({})".format(mask.size))
                        mask[miex] = 1
            
    @cython.boundscheck(False)
    @cython.wraparound(False)
    @cython.cdivision(True)
    def _set_coarse_index_data_file(self, np.uint64_t file_id):
        return self.__set_coarse_index_data_file(file_id)

    @cython.boundscheck(False)
    @cython.wraparound(False)
    @cython.cdivision(True)
    cdef void __set_coarse_index_data_file(self, np.uint64_t file_id):
        cdef np.int64_t i
        cdef FileBitmasks bitmasks = self.bitmasks
        cdef np.ndarray[np.uint8_t, ndim=1] mask = self.masks[:,file_id]
        # Add in order
        for i in range(mask.shape[0]):
            if mask[i] == 1:
                bitmasks._set_coarse(file_id, i)

    @cython.boundscheck(False)
    @cython.wraparound(False)
    @cython.cdivision(True)
    @cython.initializedcheck(False)
    def _refined_index_data_file(self,
                                 np.ndarray[anyfloat, ndim=2] pos,
                                 np.ndarray[anyfloat, ndim=1] hsml,
                                 np.ndarray[np.uint8_t, ndim=1] mask,
                                 np.ndarray[np.uint64_t, ndim=1] sub_mi1,
                                 np.ndarray[np.uint64_t, ndim=1] sub_mi2,
<<<<<<< HEAD
                                 np.uint64_t file_id, np.int64_t nsub_mi):
        return self.__refined_index_data_file(pos, hsml, mask,
                                              sub_mi1, sub_mi2,
=======
                                 np.uint64_t file_id, np.uint64_t nsub_mi):
        return self.__refined_index_data_file(pos, hsml, mask, pcount,
                                              sub_mi1, sub_mi2, 
>>>>>>> 3a01e85a
                                              file_id, nsub_mi)

    @cython.boundscheck(False)
    @cython.wraparound(False)
    @cython.cdivision(True)
    @cython.initializedcheck(False)
    cdef np.int64_t __refined_index_data_file(
        self,
        np.ndarray[anyfloat, ndim=2] pos,
        np.ndarray[anyfloat, ndim=1] hsml,
        np.ndarray[np.uint8_t, ndim=1] mask,
        np.ndarray[np.uint64_t, ndim=1] sub_mi1,
        np.ndarray[np.uint64_t, ndim=1] sub_mi2,
        np.uint64_t file_id, np.int64_t nsub_mi
    ) except -1:
        # Initialize
        cdef np.int64_t i, p
        cdef np.uint64_t mi
        cdef np.float64_t ppos[3]
        cdef int skip
        cdef np.float64_t LE[3]
        cdef np.float64_t RE[3]
        cdef np.float64_t dds1[3]
        cdef np.float64_t dds2[3]
        cdef np.float64_t dd2_max
        cdef np.uint64_t mi_split[3]
        cdef np.uint64_t miex, mi_max
        cdef int xex, yex, zex
        cdef object xex_range, yex_range, zex_range
        mi_max = (1 << self.index_order2) - 1
        # Copy things from structure (type cast)
        dds2_max = 0.0
        for i in range(3):
            LE[i] = self.left_edge[i]
            RE[i] = self.right_edge[i]
            dds1[i] = self.dds_mi1[i]
            dds2[i] = self.dds_mi2[i]
            if dds2[i] > dds2_max:
                dds2_max = dds2[i]
        # Loop over positions skipping those outside the domain
        for p in range(pos.shape[0]):
            skip = 0
            for i in range(3):
                if pos[p,i] >= RE[i] or pos[p,i] < LE[i]:
                    skip = 1
                    break
                ppos[i] = pos[p,i]
            if skip==1: continue
            # Only look if collision at coarse index
            mi = bounded_morton_dds(ppos[0], ppos[1], ppos[2], LE, dds1)
            if mask[mi] > 1:
                # Determine sub index within cell of primary index
                if nsub_mi >= sub_mi1.size:
                    raise IndexError("Refined index exceeded original estimate.")
                sub_mi1[nsub_mi] = mi
                sub_mi2[nsub_mi] = bounded_morton_split_relative_dds(
                    ppos[0], ppos[1], ppos[2], LE, dds1, dds2, mi_split)
                nsub_mi += 1
                # Expand for smoothing
                if hsml is not None:
                    Nex = <np.uint32_t>np.ceil(hsml[p]/dds2_max)
                    if Nex > 0:
                        xex_range = range(-min(Nex, <int>mi_split[0]), min(Nex, mi_max-mi_split[0])+1)
                        yex_range = range(-min(Nex, <int>mi_split[1]), min(Nex, mi_max-mi_split[1])+1)
                        zex_range = range(-min(Nex, <int>mi_split[2]), min(Nex, mi_max-mi_split[2])+1)
                        for xex,yex,zex in itertools.product(xex_range, yex_range, zex_range):
                            if (xex, yex, zex) == (0, 0, 0):
                                continue
                            miex = encode_morton_64bit(mi_split[0] + xex,
                                                       mi_split[1] + yex,
                                                       mi_split[2] + zex)
                            if nsub_mi >= sub_mi1.size:
                                raise IndexError("Refined index exceeded original estimate.")
                            sub_mi1[nsub_mi] = mi
                            sub_mi2[nsub_mi] = miex
                            nsub_mi += 1
        # Only subs of particles in the mask
        return nsub_mi

    @cython.boundscheck(False)
    @cython.wraparound(False)
    @cython.cdivision(True)
    @cython.initializedcheck(False)
    def _set_refined_index_data_file(self, np.ndarray[np.uint8_t, ndim=1] mask,
                                     np.ndarray[np.uint64_t, ndim=1] sub_mi1,
                                     np.ndarray[np.uint64_t, ndim=1] sub_mi2,
                                     np.uint64_t file_id, np.int64_t nsub_mi):
        return self.__set_refined_index_data_file(mask, sub_mi1, sub_mi2,
                                                  file_id, nsub_mi)

    @cython.boundscheck(False)
    @cython.wraparound(False)
    @cython.cdivision(True)
    @cython.initializedcheck(False)
    cdef void __set_refined_index_data_file(self, np.ndarray[np.uint8_t, ndim=1] mask,
                                            np.ndarray[np.uint64_t, ndim=1] sub_mi1,
                                            np.ndarray[np.uint64_t, ndim=1] sub_mi2,
                                            np.uint64_t file_id, np.int64_t nsub_mi):
        # Initialize
        cdef np.int64_t i, p
        cdef FileBitmasks bitmasks = self.bitmasks
        # Set bitmasks in order
        sub_mi1 = sub_mi1[:nsub_mi]
        sub_mi2 = sub_mi2[:nsub_mi]
        cdef np.ndarray[np.int64_t, ndim=1] ind = np.lexsort((sub_mi2,sub_mi1))
        for i in range(nsub_mi):
            p = ind[i]
            bitmasks._set_refined(file_id, sub_mi1[p], sub_mi2[p])

    @cython.boundscheck(False)
    @cython.wraparound(False)
    @cython.cdivision(True)
    @cython.initializedcheck(False)
    def find_collisions(self, verbose=False):
        cdef tuple cc, rc
        cc, rc = self.bitmasks._find_collisions(self.collisions,verbose)
        return cc, rc

    @cython.boundscheck(False)
    @cython.wraparound(False)
    @cython.cdivision(True)
    @cython.initializedcheck(False)
    def find_collisions_coarse(self, verbose=False, file_list = None):
        cdef int nc, nm
        nc, nm = self.bitmasks._find_collisions_coarse(self.collisions, verbose, file_list)
        return nc, nm

    @cython.boundscheck(False)
    @cython.wraparound(False)
    @cython.cdivision(True)
    @cython.initializedcheck(False)
    def find_uncontaminated(self, np.uint32_t ifile, BoolArrayCollection mask,
                            BoolArrayCollection mask2 = None):
        cdef np.ndarray[np.uint8_t, ndim=1] arr = np.zeros((1 << (self.index_order1 * 3)),'uint8')
        cdef np.uint8_t[:] arr_view = arr
        self.bitmasks._select_uncontaminated(ifile, mask, arr_view, mask2)
        return arr

    @cython.boundscheck(False)
    @cython.wraparound(False)
    @cython.cdivision(True)
    @cython.initializedcheck(False)
    def find_contaminated(self, np.uint32_t ifile, BoolArrayCollection mask,
                          BoolArrayCollection mask2 = None):
        cdef np.ndarray[np.uint8_t, ndim=1] arr = np.zeros((1 << (self.index_order1 * 3)),'uint8')
        cdef np.uint8_t[:] arr_view = arr
        cdef np.ndarray[np.uint8_t, ndim=1] sfiles = np.zeros(self.nfiles,'uint8')
        cdef np.uint8_t[:] sfiles_view = sfiles
        self.bitmasks._select_contaminated(ifile, mask, arr_view, sfiles_view, mask2)
        return arr, np.where(sfiles)[0].astype('uint32')

    @cython.boundscheck(False)
    @cython.wraparound(False)
    @cython.cdivision(True)
    @cython.initializedcheck(False)
    def find_collisions_refined(self, verbose=False):
        cdef np.int32_t nc, nm
        nc, nm = self.bitmasks._find_collisions_refined(self.collisions,verbose)
        return nc, nm

    def calcsize_bitmasks(self):
        # TODO: All cython
        cdef bytes serial_BAC
        cdef int ifile
        cdef int out = 0
        out += struct.calcsize('Q')
        # Bitmaps for each file
        for ifile in range(self.nfiles):
            serial_BAC = self.bitmasks._dumps(ifile)
            out += struct.calcsize('Q')
            out += len(serial_BAC)
        # Bitmap for collisions
        serial_BAC = self.collisions._dumps()
        out += struct.calcsize('Q')
        out += len(serial_BAC)
        return out

    def get_bitmasks(self):
        return self.bitmasks

    def iseq_bitmask(self, solf):
        return self.bitmasks._iseq(solf.get_bitmasks())

    def save_bitmasks(self,fname):
        cdef bytes serial_BAC
        cdef int ifile
        f = open(fname,'wb')
        # Header
        f.write(struct.pack('Q',_bitmask_version))
        f.write(struct.pack('Q',self.nfiles))
        # Bitmap for each file
        for ifile in range(self.nfiles):
            serial_BAC = self.bitmasks._dumps(ifile)
            f.write(struct.pack('Q',len(serial_BAC)))
            f.write(serial_BAC)
        # Collisions
        serial_BAC = self.collisions._dumps()
        f.write(struct.pack('Q',len(serial_BAC)))
        f.write(serial_BAC)
        f.close()

    def check_bitmasks(self):
        return self.bitmasks._check()

    def reset_bitmasks(self):
        self.bitmasks._reset()

    def load_bitmasks(self,fname):
        cdef bint read_flag = 1
        cdef bint irflag
        cdef np.uint64_t ver
        cdef np.uint64_t nfiles = 0
        cdef np.uint64_t size_serial
        cdef bint overwrite = 0
        # Verify that file is correct version
        if not os.path.isfile(fname):
            raise IOError("The provided index file does not exist")
        f = open(fname,'rb')
        ver, = struct.unpack('Q',f.read(struct.calcsize('Q')))
        if ver == self.nfiles and ver != _bitmask_version:
            overwrite = 1
            nfiles = ver
            ver = 0 # Original bitmaps had number of files first
        if ver != _bitmask_version:
            raise IOError("The file format of the index has changed since "+
                          "this file was created. It will be replaced with an "+
                          "updated version.")
        # Read number of bitmaps
        if nfiles == 0:
            nfiles, = struct.unpack('Q',f.read(struct.calcsize('Q')))
            if nfiles != self.nfiles:
                raise Exception("Number of bitmasks ({}) conflicts with number of files ({})".format(nfiles,self.nfiles))
        # Read bitmap for each file
        for ifile in range(nfiles):
            size_serial, = struct.unpack('Q',f.read(struct.calcsize('Q')))
            irflag = self.bitmasks._loads(ifile, f.read(size_serial))
            if irflag == 0: read_flag = 0
        # Collisions
        size_serial, = struct.unpack('Q',f.read(struct.calcsize('Q')))
        irflag = self.collisions._loads(f.read(size_serial))
        f.close()
        # Save in correct format
        if overwrite == 1:
            self.save_bitmasks(fname)
        return read_flag

    def check(self):
        cdef np.uint64_t mi1
        cdef ewah_bool_array arr_totref, arr_tottwo
        cdef ewah_bool_array arr, arr_any, arr_two, arr_swap
        cdef vector[size_t] vec_totref
        cdef vector[size_t].iterator it_mi1
        cdef int nm = 0, nc = 0
        # Locate all indices with second level refinement
        for ifile in range(self.nfiles):
            arr = (<ewah_bool_array**> self.bitmasks.ewah_refn)[ifile][0]
            arr_totref.logicalor(arr,arr_totref)
        # Count collections & second level indices
        vec_totref = arr_totref.toArray()
        it_mi1 = vec_totref.begin()
        while it_mi1 != vec_totref.end():
            mi1 = dereference(it_mi1)
            arr_any.reset()
            arr_two.reset()
            for ifile in range(len(self.bitmasks)):
                if self.bitmasks._isref(ifile, mi1) == 1:
                    arr = (<map[np.int64_t, ewah_bool_array]**> self.bitmasks.ewah_coll)[ifile][0][mi1]
                    arr_any.logicaland(arr, arr_two) # Indices in previous files
                    arr_any.logicalor(arr, arr_swap) # All second level indices
                    arr_any = arr_swap
                    arr_two.logicalor(arr_tottwo,arr_tottwo)
            nc += arr_tottwo.numberOfOnes()
            nm += arr_any.numberOfOnes()
            preincrement(it_mi1)
        # nc: total number of second level morton indices that are repeated
        # nm: total number of second level morton indices
        print "Total of %s / %s collisions (% 3.5f%%)" % (nc, nm, 100.0*float(nc)/nm)

    def primary_indices(self):
        mi = (<ewah_bool_array*> self.collisions.ewah_keys)[0].toArray()
        return np.array(mi,'uint64')

    def file_ownership_mask(self, fid):
        cdef BoolArrayCollection out
        out = self.bitmasks._get_bitmask(<np.uint32_t> fid)
        return out

    def finalize(self):
        return
        # self.index_octree = ParticleOctreeContainer([1,1,1],
        #     [self.left_edge[0], self.left_edge[1], self.left_edge[2]],
        #     [self.right_edge[0], self.right_edge[1], self.right_edge[2]],
        #     over_refine = 0
        # )
        # self.index_octree.n_ref = 1
        # mi = (<ewah_bool_array*> self.collisions.ewah_keys)[0].toArray() 
        # Change from vector to numpy
        # mi = mi.astype("uint64")
        # self.index_octree.add(mi, self.index_order1)
        # self.index_octree.finalize()

    def get_DLE(self):
        cdef int i
        cdef np.ndarray[np.float64_t, ndim=1] DLE
        DLE = np.zeros(3, dtype='float64')
        for i in range(3):
            DLE[i] = self.left_edge[i]
        return DLE
    def get_DRE(self):
        cdef int i
        cdef np.ndarray[np.float64_t, ndim=1] DRE
        DRE = np.zeros(3, dtype='float64')
        for i in range(3):
            DRE[i] = self.right_edge[i]
        return DRE

    @cython.boundscheck(False)
    @cython.wraparound(False)
    @cython.cdivision(True)
    def get_ghost_zones(self, SelectorObject selector, int ngz,
                        BoolArrayCollection dmask = None, bint coarse_ghosts = False):
        cdef BoolArrayCollection gmask, gmask2, out
        cdef np.ndarray[np.uint8_t, ndim=1] periodic = selector.get_periodicity()
        cdef bint periodicity[3]
        cdef int i
        for i in range(3):
            periodicity[i] = periodic[i]
        if dmask is None:
            dmask = BoolArrayCollection()
            gmask2 = BoolArrayCollection()
            morton_selector = ParticleBitmapSelector(selector,self,ngz=0)
            morton_selector.fill_masks(dmask, gmask2)
        gmask = BoolArrayCollection()
        dmask._get_ghost_zones(ngz, self.index_order1, self.index_order2,
                               periodicity, gmask, <bint>coarse_ghosts)
        dfiles, gfiles = self.masks_to_files(dmask, gmask)
        out = BoolArrayCollection()
        gmask._logicalor(dmask, out)
        return gfiles, out

    @cython.boundscheck(False)
    @cython.wraparound(False)
    @cython.cdivision(True)
    def selector2mask(self, SelectorObject selector):
        cdef BoolArrayCollection cmask = BoolArrayCollection()
        cdef ParticleBitmapSelector morton_selector
        morton_selector = ParticleBitmapSelector(selector,self,ngz=0)
        morton_selector.fill_masks(cmask)
        return cmask

    @cython.boundscheck(False)
    @cython.wraparound(False)
    @cython.cdivision(True)
    def mask2files(self, BoolArrayCollection cmask):
        cdef np.ndarray[np.uint32_t, ndim=1] file_idx
        file_idx = self.mask_to_files(cmask)
        return file_idx

    @cython.boundscheck(False)
    @cython.wraparound(False)
    @cython.cdivision(True)
    def mask2filemasks(self, BoolArrayCollection cmask, np.ndarray[np.uint32_t, ndim=1] file_idx):
        cdef BoolArrayCollection fmask
        cdef np.int32_t fid
        cdef np.ndarray[object, ndim=1] file_masks
        cdef int i
        # Get bitmasks for parts of files touching the selector
        file_masks = np.array([BoolArrayCollection() for i in range(len(file_idx))],
                              dtype="object")
        for i, (fid, fmask) in enumerate(zip(file_idx,file_masks)):
            self.bitmasks._logicaland(<np.uint32_t> fid, cmask, fmask)
        return file_masks

    @cython.boundscheck(False)
    @cython.wraparound(False)
    @cython.cdivision(True)
    def filemasks2addfiles(self, np.ndarray[object, ndim=1] file_masks):
        cdef list addfile_idx
        addfile_idx = len(file_masks)*[None]
        for i, fmask in enumerate(file_masks):
            addfile_idx[i] = self.mask_to_files(fmask).astype('uint32')
        return addfile_idx

    @cython.boundscheck(False)
    @cython.wraparound(False)
    @cython.cdivision(True)
    def identify_file_masks(self, SelectorObject selector):
        cdef BoolArrayCollection cmask = BoolArrayCollection()
        cdef BoolArrayCollection fmask
        cdef np.int32_t fid
        cdef np.ndarray[object, ndim=1] file_masks
        cdef np.ndarray[np.uint32_t, ndim=1] file_idx
        cdef list addfile_idx
        # Get bitmask for selector
        cdef ParticleBitmapSelector morton_selector
        morton_selector = ParticleBitmapSelector(selector, self, ngz=0)
        morton_selector.fill_masks(cmask)
        # Get bitmasks for parts of files touching the selector
        file_idx = self.mask_to_files(cmask)
        file_masks = np.array([BoolArrayCollection() for i in range(len(file_idx))],
                              dtype="object")
        addfile_idx = len(file_idx)*[None]
        for i, (fid, fmask) in enumerate(zip(file_idx,file_masks)):
            self.bitmasks._logicaland(<np.uint32_t> fid, cmask, fmask)
            addfile_idx[i] = self.mask_to_files(fmask).astype('uint32')
        return file_idx.astype('uint32'), file_masks, addfile_idx

    @cython.boundscheck(False)
    @cython.wraparound(False)
    @cython.cdivision(True)
    def identify_data_files(self, SelectorObject selector, int ngz = 0):
        cdef BoolArrayCollection cmask_s = BoolArrayCollection()
        cdef BoolArrayCollection cmask_g = BoolArrayCollection()
        # Find mask of selected morton indices
        cdef ParticleBitmapSelector morton_selector
        morton_selector = ParticleBitmapSelector(selector, self, ngz=ngz)
        morton_selector.fill_masks(cmask_s, cmask_g)
        return self.masks_to_files(cmask_s, cmask_g), (cmask_s, cmask_g)

    def mask_to_files(self, BoolArrayCollection mm_s):
        cdef FileBitmasks mm_d = self.bitmasks
        cdef np.int32_t ifile
        cdef np.ndarray[np.uint8_t, ndim=1] file_mask_p
        file_mask_p = np.zeros(self.nfiles, dtype="uint8")
        # Compare with mask of particles
        for ifile in range(self.nfiles):
            # Only continue if the file is not already selected
            if file_mask_p[ifile] == 0:
                if mm_d._intersects(ifile, mm_s):
                    file_mask_p[ifile] = 1
        cdef np.ndarray[np.int32_t, ndim=1] file_idx_p
        file_idx_p = np.where(file_mask_p)[0].astype('int32')
        return file_idx_p.astype('uint32')

    def masks_to_files(self, BoolArrayCollection mm_s, BoolArrayCollection mm_g):
        cdef FileBitmasks mm_d = self.bitmasks
        cdef np.int32_t ifile
        cdef np.ndarray[np.uint8_t, ndim=1] file_mask_p
        cdef np.ndarray[np.uint8_t, ndim=1] file_mask_g
        file_mask_p = np.zeros(self.nfiles, dtype="uint8")
        file_mask_g = np.zeros(self.nfiles, dtype="uint8")
        # Compare with mask of particles
        for ifile in range(self.nfiles):
            # Only continue if the file is not already selected
            if file_mask_p[ifile] == 0:
                if mm_d._intersects(ifile, mm_s):
                    file_mask_p[ifile] = 1
                    file_mask_g[ifile] = 0 # No intersection
                elif mm_d._intersects(ifile, mm_g):
                    file_mask_g[ifile] = 1
        cdef np.ndarray[np.int32_t, ndim=1] file_idx_p
        cdef np.ndarray[np.int32_t, ndim=1] file_idx_g
        file_idx_p = np.where(file_mask_p)[0].astype('int32')
        file_idx_g = np.where(file_mask_g)[0].astype('int32')
        return file_idx_p.astype('uint32'), file_idx_g.astype('uint32')

    @cython.boundscheck(False)
    @cython.wraparound(False)
    @cython.cdivision(True)
    def construct_octree(self, index, io_handler, data_files,
                         over_refine_factor, 
                         BoolArrayCollection selector_mask,
                         BoolArrayCollection base_mask = None):
        cdef np.uint64_t total_pcount
        cdef np.uint64_t i, j, k, n
        cdef int ind[3]
        cdef np.uint64_t ind64[3]
        cdef ParticleBitmapOctreeContainer octree
        cdef np.uint64_t mi, mi_root
        cdef np.ndarray pos
        cdef np.ndarray[np.float32_t, ndim=2] pos32
        cdef np.ndarray[np.float64_t, ndim=2] pos64
        cdef np.float64_t ppos[3]
        cdef np.float64_t DLE[3]
        cdef np.float64_t DRE[3]
        cdef int bitsize = 0
        for i in range(3):
            DLE[i] = self.left_edge[i]
            DRE[i] = self.right_edge[i]
        cdef np.ndarray[np.uint64_t, ndim=1] morton_ind
        # Determine cells that need to be added to the octree
        cdef np.ndarray[np.uint32_t, ndim=1] file_idx_p
        cdef np.ndarray[np.uint32_t, ndim=1] file_idx_g
        cdef np.uint64_t nroot = selector_mask._count_total()
        # Now we can actually create a sparse octree.
        octree = ParticleBitmapOctreeContainer(
            (self.dims[0], self.dims[1], self.dims[2]),
            (self.left_edge[0], self.left_edge[1], self.left_edge[2]),
            (self.right_edge[0], self.right_edge[1], self.right_edge[2]),
            nroot, over_refine_factor)
        octree.n_ref = index.dataset.n_ref
        octree.level_offset = self.index_order1
        octree.allocate_domains()
        # Add roots based on the mask
        cdef np.uint64_t croot = 0
        cdef ewah_bool_array *ewah_slct = <ewah_bool_array *> selector_mask.ewah_keys
        cdef ewah_bool_array *ewah_base
        if base_mask is not None:
            ewah_base = <ewah_bool_array *> base_mask.ewah_keys
        cdef ewah_bool_iterator *iter_set = new ewah_bool_iterator(ewah_slct[0].begin())
        cdef ewah_bool_iterator *iter_end = new ewah_bool_iterator(ewah_slct[0].end())
        cdef np.ndarray[np.uint8_t, ndim=1] slct_arr
        slct_arr = np.zeros((1 << (self.index_order1 * 3)),'uint8')
        while iter_set[0] != iter_end[0]:
            mi = dereference(iter_set[0])
            if base_mask is not None and ewah_base[0].get(mi) == 0:
                octree._index_base_roots[croot] = 0
                slct_arr[mi] = 2
            else:
                slct_arr[mi] = 1
            decode_morton_64bit(mi, ind64)
            for j in range(3):
                ind[j] = ind64[j]
            octree.next_root(1, ind)
            croot += 1
            preincrement(iter_set[0])
        assert(croot == nroot)
        if base_mask is not None:
            assert(np.sum(octree._index_base_roots) == ewah_base[0].numberOfOnes())
        # Get morton indices for all particles in this file and those
        # contaminating cells it has majority control of.
        files_touched = data_files #+ buffer_files  # datafile object from ID goes here
        total_pcount = 0
        for data_file in files_touched:
            total_pcount += sum(data_file.total_particles.values())
        morton_ind = np.empty(total_pcount, dtype='uint64')
        total_pcount = 0
        cdef np.uint64_t base_pcount = 0
        for data_file in files_touched:
            # We now get our particle positions
            for pos in io_handler._yield_coordinates(data_file):
                pos32 = pos64 = None
                bitsize = 0
                if pos.dtype == np.float32:
                    pos32 = pos
                    bitsize = 32
                    for j in range(pos.shape[0]):
                        for k in range(3):
                            ppos[k] = pos32[j,k]
                        mi = bounded_morton(ppos[0], ppos[1], ppos[2], 
                                            DLE, DRE, ORDER_MAX)
                        mi_root = mi >> (3*(ORDER_MAX-self.index_order1))
                        if slct_arr[mi_root] > 0:
                            morton_ind[total_pcount] = mi
                            total_pcount += 1
                            if slct_arr[mi_root] == 1:
                                base_pcount += 1
                elif pos.dtype == np.float64:
                    pos64 = pos
                    bitsize = 64
                    for j in range(pos.shape[0]):
                        for k in range(3):
                            ppos[k] = pos64[j,k]
                        mi = bounded_morton(ppos[0], ppos[1], ppos[2], 
                                            DLE, DRE, ORDER_MAX)
                        mi_root = mi >> (3*(ORDER_MAX-self.index_order1))
                        if slct_arr[mi_root] > 0:
                            morton_ind[total_pcount] = mi
                            total_pcount += 1
                            if slct_arr[mi_root] == 1:
                                base_pcount += 1
                else:
                    raise RuntimeError
        # print '{}/{} base'.format(base_pcount,total_pcount)
        # print '{} in primary file'.format(sum(files_touched[0].total_particles.values()))
        morton_ind = morton_ind[:total_pcount]
        morton_ind.sort()
        octree.add(morton_ind, self.index_order1)
        octree.finalize()
        return octree

cdef class ParticleBitmapSelector:
    cdef SelectorObject selector
    cdef ParticleBitmap bitmap
    cdef np.uint32_t ngz
    cdef np.float64_t DLE[3]
    cdef np.float64_t DRE[3]
    cdef bint periodicity[3]
    cdef np.uint32_t order1
    cdef np.uint32_t order2
    cdef np.uint64_t max_index1
    cdef np.uint64_t max_index2
    cdef np.uint64_t s1
    cdef np.uint64_t s2
    cdef void* pointers[11]
    cdef np.uint64_t[:,:] ind1_n
    cdef np.uint64_t[:,:] ind2_n
    cdef np.uint32_t[:,:] neighbors
    cdef np.uint64_t[:] neighbor_list1
    cdef np.uint64_t[:] neighbor_list2
    cdef np.uint32_t nfiles
    cdef np.uint8_t[:] file_mask_p
    cdef np.uint8_t[:] file_mask_g
    # Uncompressed boolean
    cdef np.uint8_t *refined_select_bool
    cdef np.uint8_t *refined_ghosts_bool
    cdef np.uint8_t *coarse_select_bool
    cdef np.uint8_t *coarse_ghosts_bool
    cdef SparseUnorderedRefinedBitmask refined_ghosts_list
    cdef BoolArrayColl select_ewah
    cdef BoolArrayColl ghosts_ewah

    def __cinit__(self, selector, bitmap, ngz=0):
        cdef int i
        cdef np.ndarray[np.uint8_t, ndim=1] periodicity = np.zeros(3, dtype='uint8')
        cdef np.ndarray[np.float64_t, ndim=1] DLE = np.zeros(3, dtype='float64')
        cdef np.ndarray[np.float64_t, ndim=1] DRE = np.zeros(3, dtype='float64')
        self.selector = selector
        self.bitmap = bitmap
        self.ngz = ngz
        # Things from the bitmap & selector
        periodicity = selector.get_periodicity()
        DLE = bitmap.get_DLE()
        DRE = bitmap.get_DRE()
        for i in range(3):
            self.DLE[i] = DLE[i]
            self.DRE[i] = DRE[i]
            self.periodicity[i] = periodicity[i]
        self.order1 = bitmap.index_order1
        self.order2 = bitmap.index_order2
        self.nfiles = bitmap.nfiles
        self.max_index1 = <np.uint64_t>(1 << self.order1)
        self.max_index2 = <np.uint64_t>(1 << self.order2)
        self.s1 = <np.uint64_t>(1 << (self.order1*3))
        self.s2 = <np.uint64_t>(1 << (self.order2*3))
        self.pointers[0] = malloc( sizeof(np.int32_t) * (2*ngz+1)*3)
        self.pointers[1] = malloc( sizeof(np.uint64_t) * (2*ngz+1)*3)
        self.pointers[2] = malloc( sizeof(np.uint64_t) * (2*ngz+1)*3)
        self.pointers[3] = malloc( sizeof(np.uint64_t) * (2*ngz+1)**3)
        self.pointers[4] = malloc( sizeof(np.uint64_t) * (2*ngz+1)**3)
        self.pointers[5] = malloc( sizeof(np.uint8_t) * bitmap.nfiles)
        self.pointers[6] = malloc( sizeof(np.uint8_t) * bitmap.nfiles)
        self.neighbors = <np.uint32_t[:2*ngz+1,:3]> self.pointers[0]
        self.ind1_n = <np.uint64_t[:2*ngz+1,:3]> self.pointers[1]
        self.ind2_n = <np.uint64_t[:2*ngz+1,:3]> self.pointers[2]
        self.neighbor_list1 = <np.uint64_t[:((2*ngz+1)**3)]> self.pointers[3]
        self.neighbor_list2 = <np.uint64_t[:((2*ngz+1)**3)]> self.pointers[4]
        self.file_mask_p = <np.uint8_t[:bitmap.nfiles]> self.pointers[5]
        self.file_mask_g = <np.uint8_t[:bitmap.nfiles]> self.pointers[6]
        self.neighbors[:,:] = 0
        self.file_mask_p[:] = 0
        self.file_mask_g[:] = 0
        # Uncompressed Boolean
        self.pointers[7] = malloc( sizeof(np.uint8_t) * self.s2)
        self.pointers[8] = malloc( sizeof(np.uint8_t) * self.s2)
        self.pointers[9] = malloc( sizeof(np.uint8_t) * self.s1)
        self.pointers[10] = malloc( sizeof(np.uint8_t) * self.s1)
        self.refined_select_bool = <np.uint8_t *> self.pointers[7]
        self.refined_ghosts_bool = <np.uint8_t *> self.pointers[8]
        self.coarse_select_bool = <np.uint8_t *> self.pointers[9]
        self.coarse_ghosts_bool = <np.uint8_t *> self.pointers[10]
        cdef np.uint64_t mi
        for mi in range(<np.int64_t>self.s2):
            self.refined_select_bool[mi] = 0
            self.refined_ghosts_bool[mi] = 0
        for mi in range(<np.int64_t>self.s1):
            self.coarse_select_bool[mi] = 0
            self.coarse_ghosts_bool[mi] = 0
        self.refined_ghosts_list = SparseUnorderedRefinedBitmask()
        self.select_ewah = BoolArrayColl(self.s1, self.s2)
        self.ghosts_ewah = BoolArrayColl(self.s1, self.s2)

    def __dealloc__(self):
        cdef int i
        for i in range(11):
            free(self.pointers[i])

    def fill_masks(self, BoolArrayCollection mm_s, BoolArrayCollection mm_g = None):
        # Normal variables
        cdef int i
        cdef np.int32_t level = 0
        cdef np.uint64_t mi1
        mi1 = ~(<np.uint64_t>0)
        cdef np.float64_t pos[3]
        cdef np.float64_t dds[3]
        for i in range(3):
            pos[i] = self.DLE[i]
            dds[i] = self.DRE[i] - self.DLE[i]
        if mm_g is None:
            mm_g = BoolArrayCollection()
        # Uncompressed version
        cdef BoolArrayColl mm_s0
        cdef BoolArrayColl mm_g0
        mm_s0 = BoolArrayColl(self.s1, self.s2)
        mm_g0 = BoolArrayColl(self.s1, self.s2)
        # Recurse
        cdef np.float64_t rpos[3]
        for i in range(3):
            rpos[i] = self.DRE[i] - self.bitmap.dds_mi2[i]/2.0
        sbbox = self.selector.select_bbox_edge(pos, rpos)
        if sbbox == 1:
            # self.fill_subcells_mi1(pos, dds)
            for mi1 in range(<np.int64_t>self.s1):
                mm_s0._set_coarse(mi1)
            mm_s0._compress(mm_s)
            return
        else:
            self.recursive_morton_mask(level, pos, dds, mi1)
        # Set coarse morton indices in order
        self.set_coarse_bool(mm_s0, mm_g0)
        self.set_refined_list(mm_s0, mm_g0)
        self.set_refined_bool(mm_s0, mm_g0)
        # Print things
        if 0:
            mm_s0.print_info("Selector: ")
            mm_g0.print_info("Ghost   : ")
        # Compress
        mm_s0._compress(mm_s)
        mm_g0._compress(mm_g)

    def find_files(self,
                   np.ndarray[np.uint8_t, ndim=1] file_mask_p,
                   np.ndarray[np.uint8_t, ndim=1] file_mask_g):
        cdef int i
        cdef np.int32_t level = 0
        cdef np.uint64_t mi1
        mi1 = ~(<np.uint64_t>0)
        cdef np.float64_t pos[3]
        cdef np.float64_t dds[3]
        for i in range(3):
            pos[i] = self.DLE[i]
            dds[i] = self.DRE[i] - self.DLE[i]
        # Fill with input
        for i in range(self.nfiles):
            self.file_mask_p[i] = file_mask_p[i]
            self.file_mask_g[i] = file_mask_g[i]
        # Recurse
        self.recursive_morton_files(level, pos, dds, mi1)
        # Fill with results 
        for i in range(self.nfiles):
            file_mask_p[i] = self.file_mask_p[i]
            if file_mask_p[i]:
                file_mask_g[i] = 0
            else:
                file_mask_g[i] = self.file_mask_g[i]

    @cython.boundscheck(False)
    @cython.wraparound(False)
    @cython.cdivision(True)
    @cython.initializedcheck(False)
    cdef bint is_refined(self, np.uint64_t mi1):
        return self.bitmap.collisions._isref(mi1)

    @cython.boundscheck(False)
    @cython.wraparound(False)
    @cython.cdivision(True)
    cdef bint is_refined_files(self, np.uint64_t mi1):
        cdef int i
        if self.bitmap.collisions._isref(mi1):
            # Don't refine if files all selected already
            for i in range(self.nfiles):
                if self.file_mask_p[i] == 0:
                    if self.bitmap.bitmasks._isref(i, mi1) == 1:
                        return 1
            return 0
        else:
            return 0

    @cython.boundscheck(False)
    @cython.wraparound(False)
    @cython.cdivision(True)
    @cython.initializedcheck(False)
    cdef void add_coarse(self, np.uint64_t mi1, int bbox = 2):
        cdef bint flag_ref = self.is_refined(mi1)
        self.coarse_select_bool[mi1] = 1
        # Neighbors
        if (self.ngz > 0) and (flag_ref == 0):
            if (bbox == 2):
                self.add_neighbors_coarse(mi1)

    @cython.boundscheck(False)
    @cython.wraparound(False)
    @cython.cdivision(True)
    @cython.initializedcheck(False)
    cdef void set_files_coarse(self, np.uint64_t mi1):
        cdef int i
        cdef bint flag_ref = self.is_refined(mi1)
        # Flag files at coarse level
        if flag_ref == 0:
            for i in range(self.nfiles):
                if self.file_mask_p[i] == 0:
                    if self.bitmap.bitmasks._get_coarse(i, mi1) == 1:
                        self.file_mask_p[i] = 1
        # Neighbors
        if (flag_ref == 0) and (self.ngz > 0):
            self.set_files_neighbors_coarse(mi1)

    @cython.boundscheck(False)
    @cython.wraparound(False)
    @cython.cdivision(True)
    @cython.initializedcheck(False)
    cdef void add_refined(self, np.uint64_t mi1, np.uint64_t mi2, int bbox = 2):
        self.refined_select_bool[mi2] = 1
        # Neighbors
        if (self.ngz > 0):
            if (bbox == 2):
                self.add_neighbors_refined(mi1, mi2)

    @cython.boundscheck(False)
    @cython.wraparound(False)
    @cython.cdivision(True)
    @cython.initializedcheck(False)
    cdef void set_files_refined(self, np.uint64_t mi1, np.uint64_t mi2):
        cdef int i
        # Flag files
        for i in range(self.nfiles):
            if self.file_mask_p[i] == 0:
                if self.bitmap.bitmasks._get(i, mi1, mi2):
                    self.file_mask_p[i] = 1
        # Neighbors
        if (self.ngz > 0):
            self.set_files_neighbors_refined(mi1, mi2)

    @cython.boundscheck(False)
    @cython.wraparound(False)
    @cython.cdivision(True)
    @cython.initializedcheck(False)
    cdef void add_neighbors_coarse(self, np.uint64_t mi1):
        cdef int m
        cdef np.uint32_t ntot
        cdef np.uint64_t mi1_n
        ntot = morton_neighbors_coarse(mi1, self.max_index1, 
                                       self.periodicity,
                                       self.ngz, self.neighbors,
                                       self.ind1_n, self.neighbor_list1)
        for m in range(<np.int32_t>ntot):
            mi1_n = self.neighbor_list1[m]
            self.coarse_ghosts_bool[mi1_n] = 1

    @cython.boundscheck(False)
    @cython.wraparound(False)
    @cython.cdivision(True)
    @cython.initializedcheck(False)
    cdef void set_files_neighbors_coarse(self, np.uint64_t mi1):
        cdef int i, m
        cdef np.uint32_t ntot
        cdef np.uint64_t mi1_n
        ntot = morton_neighbors_coarse(mi1, self.max_index1, 
                                       self.periodicity,
                                       self.ngz, self.neighbors,
                                       self.ind1_n, self.neighbor_list1)
        for m in range(<np.int32_t>ntot):
            mi1_n = self.neighbor_list1[m]
            for i in range(self.nfiles):
                if self.file_mask_g[i] == 0:
                    if self.bitmap.bitmasks._get_coarse(i, mi1_n):
                        self.file_mask_g[i] = 1

    @cython.boundscheck(False)
    @cython.wraparound(False)
    @cython.cdivision(True)
    @cython.initializedcheck(False)
    cdef void add_neighbors_refined(self, np.uint64_t mi1, np.uint64_t mi2):
        cdef int m
        cdef np.uint32_t ntot
        cdef np.uint64_t mi1_n, mi2_n
        ntot = morton_neighbors_refined(mi1, mi2,
                                        self.max_index1, self.max_index2,
                                        self.periodicity, self.ngz,
                                        self.neighbors, self.ind1_n, self.ind2_n,
                                        self.neighbor_list1, self.neighbor_list2)
        for m in range(<np.int32_t>ntot):
            mi1_n = self.neighbor_list1[m]
            mi2_n = self.neighbor_list2[m]
            self.coarse_ghosts_bool[mi1_n] = 1
            IF RefinedExternalGhosts == 1:
                if mi1_n == mi1:
                    self.refined_ghosts_bool[mi2_n] = 1 
                else:
                    self.refined_ghosts_list._set(mi1_n, mi2_n)
            ELSE:
                if mi1_n == mi1:
                    self.refined_ghosts_bool[mi2_n] = 1 
                elif self.is_refined(mi1_n) == 1: 
                    self.refined_ghosts_list._set(mi1_n, mi2_n)

    @cython.boundscheck(False)
    @cython.wraparound(False)
    @cython.cdivision(True)
    @cython.initializedcheck(False)
    cdef void set_files_neighbors_refined(self, np.uint64_t mi1, np.uint64_t mi2):
        cdef int i, m
        cdef np.uint32_t ntot
        cdef np.uint64_t mi1_n, mi2_n
        ntot = morton_neighbors_refined(mi1, mi2,
                                        self.max_index1, self.max_index2,
                                        self.periodicity, self.ngz,
                                        self.neighbors, self.ind1_n, self.ind2_n,
                                        self.neighbor_list1, self.neighbor_list2)
        for m in range(<np.int32_t>ntot):
            mi1_n = self.neighbor_list1[m]
            mi2_n = self.neighbor_list2[m]
            if self.is_refined(mi1_n) == 1:
                for i in range(self.nfiles):
                    if self.file_mask_g[i] == 0:
                        if self.bitmap.bitmasks._get(i, mi1_n, mi2_n) == 1:
                            self.file_mask_g[i] = 1
            else:
                for i in range(self.nfiles):
                    if self.file_mask_g[i] == 0:
                        if self.bitmap.bitmasks._get_coarse(i, mi1_n) == 1:
                            self.file_mask_g[i] = 1
                            break # If not refined, only one file should be selected

    @cython.boundscheck(False)
    @cython.wraparound(False)
    @cython.cdivision(True)
    cdef void set_coarse_list(self, BoolArrayColl mm_s, BoolArrayColl mm_g):
        self.coarse_select_list._fill_bool(mm_s)
        self.coarse_ghosts_list._fill_bool(mm_g)

    @cython.boundscheck(False)
    @cython.wraparound(False)
    @cython.cdivision(True)
    cdef void set_refined_list(self, BoolArrayColl mm_s, BoolArrayColl mm_g):
        self.refined_ghosts_list._fill_bool(mm_g)

    @cython.boundscheck(False)
    @cython.wraparound(False)
    @cython.cdivision(True)
    cdef void set_coarse_bool(self, BoolArrayColl mm_s, BoolArrayColl mm_g):
        cdef np.uint64_t mi1
        mm_s._set_coarse_array_ptr(self.coarse_select_bool)
        for mi1 in range(self.s1):
            self.coarse_select_bool[mi1] = 0
        mm_g._set_coarse_array_ptr(self.coarse_ghosts_bool)
        for mi1 in range(self.s1):
            self.coarse_ghosts_bool[mi1] = 0

    @cython.boundscheck(False)
    @cython.wraparound(False)
    @cython.cdivision(True)
    cdef void set_refined_bool(self, BoolArrayColl mm_s, BoolArrayColl mm_g):
        mm_s._append(self.select_ewah)
        mm_g._append(self.ghosts_ewah)

    @cython.boundscheck(False)
    @cython.wraparound(False)
    @cython.cdivision(True)
    @cython.initializedcheck(False)
    cdef void push_refined_bool(self, np.uint64_t mi1):
        cdef np.uint64_t mi2
        self.select_ewah._set_refined_array_ptr(mi1, self.refined_select_bool)
        for mi2 in range(self.s2):
            self.refined_select_bool[mi2] = 0
        self.ghosts_ewah._set_refined_array_ptr(mi1, self.refined_ghosts_bool)
        for mi2 in range(self.s2):
            self.refined_ghosts_bool[mi2] = 0

    @cython.boundscheck(False)
    @cython.wraparound(False)
    @cython.cdivision(True)
    cdef void add_ghost_zones(self, BoolArrayColl mm_s, BoolArrayColl mm_g):
        cdef np.uint64_t mi1, mi2, mi1_n, mi2_n
        # Get ghost zones, unordered
        for mi1 in range(self.s1):
            if mm_s._get_coarse(mi1):
                if self.is_refined(mi1):
                    for mi2 in range(self.s2):
                        if mm_s._get(mi1, mi2):
                            self.add_neighbors_refined(mi1, mi2)
                    # self.push_refined_bool(mi1)
                    self.ghosts_ewah._set_refined_array_ptr(mi1, self.refined_ghosts_bool)
                    for mi2 in range(self.s2):
                        self.refined_ghosts_bool[mi2] = 0
                else:
                    self.add_neighbors_coarse(mi1)
        # Add ghost zones to bool array in order
        mm_g._set_coarse_array_ptr(self.coarse_ghosts_bool)
        for mi1 in range(self.s1):
            self.coarse_ghosts_bool[mi1] = 0
        # print("Before refined list: {: 6d}".format(mm_g._count_refined()))
        self.refined_ghosts_list._fill_bool(mm_g)
        # print("Before refined bool: {: 6d}".format(mm_g._count_refined()))
        # print("Bool to be appended: {: 6d}".format(self.ghosts_ewah._count_refined()))
        mm_g._append(self.ghosts_ewah)
        # print("After             :  {: 6d}".format(mm_g._count_refined()))

    @cython.boundscheck(False)
    @cython.wraparound(False)
    @cython.cdivision(True)
    cdef void fill_subcells_mi1(self, np.float64_t pos[3], np.float64_t dds[3]):
        cdef int i, j, k
        cdef np.uint64_t imi, fmi
        cdef np.uint64_t mi
        cdef np.uint64_t ind1[3]
        cdef np.uint64_t indexgap[3]
        for i in range(3):
            ind1[i] = <np.uint64_t>((pos[i] - self.DLE[i])/self.bitmap.dds_mi1[i])
            indexgap[i] = <np.uint64_t>(dds[i]/self.bitmap.dds_mi1[i])
        imi = encode_morton_64bit(ind1[0], ind1[1], ind1[2])
        fmi = encode_morton_64bit(ind1[0]+indexgap[0]-1, 
                                  ind1[1]+indexgap[1]-1, 
                                  ind1[2]+indexgap[2]-1)
        for mi in range(imi, fmi+1):
            self.add_coarse(mi, 1)
        # for i in range(<np.int64_t>indexgap[0]):
        #     for j in range(<np.int64_t>indexgap[1]):
        #         for k in range(<np.int64_t>indexgap[2]):
        #             mi = encode_morton_64bit(ind1[0]+i, ind1[1]+j, ind1[2]+k)
        #             self.add_coarse(mi, 1)

    @cython.boundscheck(False)
    @cython.wraparound(False)
    @cython.cdivision(True)
    cdef void fill_subcells_mi2(self, np.float64_t pos[3], np.float64_t dds[3]):
        cdef int i, j, k
        cdef np.uint64_t imi, fmi
        cdef np.uint64_t mi1, mi2
        cdef np.uint64_t ind1[3]
        cdef np.uint64_t ind2[3]
        cdef np.uint64_t indexgap[3]
        for i in range(3):
            ind1[i] = <np.uint64_t>((pos[i] - self.DLE[i])/self.bitmap.dds_mi1[i])
            ind2[i] = <np.uint64_t>((pos[i] - (self.DLE[i]+self.bitmap.dds_mi1[i]*ind1[i]))/self.bitmap.dds_mi2[i])
            indexgap[i] = <np.uint64_t>(dds[i]/self.bitmap.dds_mi2[i])
        mi1 = encode_morton_64bit(ind1[0], ind1[1], ind1[2])
        imi = encode_morton_64bit(ind2[0], ind2[1], ind2[2])
        fmi = encode_morton_64bit(ind2[0]+indexgap[0]-1, 
                                  ind2[1]+indexgap[1]-1, 
                                  ind2[2]+indexgap[2]-1)
        for mi2 in range(imi, fmi+1):
            self.add_refined(mi1, mi2, 1)
        # for i in range(<np.int64_t>indexgap[0]):
        #     for j in range(<np.int64_t>indexgap[1]):
        #         for k in range(<np.int64_t>indexgap[2]):
        #             mi2 = encode_morton_64bit(ind2[0]+i, ind2[1]+j, ind2[2]+k)
        #             self.add_refined(mi1, mi2, 1)

    @cython.boundscheck(False)
    @cython.wraparound(False)
    @cython.cdivision(True)
    cdef void recursive_morton_mask(self, np.int32_t level, np.float64_t pos[3], 
                                    np.float64_t dds[3], np.uint64_t mi1):
        cdef np.uint64_t mi2
        cdef np.float64_t npos[3]
        cdef np.float64_t rpos[3]
        cdef np.float64_t ndds[3]
        cdef np.uint64_t nlevel
        cdef np.float64_t DLE[3]
        cdef np.uint64_t ind1[3]
        cdef np.uint64_t ind2[3]
        cdef int i, j, k, m, sbbox
        for i in range(3):
            ndds[i] = dds[i]/2
        nlevel = level + 1
        # Loop over octs
        for i in range(2):
            npos[0] = pos[0] + i*ndds[0]
            rpos[0] = npos[0] + ndds[0]
            for j in range(2):
                npos[1] = pos[1] + j*ndds[1]
                rpos[1] = npos[1] + ndds[1]
                for k in range(2):
                    npos[2] = pos[2] + k*ndds[2]
                    rpos[2] = npos[2] + ndds[2]
                    # Only recurse into selected cells
                    sbbox = self.selector.select_bbox_edge(npos, rpos)
                    if sbbox == 0: continue
                    if nlevel < self.order1:
                        if sbbox == 1:
                            self.fill_subcells_mi1(npos, ndds)
                        else:
                            self.recursive_morton_mask(nlevel, npos, ndds, mi1)
                    elif nlevel == self.order1:
                        mi1 = bounded_morton_dds(npos[0], npos[1], npos[2], self.DLE, ndds)
                        if sbbox == 2: # an edge cell
                            if self.is_refined(mi1) == 1:
                                self.recursive_morton_mask(nlevel, npos, ndds, mi1)
                        self.add_coarse(mi1, sbbox)
                        self.push_refined_bool(mi1)
                    elif nlevel < (self.order1 + self.order2):
                        if sbbox == 1:
                            self.fill_subcells_mi2(npos, ndds)
                        else:
                            self.recursive_morton_mask(nlevel, npos, ndds, mi1)
                    elif nlevel == (self.order1 + self.order2):
                        decode_morton_64bit(mi1,ind1)
                        for m in range(3):
                            DLE[m] = self.DLE[m] + ndds[m]*ind1[m]*self.max_index2
                        mi2 = bounded_morton_dds(npos[0], npos[1], npos[2], DLE, ndds)
                        self.add_refined(mi1,mi2,sbbox)

    @cython.boundscheck(False)
    @cython.wraparound(False)
    @cython.cdivision(True)
    cdef void recursive_morton_files(self, np.int32_t level, np.float64_t pos[3], 
                                     np.float64_t dds[3], np.uint64_t mi1):
        cdef np.uint64_t mi2
        cdef np.float64_t npos[3]
        cdef np.float64_t rpos[3]
        cdef np.float64_t ndds[3]
        cdef np.uint64_t nlevel
        cdef np.float64_t DLE[3]
        cdef np.uint64_t ind1[3]
        cdef np.uint64_t ind2[3]
        cdef int i, j, k, m
        for i in range(3):
            ndds[i] = dds[i]/2
        nlevel = level + 1
        # Loop over octs
        for i in range(2):
            npos[0] = pos[0] + i*ndds[0]
            rpos[0] = npos[0] + ndds[0]
            for j in range(2):
                npos[1] = pos[1] + j*ndds[1]
                rpos[1] = npos[1] + ndds[1]
                for k in range(2):
                    npos[2] = pos[2] + k*ndds[2]
                    rpos[2] = npos[2] + ndds[2]
                    # Only recurse into selected cells
                    if not self.selector.select_bbox(npos, rpos): continue
                    if nlevel < self.order1:
                        self.recursive_morton_files(nlevel, npos, ndds, mi1)
                    elif nlevel == self.order1:
                        mi1 = bounded_morton_dds(npos[0], npos[1], npos[2], self.DLE, ndds)
                        if self.is_refined_files(mi1):
                            self.recursive_morton_files(nlevel, npos, ndds, mi1)
                        self.set_files_coarse(mi1)
                    elif nlevel < (self.order1 + self.order2):
                        self.recursive_morton_files(nlevel, npos, ndds, mi1)
                    elif nlevel == (self.order1 + self.order2):
                        decode_morton_64bit(mi1,ind1)
                        for m in range(3):
                            DLE[m] = self.DLE[m] + ndds[m]*ind1[m]*self.max_index2
                        mi2 = bounded_morton_dds(npos[0], npos[1], npos[2], DLE, ndds)
                        self.set_files_refined(mi1,mi2)

cdef class ParticleBitmapOctreeContainer(SparseOctreeContainer):
    cdef Oct** oct_list
    cdef public int max_level
    cdef public int n_ref
    cdef int loaded # Loaded with load_octree?
    cdef np.uint8_t* _ptr_index_base_roots
    cdef np.uint8_t* _ptr_index_base_octs
    cdef np.uint64_t* _ptr_octs_per_root
    cdef public np.uint8_t[:] _index_base_roots
    cdef public np.uint8_t[:] _index_base_octs
    cdef np.uint64_t[:] _octs_per_root
    cdef public int overlap_cells
    def __init__(self, domain_dimensions, domain_left_edge, domain_right_edge,
                 int num_root, over_refine = 1):
        super(ParticleBitmapOctreeContainer, self).__init__(
            domain_dimensions, domain_left_edge, domain_right_edge,
            over_refine)
        self.loaded = 0
        self.fill_style = "o"
        self.partial_coverage = 2
        self.overlap_cells = 0
        # Now the overrides
        self.max_level = -1
        self.max_root = num_root
        self.root_nodes = <OctKey*> malloc(sizeof(OctKey) * num_root)
        self._ptr_index_base_roots = <np.uint8_t*> malloc(sizeof(np.uint8_t) * num_root)
        self._ptr_octs_per_root = <np.uint64_t*> malloc(sizeof(np.uint64_t) * num_root)
        for i in range(num_root):
            self.root_nodes[i].key = -1
            self.root_nodes[i].node = NULL
            self._ptr_index_base_roots[i] = 1
            self._ptr_octs_per_root[i] = 0
        self._index_base_roots = <np.uint8_t[:num_root]> self._ptr_index_base_roots
        self._octs_per_root = <np.uint64_t[:num_root]> self._ptr_octs_per_root

    def allocate_domains(self, counts = None):
        if counts is None:
            counts = [self.max_root]
        OctreeContainer.allocate_domains(self, counts)

    def finalize(self):
        # Assign domain ind
        cdef SelectorObject selector = AlwaysSelector(None)
        selector.overlap_cells = self.overlap_cells
        cdef oct_visitors.AssignDomainInd visitor
        visitor = oct_visitors.AssignDomainInd(self)
        self.visit_all_octs(selector, visitor)
        assert ((visitor.global_index+1)*visitor.nz == visitor.index)
        # Copy indexes
        self._ptr_index_base_octs = <np.uint8_t*> malloc(sizeof(np.uint8_t)*self.nocts)
        self._index_base_octs = <np.uint8_t[:self.nocts]> self._ptr_index_base_octs
        cdef np.int64_t nprev_octs = 0
        cdef int i
        for i in range(self.num_root):
            self._index_base_octs[nprev_octs:(nprev_octs+self._octs_per_root[i])] = self._index_base_roots[i]
            nprev_octs += self._octs_per_root[i]
        assert(nprev_octs == self.nocts)
        # cdef oct_visitors.CopyFileIndArrayI8 visit_base
        # visit_base = oct_visitors.CopyFileIndArrayI8(self) # domain_id?
        # visit_base.source = self._index_base_roots
        # visit_base.dest = self._index_base_octs
        # print 'before',np.sum(self._index_base_octs),self._index_base_octs.size
        # print 'nroot',np.sum(self._index_base_roots),self._index_base_roots.size
        # self.visit_all_octs(selector, visit_base)
        # print 'after',np.sum(self._index_base_octs),self._index_base_octs.size
        # assert(visit_base.root == self.num_root)
        # assert(visit_base.index == self.nocts)

    def _old_finalize(self):
        #This will sort the octs in the oct list
        #so that domains appear consecutively
        #And then find the oct index/offset for
        #every domain
        cdef int max_level = 0
        self.oct_list = <Oct**> malloc(sizeof(Oct*)*self.nocts)
        self._ptr_index_base_octs = <np.uint8_t*> malloc(sizeof(np.uint8_t)*self.nocts)
        self._index_base_octs = <np.uint8_t[:self.nocts]> self._ptr_index_base_octs
        cdef np.int64_t i, lpos = 0
        # Note that we now assign them in the same order they will be visited
        # by recursive visitors.
        for i in range(self.num_root):
            self.visit_assign(self.root_nodes[i].node, &lpos, 0, &max_level, i)
        assert(lpos == self.nocts)
        for i in range(self.nocts):
            self.oct_list[i].domain_ind = i
            # We don't assign this ... it helps with selecting later.
            #self.oct_list[i].domain = 0
            self.oct_list[i].file_ind = -1
        self.max_level = max_level

    cdef visit_assign(self, Oct *o, np.int64_t *lpos, int level, int *max_level,
                      np.int64_t index_root):
        cdef int i, j, k
        if o.children == NULL:
            self.oct_list[lpos[0]] = o
            self._index_base_octs[lpos[0]] = self._index_base_roots[index_root]
            lpos[0] += 1
        max_level[0] = imax(max_level[0], level)
        for i in range(2):
            for j in range(2):
                for k in range(2):
                    if o.children != NULL \
                       and o.children[cind(i,j,k)] != NULL:
                        self.visit_assign(o.children[cind(i,j,k)], lpos,
                                          level + 1, max_level, index_root)
        return

    cdef Oct* allocate_oct(self):
        #Allocate the memory, set to NULL or -1
        #We reserve space for n_ref particles, but keep
        #track of how many are used with np initially 0
        self.nocts += 1
        cdef Oct *my_oct = <Oct*> malloc(sizeof(Oct))
        my_oct.domain = -1
        my_oct.file_ind = 0
        my_oct.domain_ind = self.nocts - 1
        my_oct.children = NULL
        return my_oct

    def get_index_base_octs(self, np.int64_t[:] domain_ind):
        cdef np.int64_t ndst = np.max(domain_ind) + 1
        ind = np.zeros(ndst, 'int64') - 1
        self._get_index_base_octs(ind, domain_ind)
        return ind[ind >= 0]

    cdef void _get_index_base_octs(self, np.int64_t[:] ind, np.int64_t[:] domain_ind):
        cdef SelectorObject selector = AlwaysSelector(None)
        selector.overlap_cells = self.overlap_cells
        cdef oct_visitors.IndexMaskMapOcts visitor
        visitor = oct_visitors.IndexMaskMapOcts(self)
        visitor.oct_mask = self._index_base_octs
        visitor.oct_index = ind
        visitor.map_domain_ind = domain_ind
        self.visit_all_octs(selector, visitor)
        # if visitor.index != self.nocts:
        #     print 'visitor.index', visitor.index, 'self.nocts', self.nocts
        # if visitor.map_index != np.sum(self._index_base_octs):
        #     print 'visitor.map_index', visitor.map_index, 'np.sum(self._index_base_octs)', np.sum(self._index_base_octs)
        assert(visitor.index == self.nocts)
        assert(visitor.map_index == np.sum(self._index_base_octs))

    def __dealloc__(self):
        #Call the freemem ops on every ocy
        #of the root mesh recursively
        cdef int i
        if self.root_nodes== NULL: return
        if self.loaded == 0:
            for i in range(self.max_root):
                if self.root_nodes[i].node == NULL: continue
                self.visit_free(&self.root_nodes.node[i], 0)
            self.root_nodes = NULL
        free(self.oct_list)
        free(self._ptr_index_base_roots)
        free(self._ptr_index_base_octs)
        free(self._ptr_octs_per_root)
        self.oct_list = NULL

    cdef void visit_free(self, Oct *o, int free_this):
        #Free the memory for this oct recursively
        cdef int i, j, k
        for i in range(2):
            for j in range(2):
                for k in range(2):
                    if o.children != NULL \
                       and o.children[cind(i,j,k)] != NULL:
                        self.visit_free(o.children[cind(i,j,k)], 1)
        if o.children != NULL:
            free(o.children)
        if free_this == 1:
            free(o)

    @cython.boundscheck(False)
    @cython.wraparound(False)
    @cython.cdivision(True)
    def _old_add(self, np.ndarray[np.uint64_t, ndim=1] indices,
                 np.uint64_t order1, int domain_id = -1):
        #Add this particle to the root oct
        #Then if that oct has children, add it to them recursively
        #If the child needs to be refined because of max particles, do so
        cdef Oct *cur
        cdef Oct *root = NULL
        cdef np.int64_t no = indices.shape[0], p, index
        cdef int i, level, new_root
        cdef int ind[3]
        cdef int last_ind[3]
        cdef np.uint64_t ind64[3]
        cdef np.uint64_t *data = <np.uint64_t *> indices.data
        # Note what we're doing here: we have decided the root will always be
        # zero, since we're in a forest of octrees, where the root_mesh node is
        # the level 0.  This means our morton indices should be made with
        # respect to that, which means we need to keep a few different arrays
        # of them.
        cdef int max_level = -1
        for i in range(3):
            last_ind[i] = -1
        for p in range(no):
            # We have morton indices, which means we choose left and right by
            # looking at (MAX_ORDER - level) & with the values 1, 2, 4.
            index = indices[p]
            decode_morton_64bit(index >> ((ORDER_MAX - order1)*3), ind64)
            if ind64[0] != last_ind[0] or \
               ind64[1] != last_ind[1] or \
               ind64[2] != last_ind[2]:
                for i in range(3):
                    last_ind[i] = ind64[i]
                self.get_root(last_ind, &root)
            if root == NULL:
                continue
            level = order1
            cur = root
            while (cur.file_ind + 1) > self.n_ref:
                if level >= ORDER_MAX-1: break # Just dump it here.
                level += 1
                if level > max_level: max_level = level
                for i in range(3):
                    ind[i] = (index >> ((ORDER_MAX - level)*3 + (2 - i))) & 1
                if cur.children == NULL or \
                   cur.children[cind(ind[0],ind[1],ind[2])] == NULL:
                    cur = self.refine_oct(cur, index, level)
                    self.filter_particles(cur, data, p, level)
                else:
                    cur = cur.children[cind(ind[0],ind[1],ind[2])]
            cur.file_ind += 1

    @cython.boundscheck(False)
    @cython.wraparound(False)
    @cython.cdivision(True)
    cdef void recursive_add(self, Oct *o, np.ndarray[np.uint64_t, ndim=1] indices,
                            int level, int *max_level, int domain_id, int *count):
        cdef np.int64_t no = indices.shape[0], beg, end, nind
        cdef np.int64_t index
        cdef int i, j, k
        cdef int ind[3]
        cdef Oct *noct
        cdef Oct *noct_ch
        beg = end = 0
        if level > max_level[0]: max_level[0] = level
        # Initialize children
        if o.children == NULL:
            o.children = <Oct **> malloc(sizeof(Oct *)*8)
            for i in range(2):
                for j in range(2):
                    for k in range(2):
                        o.children[cind(i,j,k)] = NULL
                        # noct = self.allocate_oct()
                        # noct.domain = o.domain
                        # noct.file_ind = 0
                        # o.children[cind(i,j,k)] = noct
        # Loop through sets of particles with matching prefix at this level
        while end < no:
            beg = end
            index = (indices[beg] >> ((ORDER_MAX - level)*3))
            while (end < no) and (index == (indices[end] >> ((ORDER_MAX - level)*3))): 
                end += 1
            nind = (end - beg)
            # Add oct
            for i in range(3):
                ind[i] = ((index >> (2 - i)) & 1)
            # noct = o.children[cind(ind[0],ind[1],ind[2])]
            if o.children[cind(ind[0],ind[1],ind[2])] != NULL:
                raise Exception('Child was already initialized...')
            noct = self.allocate_oct()
            noct.domain = o.domain
            o.children[cind(ind[0],ind[1],ind[2])] = noct
            # Don't add it to the list if it will be refined
            if nind > self.n_ref and level < ORDER_MAX:
                self.nocts -= 1
                noct.domain_ind = -1 # overwritten by finalize
            else:
                count[0] += 1
            noct.file_ind = o.file_ind
            # noct.file_ind = nind
            # o.file_ind = self.n_ref + 1
            # Refine oct or add its children
            if nind > self.n_ref and level < ORDER_MAX:
                self.recursive_add(noct, indices[beg:end], level+1,
                                   max_level, domain_id, count)

    @cython.boundscheck(False)
    @cython.wraparound(False)
    @cython.cdivision(True)
    def add(self, np.ndarray[np.uint64_t, ndim=1] indices,
             np.uint64_t order1, int domain_id = -1):
        #Add this particle to the root oct
        #Then if that oct has children, add it to them recursively
        #If the child needs to be refined because of max particles, do so
        cdef Oct *root = NULL
        cdef np.int64_t no = indices.shape[0], beg, end, index, nind
        cdef int i, level
        cdef int ind[3]
        cdef np.uint64_t ind64[3]
        cdef int max_level = self.max_level
        # Note what we're doing here: we have decided the root will always be
        # zero, since we're in a forest of octrees, where the root_mesh node is
        # the level 0.  This means our morton indices should be made with
        # respect to that, which means we need to keep a few different arrays
        # of them.
        cdef np.int64_t index_root = 0
        cdef int root_count
        beg = end = 0
        self._octs_per_root[:] = 1 # Roots count reguardless
        while end < no:
            # Determine number of octs with this prefix
            beg = end
            index = (indices[beg] >> ((ORDER_MAX - self.level_offset)*3))
            while (end < no) and (index == (indices[end] >> ((ORDER_MAX - self.level_offset)*3))): 
                end += 1
            nind = (end - beg)
            # Find root for prefix
            decode_morton_64bit(index, ind64)
            for i in range(3):
                ind[i] = ind64[i]
            while (index_root < self.num_root) and \
                  (self.ipos_to_key(ind) != self.root_nodes[index_root].key):
                index_root += 1
            if index_root >= self.num_root: 
                raise Exception('No root found for {},{},{}'.format(ind[0],ind[1],ind[2]))
            root = self.root_nodes[index_root].node
            # self.get_root(ind, &root)
            # if root == NULL:
            #     raise Exception('No root found for {},{},{}'.format(ind[0],ind[1],ind[2]))
            root.file_ind = index_root
            # Refine root as necessary
            if (end - beg) > self.n_ref:
                root_count = 0
                self.nocts -= 1
                self.recursive_add(root, indices[beg:end], self.level_offset+1,
                                   &max_level, domain_id, &root_count)
                self._octs_per_root[index_root] = <np.uint64_t>root_count
        self.max_level = max_level
        assert(self.nocts == np.sum(self._octs_per_root))

    @cython.boundscheck(False)
    @cython.wraparound(False)
    @cython.cdivision(True)
    cdef Oct *refine_oct(self, Oct *o, np.uint64_t index, int level):
        #Allocate and initialize child octs
        #Attach particles to child octs
        #Remove particles from this oct entirely
        cdef int i, j, k
        cdef int ind[3]
        cdef Oct *noct
        
        # Initialize empty children
        if o.children == NULL:
            o.children = <Oct **> malloc(sizeof(Oct *)*8)

        # This version can be used to just add the child containing the index
        #     for i in range(2):
        #         for j in range(2):
        #             for k in range(2):
        #                 o.children[cind(i,j,k)] = NULL
        # # Only allocate and count the indexed oct
        # for i in range(3):
        #     ind[i] = (index >> ((ORDER_MAX - level)*3 + (2 - i))) & 1
        
        # noct = self.allocate_oct()
        # noct.domain = o.domain
        # noct.file_ind = 0
        # o.children[cind(ind[0],ind[1],ind[2])] = noct
        # o.file_ind = self.n_ref + 1


        for i in range(2):
            for j in range(2):
                for k in range(2):
                    noct = self.allocate_oct()
                    noct.domain = o.domain
                    noct.file_ind = 0
                    o.children[cind(i,j,k)] = noct
        o.file_ind = self.n_ref + 1
        for i in range(3):
            ind[i] = (index >> ((ORDER_MAX - level)*3 + (2 - i))) & 1
        noct = o.children[cind(ind[0],ind[1],ind[2])]
        return noct

    cdef void filter_particles(self, Oct *o, np.uint64_t *data, np.int64_t p,
                               int level):
        # Now we look at the last nref particles to decide where they go.
        cdef int n = imin(p, self.n_ref)
        cdef np.uint64_t *arr = data + imax(p - self.n_ref, 0)
        # Now we figure out our prefix, which is the oct address at this level.
        # As long as we're actually in Morton order, we do not need to worry
        # about *any* of the other children of the oct.
        prefix1 = data[p] >> (ORDER_MAX - level)*3
        for i in range(n):
            prefix2 = arr[i] >> (ORDER_MAX - level)*3
            if (prefix1 == prefix2):
                o.file_ind += 1
        #print ind[0], ind[1], ind[2], o.file_ind, level<|MERGE_RESOLUTION|>--- conflicted
+++ resolved
@@ -567,15 +567,9 @@
                                  np.ndarray[np.uint8_t, ndim=1] mask,
                                  np.ndarray[np.uint64_t, ndim=1] sub_mi1,
                                  np.ndarray[np.uint64_t, ndim=1] sub_mi2,
-<<<<<<< HEAD
-                                 np.uint64_t file_id, np.int64_t nsub_mi):
-        return self.__refined_index_data_file(pos, hsml, mask,
-                                              sub_mi1, sub_mi2,
-=======
                                  np.uint64_t file_id, np.uint64_t nsub_mi):
         return self.__refined_index_data_file(pos, hsml, mask, pcount,
                                               sub_mi1, sub_mi2, 
->>>>>>> 3a01e85a
                                               file_id, nsub_mi)
 
     @cython.boundscheck(False)
