"""
Cartesian fields

Author: Matthew Turk <matthewturk@gmail.com>
Affiliation: Columbia University
Homepage: http://yt-project.org/
License:
  Copyright (C) 2012 Matthew Turk.  All Rights Reserved.

  This file is part of yt.

  yt is free software; you can redistribute it and/or modify
  it under the terms of the GNU General Public License as published by
  the Free Software Foundation; either version 3 of the License, or
  (at your option) any later version.

  This program is distributed in the hope that it will be useful,
  but WITHOUT ANY WARRANTY; without even the implied warranty of
  MERCHANTABILITY or FITNESS FOR A PARTICULAR PURPOSE.  See the
  GNU General Public License for more details.

  You should have received a copy of the GNU General Public License
  along with this program.  If not, see <http://www.gnu.org/licenses/>.
"""

import numpy as np
from yt.data_objects.field_info_container import \
    FieldInfoContainer, \
    ValidateDataField, \
    ValidateGridType, \
    ValidateParameter, \
    ValidateSpatial, \
    NeedsGridType, \
    NeedsOriginalGrid, \
    NeedsDataField, \
    NeedsProperty, \
    NeedsParameter

CartesianFieldInfo = FieldInfoContainer()
CartesianFieldInfo.name = id(CartesianFieldInfo)
add_cart_field = CartesianFieldInfo.add_field

def _dx(field, data):
<<<<<<< HEAD
    return data.pf.domain_width[0] * data.fwidth[:,0]
add_cart_field('dx', function=_dx, display_field=False)

def _dy(field, data):
    return data.pf.domain_width[1] * data.fwidth[:,1]
add_cart_field('dy', function=_dy, display_field=False)

def _dz(field, data):
    return data.pf.domain_width[2] * data.fwidth[:,2]
add_cart_field('dz', function=_dz, display_field=False)

def _coordX(field, data):
    return data.pf.domain_left_edge[0] + data.fcoords[:,0]
add_cart_field('x', function=_coordX, display_field=False)

def _coordY(field, data):
    return data.pf.domain_left_edge[1] + data.fcoords[:,1]
add_cart_field('y', function=_coordY, display_field=False)

def _coordZ(field, data):
    return data.pf.domain_left_edge[2] + data.fcoords[:,2]
=======
    return data.pf.domain_width[0] * data.fwidth[...,0]
add_cart_field('dx', function=_dx, display_field=False)

def _dy(field, data):
    return data.pf.domain_width[1] * data.fwidth[...,1]
add_cart_field('dy', function=_dy, display_field=False)

def _dz(field, data):
    return data.pf.domain_width[2] * data.fwidth[...,2]
add_cart_field('dz', function=_dz, display_field=False)

def _coordX(field, data):
    return data.pf.domain_left_edge[0] + data.fcoords[...,0]
add_cart_field('x', function=_coordX, display_field=False)

def _coordY(field, data):
    return data.pf.domain_left_edge[1] + data.fcoords[...,1]
add_cart_field('y', function=_coordY, display_field=False)

def _coordZ(field, data):
    return data.pf.domain_left_edge[2] + data.fcoords[...,2]
>>>>>>> 072ab2d8
add_cart_field('z', function=_coordZ, display_field=False)
<|MERGE_RESOLUTION|>--- conflicted
+++ resolved
@@ -41,29 +41,6 @@
 add_cart_field = CartesianFieldInfo.add_field
 
 def _dx(field, data):
-<<<<<<< HEAD
-    return data.pf.domain_width[0] * data.fwidth[:,0]
-add_cart_field('dx', function=_dx, display_field=False)
-
-def _dy(field, data):
-    return data.pf.domain_width[1] * data.fwidth[:,1]
-add_cart_field('dy', function=_dy, display_field=False)
-
-def _dz(field, data):
-    return data.pf.domain_width[2] * data.fwidth[:,2]
-add_cart_field('dz', function=_dz, display_field=False)
-
-def _coordX(field, data):
-    return data.pf.domain_left_edge[0] + data.fcoords[:,0]
-add_cart_field('x', function=_coordX, display_field=False)
-
-def _coordY(field, data):
-    return data.pf.domain_left_edge[1] + data.fcoords[:,1]
-add_cart_field('y', function=_coordY, display_field=False)
-
-def _coordZ(field, data):
-    return data.pf.domain_left_edge[2] + data.fcoords[:,2]
-=======
     return data.pf.domain_width[0] * data.fwidth[...,0]
 add_cart_field('dx', function=_dx, display_field=False)
 
@@ -85,5 +62,4 @@
 
 def _coordZ(field, data):
     return data.pf.domain_left_edge[2] + data.fcoords[...,2]
->>>>>>> 072ab2d8
 add_cart_field('z', function=_coordZ, display_field=False)
