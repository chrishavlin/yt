"""
Particle-only geometry handler




"""

#-----------------------------------------------------------------------------
# Copyright (c) 2013, yt Development Team.
#
# Distributed under the terms of the Modified BSD License.
#
# The full license is in the file COPYING.txt, distributed with this software.
#-----------------------------------------------------------------------------

import collections
import numpy as np
import os
import weakref

from yt.funcs import \
    get_pbar, \
    only_on_root
from yt.utilities.logger import ytLogger as mylog
from yt.geometry.geometry_handler import \
    Index, \
    YTDataChunk
from yt.geometry.particle_oct_container import ParticleBitmap
from yt.data_objects.particle_container import ParticleContainer

class ParticleIndex(Index):
    """The Index subclass for particle datasets"""
    _global_mesh = False

    def __init__(self, ds, dataset_type):
        self.dataset_type = dataset_type
        self.dataset = weakref.proxy(ds)
        self.index_filename = self.dataset.parameter_filename
        self.directory = os.path.dirname(self.index_filename)
        self.float_type = np.float64
        super(ParticleIndex, self).__init__(ds, dataset_type)

    @property
    def index_ptype(self):
        if hasattr(self.dataset, "index_ptype"):
            return self.dataset.index_ptype
        else:
            return "all"

    def _setup_geometry(self):
        self.regions = None
        mylog.debug("Initializing Particle Geometry Handler.")
        self._initialize_particle_handler()

    def get_smallest_dx(self):
        """
        Returns (in code units) the smallest cell size in the simulation.
        """
        # ML = self.oct_handler.max_level 
        ML = self.regions.index_order1 # was self.oct_handler.max_level
        dx = 1.0/(self.dataset.domain_dimensions*2**ML)
        dx = dx * (self.dataset.domain_right_edge -
                   self.dataset.domain_left_edge)
        return dx.min()

    def _get_particle_type_counts(self):
        result = collections.defaultdict(lambda: 0)
        for df in self.data_files:
            for k in df.total_particles.keys():
                result[k] += df.total_particles[k]
        return dict(result)

    def convert(self, unit):
        return self.dataset.conversion_factors[unit]

    def _initialize_particle_handler(self):
        self._setup_data_io()
        template = self.dataset.filename_template
        ndoms = self.dataset.file_count
        cls = self.dataset._file_class
        self.data_files = []
        CHUNKSIZE = 64**3
        fi = 0
        for i in range(ndoms):
            start = 0
            end = start + CHUNKSIZE
            while 1:
                df = cls(self.dataset, self.io, template % {'num':i}, fi,
                        (start, end))
                if max(df.total_particles.values()) == 0:
                    break
                fi += 1
                self.data_files.append(df)
                start = end
                end += CHUNKSIZE
        self.total_particles = sum(
                sum(d.total_particles.values()) for d in self.data_files)
        # Get index & populate octree
        self._initialize_index()

    def _index_filename(self,o1,o2):
        import shutil
        # Uses parameter file
        fname_old = os.path.join(self.dataset.fullpath, 
                                 "index{}_{}.ewah".format(o1,o2))
        fname_new = self.index_filename + ".index{}_{}.ewah".format(o1,o2)
        if os.path.isfile(fname_old):
            shutil.move(fname_old,fname_new)
        return fname_new

    def _initialize_indices(self):
        # TODO: THIS IS NOT CURRENTLY USED AND MUST BE MERGED WITH ABOVE
        # This will be replaced with a parallel-aware iteration step.
        # Roughly outlined, what we will do is:
        #   * Generate Morton indices on each set of files that belong to
        #     an individual processor
        #   * Create a global, accumulated histogram
        #   * Cut based on estimated load balancing
        #   * Pass particles to specific processors, along with NREF buffer
        #   * Broadcast back a serialized octree to join
        #
        # For now we will do this in serial.
        morton = np.empty(self.total_particles, dtype="uint64")
        ind = 0
        for data_file in self.data_files:
            npart = sum(data_file.total_particles.values())
            # TODO: Make this take index_ptype
            morton[ind:ind + npart] = \
                self.io._initialize_index(data_file, self.regions)
            ind += npart
        morton.sort()
        # Now we add them all at once.
        self.oct_handler.add(morton)

    def _initialize_index(self, fname=None, noref=False,
                          order1=None, order2=None, dont_cache=False):
        ds = self.dataset
        only_on_root(mylog.info, "Allocating for %0.3e particles",
                     self.total_particles, global_rootonly = True)
        # use a trivial morton index for datasets containing a single data file
        # in the future we should experiment with intra-file indexing
        if len(self.data_files) == 1:
            if order1 is None and order2 is None:
                order1 = 1
                order2 = 1
        self.regions = ParticleBitmap(
                ds.domain_left_edge, ds.domain_right_edge,
                len(self.data_files), 
                index_order1=order1, index_order2=order2)
        N = 1<<(self.regions.index_order1 + self.ds.over_refine_factor)
        self.ds.domain_dimensions[:] = N
        # Load indices from file if provided
        if fname is None: 
            fname = self._index_filename(self.regions.index_order1,
                                         self.regions.index_order2)
        try:
            rflag = self.regions.load_bitmasks(fname)
            rflag = self.regions.check_bitmasks()
            if rflag == 0:
                raise IOError()
        except IOError:
            self.regions.reset_bitmasks()
            self._initialize_coarse_index()
            if not noref:
                self._initialize_refined_index()
            if not dont_cache:
                self.regions.save_bitmasks(fname)
            rflag = self.regions.check_bitmasks()
        # These are now invalid, but I don't know what to replace them with:
        #self.max_level = self.oct_handler.max_level
        #self.dataset.max_level = self.max_level

    def _initialize_coarse_index(self):
        pb = get_pbar("Initializing coarse index ", len(self.data_files))
        for i, data_file in enumerate(self.data_files):
            pb.update(i)
            for ptype, pos in self.io._yield_coordinates(data_file):
                if hasattr(self.ds, '_sph_ptype'):
                    hsml = self.io._yield_smoothing_length(data_file)
                else:
                    hsml = None
                self.regions._coarse_index_data_file(
                    pos, hsml, data_file.file_id)
            self.regions._set_coarse_index_data_file(data_file.file_id)
        pb.finish()
        self.regions.find_collisions_coarse()

    def _initialize_refined_index(self):
        mask = self.regions.masks.sum(axis=1).astype('uint8')
        max_npart = max(sum(d.total_particles.values())
                        for d in self.data_files)
        sub_mi1 = np.zeros(max_npart, "uint64")
        sub_mi2 = np.zeros(max_npart, "uint64")
        pb = get_pbar("Initializing refined index", len(self.data_files))
        for i, data_file in enumerate(self.data_files):
            pb.update(i)
            nsub_mi = 0
            for ptype, pos in self.io._yield_coordinates(data_file):
                if hasattr(self.ds, '_sph_ptype'):
                    hsml = self.io._yield_smoothing_length(data_file)
                else:
                    hsml = None
                nsub_mi = self.regions._refined_index_data_file(
                    pos, hsml, mask, sub_mi1, sub_mi2,
                    data_file.file_id, nsub_mi)
            self.regions._set_refined_index_data_file(
                mask, sub_mi1, sub_mi2,
                data_file.file_id, nsub_mi)
        pb.finish()
        self.regions.find_collisions_refined()

    def _detect_output_fields(self):
        # TODO: Add additional fields
        dsl = []
        units = {}
        for dom in self.data_files:
            fl, _units = self.io._identify_fields(dom)
            units.update(_units)
            dom._calculate_offsets(fl)
            for f in fl:
                if f not in dsl: dsl.append(f)
        self.field_list = dsl
        ds = self.dataset
        ds.particle_types = tuple(set(pt for pt, ds in dsl))
        # This is an attribute that means these particle types *actually*
        # exist.  As in, they are real, in the dataset.
        ds.field_units.update(units)
        ds.particle_types_raw = ds.particle_types

    def _identify_base_chunk(self, dobj):
        if self.regions is None:
            self._initialize_index()
        # Must check that chunk_info contains the right number of ghost zones
        if getattr(dobj, "_chunk_info", None) is None:
<<<<<<< HEAD
            # import pdb; pdb.set_trace()
            if isinstance(dobj, (ParticleContainer, ParticleOctreeSubset)):
=======
            if isinstance(dobj, ParticleContainer):
>>>>>>> 3a01e85a
                dobj._chunk_info = [dobj]
            else:
                # TODO: only return files
                dfi, file_masks, addfi = self.regions.identify_file_masks(dobj.selector)
                nfiles = len(file_masks)
                dobj._chunk_info = [None for _ in range(nfiles)]
                for i in range(nfiles):
                    domain_id = i+1
                    dobj._chunk_info[i] = ParticleContainer(
                        dobj, [self.data_files[dfi[i]]],
<<<<<<< HEAD
                        domain_id = domain_id)
=======
                        overlap_files = [self.data_files[k] for k in addfi[i]],
                        selector_mask = file_masks[i], domain_id = domain_id)
>>>>>>> 3a01e85a
                # NOTE: One fun thing about the way IO works is that it
                # consolidates things quite nicely.  So we should feel free to
                # create as many objects as part of the chunk as we want, since
                # it'll take the set() of them.  So if we break stuff up like this
                # here, we end up in a situation where we have the ability to break
                # things down further later on for buffer zones and the like.
        dobj._current_chunk, = self._chunk_all(dobj)

    def _chunk_all(self, dobj):
        oobjs = getattr(dobj._current_chunk, "objs", dobj._chunk_info)
        yield YTDataChunk(dobj, "all", oobjs, None)

    def _chunk_spatial(self, dobj, ngz, sort = None, preload_fields = None,
                       ghost_particles = False):
        if ngz == 0 and ghost_particles:
            ngz = 1
        sobjs = getattr(dobj._current_chunk, "objs", dobj._chunk_info)
        for og in sobjs:
            with og._expand_data_files():
                if ghost_particles: # change to ngz > 0?
                    g = og.retrieve_ghost_zones(ngz)
                else:
                    g = og
                yield YTDataChunk(dobj, "spatial", [g])

    def _chunk_io(self, dobj, cache = True, local_only = False):
        oobjs = getattr(dobj._current_chunk, "objs", dobj._chunk_info)
        for container in oobjs:
            yield YTDataChunk(dobj, "io", [container], None, cache = cache)<|MERGE_RESOLUTION|>--- conflicted
+++ resolved
@@ -233,12 +233,7 @@
             self._initialize_index()
         # Must check that chunk_info contains the right number of ghost zones
         if getattr(dobj, "_chunk_info", None) is None:
-<<<<<<< HEAD
-            # import pdb; pdb.set_trace()
-            if isinstance(dobj, (ParticleContainer, ParticleOctreeSubset)):
-=======
             if isinstance(dobj, ParticleContainer):
->>>>>>> 3a01e85a
                 dobj._chunk_info = [dobj]
             else:
                 # TODO: only return files
@@ -249,12 +244,8 @@
                     domain_id = i+1
                     dobj._chunk_info[i] = ParticleContainer(
                         dobj, [self.data_files[dfi[i]]],
-<<<<<<< HEAD
-                        domain_id = domain_id)
-=======
                         overlap_files = [self.data_files[k] for k in addfi[i]],
                         selector_mask = file_masks[i], domain_id = domain_id)
->>>>>>> 3a01e85a
                 # NOTE: One fun thing about the way IO works is that it
                 # consolidates things quite nicely.  So we should feel free to
                 # create as many objects as part of the chunk as we want, since
