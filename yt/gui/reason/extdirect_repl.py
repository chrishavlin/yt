--- conflicted
+++ resolved
@@ -270,16 +270,11 @@
             # Check for stop
             if self.debug: print "    ###"
             if self.stopped: return {'type':'shutdown'} # No race condition
-<<<<<<< HEAD
             if self.payload_handler.event.wait(1): # One second timeout
                 if self.debug: print "    ### Delivering payloads"
                 rv = self.payload_handler.deliver_payloads()
                 if self.debug: print "    ### Got back, returning"
                 return rv
-=======
-            if self.payload_handler.event.wait(0.01): # One second timeout
-                return self.payload_handler.deliver_payloads()
->>>>>>> a43c4e33
         if self.debug: print "### Heartbeat ... finished: %s" % (time.ctime())
         return []
 
