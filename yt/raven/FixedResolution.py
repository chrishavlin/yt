"""
Fixed resolution buffer support, along with a primitive image analysis tool.

Author: Matthew Turk <matthewturk@gmail.com>
Affiliation: KIPAC/SLAC/Stanford
Homepage: http://yt.enzotools.org/
License:
  Copyright (C) 2008-2009 Matthew Turk.  All Rights Reserved.

  This file is part of yt.

  yt is free software; you can redistribute it and/or modify
  it under the terms of the GNU General Public License as published by
  the Free Software Foundation; either version 3 of the License, or
  (at your option) any later version.

  This program is distributed in the hope that it will be useful,
  but WITHOUT ANY WARRANTY; without even the implied warranty of
  MERCHANTABILITY or FITNESS FOR A PARTICULAR PURPOSE.  See the
  GNU General Public License for more details.

  You should have received a copy of the GNU General Public License
  along with this program.  If not, see <http://www.gnu.org/licenses/>.
"""

from yt.raven import *

import _MPL
class FixedResolutionBuffer(object):
    def __init__(self, data_source, bounds, buff_size, antialias = True):
        """
        Accepts a 2D data object, such as a Projection or Slice, and implements
        a protocol for generating a pixelized, fixed-resolution buffer.
        *bounds* is (px_min,px_max,py_min,py_max), *buff_size* is 
        (width, height), and antialias is a boolean referring to whether or not
        the buffer should have pixel boundary antialiasing.
        """
        self.data_source = data_source
        self.pf = data_source.pf
        self.bounds = bounds
        self.buff_size = buff_size
        self.antialias = antialias
        self.data = {}
        self.axis = data_source.axis

    def __getitem__(self, item):
        if item in self.data: return self.data[item]
        buff = _MPL.Pixelize(self.data_source['px'],
                             self.data_source['py'],
                             self.data_source['pdx'],
                             self.data_source['pdy'],
                             self.data_source[item],
                             self.buff_size[0], self.buff_size[1],
                             self.bounds, int(self.antialias)).transpose()
        self[item] = buff
        return buff

    def __setitem__(self, item, val):
        self.data[item] = val

    def convert_to_pixel(self, coords):
        """
        This converts a code-location to an image-location
        """
        dpx = (self.bounds[1]-self.bounds[0])/self.buff_size[0]
        dpy = (self.bounds[3]-self.bounds[2])/self.buff_size[1]
        px = (coords[0] - self.bounds[0])/dpx
        py = (coords[1] - self.bounds[2])/dpy
        return (px, py)

    def convert_distance_x(self, distance):
        """
        This converts a real distance to a pixel distance in x.
        """
        dpx = (self.bounds[1]-self.bounds[0])/self.buff_size[0]
        return distance/dpx
        
    def convert_distance_y(self, distance):
        """
        This converts a real distance to a pixel distance in y.
        """
        dpy = (self.bounds[3]-self.bounds[2])/self.buff_size[1]
        return distance/dpy

    def export_hdf5(self, filename, fields = None):
        """
        This function opens (append-mode) an HDF5 file and adds all of the
        requested *fields* (default: All) to the top level of the data file.
        """
        import h5py
        if fields is None: fields = self.data.keys()
        output = h5py.File(filename, "a")
        for field in fields:
            output.create_dataset(field,data=self[field])
        output.close()

    def export_fits(self, filename_prefix, fields = None, clobber=False):
        """
        This will export a set of FITS images of either the fields specified
        or all the fields already in the object.  The output filenames are
        *filename_prefix* plus an underscore plus the name of the field. If 
        clobber is set to True, this will overwrite any existing FITS file.

        This requires the *pyfits* module, which is a standalone module
        provided by STSci to interface with FITS-format files.
        """
        import pyfits
        extra_fields = ['x','y','z','px','py','pz','pdx','pdy','pdz','weight_field']
        if filename_prefix.endswith('.fits'): filename_prefix=filename_prefix[:-5]
        if fields is None: 
            fields = [field for field in self.data_source.fields 
                      if field not in extra_fields]
        for field in fields:
            hdu = pyfits.PrimaryHDU(self[field])
            if self.data_source.has_key('weight_field'):
                weightname = self.data_source._weight
                if weightname is None: weightname = 'None'
                field = field +'_'+weightname
<<<<<<< HEAD
            hdu.writeto("%s_%s.fits" % (filename_prefix, field))
=======
            hdu.writeto("%s_%s.fits" % (filename_prefix, field),clobber=clobber)
>>>>>>> 3a0e2576

    def open_in_ds9(self, field, take_log=True):
        """
        This will open a given field in DS9.  This requires the *numdisplay*
        package, which is a simple download from STSci.  Furthermore, it
        presupposed that it can connect to DS9 -- that is, that DS9 is already open.
        """
        import numdisplay
        numdisplay.open()
        if take_log: data=na.log10(self[field])
        else: data=self[field]
        numdisplay.display(data)

class ObliqueFixedResolutionBuffer(FixedResolutionBuffer):
    """
    This object is a subclass of :class:`yt.raven.FixedResolution.FixedResolutionBuffer`
    that supports non-aligned input data objects, primarily cutting planes.
    """
    def __getitem__(self, item):
        if item in self.data: return self.data[item]
        indices = na.argsort(self.data_source['dx'])[::-1]
        buff = _MPL.CPixelize( self.data_source['x'],   self.data_source['y'],   self.data_source['z'],
                               self.data_source['px'],  self.data_source['py'],
                               self.data_source['pdx'], self.data_source['pdy'], self.data_source['pdz'],
                               self.data_source.center, self.data_source._inv_mat, indices,
                               self.data_source[item],
                               self.buff_size[0], self.buff_size[1],
                               self.bounds).transpose()
        self[item] = buff
        return buff

class AnnuliProfiler(object):
    def __init__(self, fixed_buffer, center, num_bins, min_radius, max_radius):
        """
        This is a very simple class, principally used to sum up total values
        inside annuli in a fixed resolution buffer.  It accepts *fixed_buffer*,
        which should be a FixedResolutionBuffer, *center*, which is in pixel
        coordinates.  *num_bins*, *min_radius* and *max_radius* all refer to
        the binning properties for the annuli.  Note that these are all in
        pixel values.
        """
        self.fixed_buffer = fixed_buffer
        self.center = center
        self.num_bins = num_bins
        self.min_radius = min_radius
        self.max_radius = max_radius
        self.bins = na.linspace(min_radius, max_radius, num_bins)
        self.data = {}
        self.radii = self._setup_bins()

    def _setup_bins(self):
        new_x = na.arange(self.fixed_buffer.buff_size[0]) - self.center[0]
        new_y = na.arange(self.fixed_buffer.buff_size[1]) - self.center[1]
        radii = na.sqrt((new_x**2.0)[None,:] + 
                        (new_y**2.0)[:,None])
        self.bin_indices = na.digitize(radii.ravel(), self.bins)

    def __getitem__(self, item):
        if item in self.data: return self.data[item]
        binned = na.zeros(self.num_bins, dtype='float64')
        for i in range(self.num_bins):
            binned[i] = na.sum(self.fixed_buffer[item].ravel()[self.bin_indices==i])
        self[item] = binned
        return binned

    def __setitem__(self, item, val):
        self.data[item] = val

    def sum(self, item):
        """
        Returns the sum of a given field.
        """
        return self[item].sum()<|MERGE_RESOLUTION|>--- conflicted
+++ resolved
@@ -116,11 +116,7 @@
                 weightname = self.data_source._weight
                 if weightname is None: weightname = 'None'
                 field = field +'_'+weightname
-<<<<<<< HEAD
-            hdu.writeto("%s_%s.fits" % (filename_prefix, field))
-=======
             hdu.writeto("%s_%s.fits" % (filename_prefix, field),clobber=clobber)
->>>>>>> 3a0e2576
 
     def open_in_ds9(self, field, take_log=True):
         """
