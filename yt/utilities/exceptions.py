--- conflicted
+++ resolved
@@ -594,23 +594,6 @@
         v += " Specified bounds are %s" % self.bounds
         return v
 
-<<<<<<< HEAD
-class YTBooleanObjectError(YTException):
-    def __init__(self, bad_object):
-        self.bad_object = bad_object
-
-    def __str__(self):
-        v  = "Supplied:\n%s\nto a boolean operation" % (self.bad_object)
-        v += " but it is not a YTSelectionContainer3D object."
-        return v
-
-class YTBooleanObjectsWrongDataset(YTException):
-    def __init__(self):
-        pass
-
-    def __str__(self):
-        return "Boolean data objects must share a common dataset object."
-=======
 def screen_one_element_list(lis):
     if len(lis) == 1:
         return lis[0]
@@ -650,4 +633,19 @@
             weight_msg = ""
 
         return msg + weight_msg
->>>>>>> 3c2f3cf8
+
+class YTBooleanObjectError(YTException):
+    def __init__(self, bad_object):
+        self.bad_object = bad_object
+
+    def __str__(self):
+        v  = "Supplied:\n%s\nto a boolean operation" % (self.bad_object)
+        v += " but it is not a YTSelectionContainer3D object."
+        return v
+
+class YTBooleanObjectsWrongDataset(YTException):
+    def __init__(self):
+        pass
+
+    def __str__(self):
+        return "Boolean data objects must share a common dataset object."