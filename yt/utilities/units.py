--- conflicted
+++ resolved
@@ -1,13 +1,5 @@
 """
 Symbolic unit handling.
-
-
-<<<<<<< HEAD
-Homepage: http://yt-project.org/
-License:
-  Copyright (C) 2012, 2013 Casey W. Stark.  All Rights Reserved.
-=======
->>>>>>> 1f56f985
 
 
 """
