--- conflicted
+++ resolved
@@ -487,7 +487,6 @@
 
 _yaml = yaml_imports()
 
-<<<<<<< HEAD
 class NotMiniball(NotAModule):
     def __init__(self, pkg_name):
         super(NotMiniball, self).__init__(pkg_name)
@@ -512,7 +511,6 @@
         return self._Miniball
 
 _miniball = miniball_imports()
-=======
 
 class f90nml_imports(object):
     _name = "f90nml"
@@ -528,5 +526,4 @@
     def __getattr__(self, attr):
         return getattr(self._module, attr)
 
-_f90nml = f90nml_imports()
->>>>>>> 79120ab1
+_f90nml = f90nml_imports()