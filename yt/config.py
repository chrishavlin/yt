import os
import warnings

import toml
from more_itertools import always_iterable

from yt.utilities.configuration_tree import ConfigNode

ytcfg_defaults = {}

ytcfg_defaults["yt"] = dict(
    serialize=False,
    only_deserialize=False,
    time_functions=False,
    log_file=False,
    colored_logs=False,
    suppress_stream_logging=False,
    stdout_stream_logging=False,
    log_level=20,
    inline=False,
    num_threads=-1,
    store_parameter_files=False,
    parameter_file_store="parameter_files.csv",
    maximum_stored_datasets=500,
    skip_dataset_cache=True,
    load_field_plugins=False,
    plugin_filename="my_plugins.py",
    parallel_traceback=False,
    pasteboard_repo="",
    reconstruct_index=True,
    test_storage_dir="/does/not/exist",
    test_data_dir="/does/not/exist",
    enzo_db="",
    hub_url="https://girder.hub.yt/api/v1",
    hub_api_key="",
    hub_sandbox="/collection/yt_sandbox/data",
    notebook_password="",
    answer_testing_tolerance=3,
    answer_testing_bitwise=False,
    gold_standard_filename="gold311",
    local_standard_filename="local001",
    answer_tests_url="http://answers.yt-project.org/{1}_{2}",
    sketchfab_api_key="None",
    imagebin_api_key="e1977d9195fe39e",
    imagebin_upload_url="https://api.imgur.com/3/upload",
    imagebin_delete_url="https://api.imgur.com/3/image/{delete_hash}",
    curldrop_upload_url="http://use.yt/upload",
    thread_field_detection=False,
    ignore_invalid_unit_operation_errors=False,
    chunk_size=1000,
    xray_data_dir="/does/not/exist",
    supp_data_dir="/does/not/exist",
    default_colormap="arbre",
    ray_tracing_engine="embree",
    internals=dict(
        within_testing=False,
        within_pytest=False,
        parallel=False,
        strict_requires=False,
        global_parallel_rank=0,
        global_parallel_size=1,
        topcomm_parallel_rank=0,
        topcomm_parallel_size=1,
        command_line=False,
    ),
)


CONFIG_DIR = os.environ.get(
    "XDG_CONFIG_HOME", os.path.join(os.path.expanduser("~"), ".config", "yt")
)
if not os.path.exists(CONFIG_DIR):
    try:
        os.makedirs(CONFIG_DIR)
    except OSError:
        warnings.warn("unable to create yt config directory")

<<<<<<< HEAD
=======
CURRENT_CONFIG_FILE = os.path.join(CONFIG_DIR, "ytrc")
_OLD_CONFIG_FILE = os.path.join(os.path.expanduser("~"), ".yt", "config")

# Here is the upgrade.  We're actually going to parse the file in its entirety
# here.  Then, if it has any of the Forbidden Sections, it will be rewritten
# without them.

if os.path.exists(_OLD_CONFIG_FILE):
    f = open(_OLD_CONFIG_FILE).read()
    if any(header in f for header in ["[lagos]", "[raven]", "[fido]", "[enki]"]):
        print("***********************************************************")
        print("* Upgrading configuration file to new format; saving old. *")
        print("***********************************************************")
        # This is of the old format
        cp = configparser.ConfigParser()
        cp.read(_OLD_CONFIG_FILE)
        # NOTE: To avoid having the 'DEFAULT' section here,
        # we are not passing in ytcfg_defaults to the constructor.
        new_cp = configparser.ConfigParser()
        new_cp.add_section("yt")
        for section in cp.sections():
            for option in cp.options(section):
                # We changed them all to lowercase
                if option.lower() in ytcfg_defaults:
                    new_cp.set("yt", option, cp.get(section, option))
                    print(f"Setting {option} to {cp.get(section, option)}")
        open(_OLD_CONFIG_FILE + ".old", "w").write(f)
        new_cp.write(open(_OLD_CONFIG_FILE, "w"))

    msg = (
        "The configuration file {} is deprecated. "
        "Please migrate your config to {} by running: "
        "'yt config migrate'"
    )
    warnings.warn(msg.format(_OLD_CONFIG_FILE, CURRENT_CONFIG_FILE))

if not os.path.exists(CURRENT_CONFIG_FILE):
    cp = configparser.ConfigParser()
    cp.add_section("yt")
    try:
        with open(CURRENT_CONFIG_FILE, "w") as new_cfg:
            cp.write(new_cfg)
    except OSError:
        warnings.warn("unable to write new config file")
>>>>>>> af1857b5

class YTConfig:
    def __init__(self, defaults=None):
        if defaults is None:
            defaults = {}
        self.config_root = ConfigNode(None)

    def get(self, section, *keys, callback=None, **kwargs):
        if callback is None:
            callback = lambda leaf: leaf.value  # noqa: E731

        return self.config_root.get_leaf(section, *keys, callback=callback)

    def get_most_specific(self, section, *keys, **kwargs):
        use_fallback = "fallback" in kwargs
        fallback = kwargs.pop("fallback", None)
        try:
            return self.config_root.get_deepest_leaf(section, *keys)
        except KeyError as err:
            if use_fallback:
                return fallback
            else:
                raise err

    def update(self, new_values, metadata=None):
        if metadata is None:
            metadata = {}
        self.config_root.update(new_values, metadata)

    def has_section(self, section):
        try:
            self.config_root.get_child(section)
            return True
        except KeyError:
            return False

    def add_section(self, section):
        self.config_root.add_child(section)

    def remove_section(self, section):
        if self.has_section(section):
            self.config_root.remove_child(section)
            return True
        else:
            return False

    def set(self, *args, metadata=None):
        section, *keys, value = args
        if metadata is None:
            metadata = {"source": "runtime"}
        self.config_root.upsert_from_list(
            [section] + list(keys), value, extra_data=metadata
        )

    def __setitem__(self, args, value):
        section, *keys = args
        self.set(section, *keys, value, metadata=None)

    def __getitem__(self, key):
        section, *keys = key
        return self.get(section, *keys)

<<<<<<< HEAD
    def remove(self, *args):
        self.config_root.pop_leaf(args)
=======
    def get(self, section, option, *args, **kwargs):
        val = super().get(section, option, *args, **kwargs)
        return os.path.expanduser(os.path.expandvars(val))
>>>>>>> af1857b5

    def read(self, file_names):
        file_names_read = []
        for fname in always_iterable(file_names):
            if not os.path.exists(fname):
                continue
            metadata = {"source": f"file: {fname}"}
            self.update(toml.load(fname), metadata=metadata)
            file_names_read.append(fname)

        return file_names_read

    def write(self, file_handler):
        value = self.config_root.as_dict()
        config_as_str = toml.dumps(value)

        try:
            # Assuming file_handler has a write attribute
            file_handler.write(config_as_str)
        except AttributeError:
            # Otherwise we expect a path to a file
            with open(file_handler, mode="w") as fh:
                fh.write(config_as_str)

    @staticmethod
    def get_global_config_file():
        return os.path.join(CONFIG_DIR, "yt.toml")

    @staticmethod
    def get_local_config_file():
        return os.path.join(os.path.abspath(os.curdir), "yt.toml")


OLD_CONFIG_FILE = os.path.join(CONFIG_DIR, "ytrc")
_global_config_file = YTConfig.get_global_config_file()
_local_config_file = YTConfig.get_local_config_file()

if os.path.exists(OLD_CONFIG_FILE):
    if os.path.exists(_global_config_file):
        msg = (
            f"The configuration file {OLD_CONFIG_FILE} is deprecated in "
            f"favor of {_global_config_file}. Currently, both are present. "
            "Please manually remove the deprecated one to silence "
            "this warning."
        )
        warnings.warn(msg)
    else:
        # We have an issue here: when calling from the command line,
        # we do not want this to exit, as it would prevent `yt config migrate`
        # from running. The issue is that yt.config (this file) is imported
        # from yt.__init__, which is imported *before* yt.utilities.configure
        # is executed, so the latter cannot set some internal variable before
        # we arrive here.
        # The workaround here relies on inspecting the call stack and hopefully
        # detect we were called from the CLI.
        import inspect

        stack = inspect.stack()
        if len(stack) < 2 or stack[-2].function != "importlib_load_entry_point":
            msg = (
                f"The configuration file {OLD_CONFIG_FILE} is deprecated. "
                f"Please migrate your config to {_global_config_file} by running: "
                "'yt config migrate'"
            )
            raise SystemExit(msg)


if not os.path.exists(_global_config_file):
    cfg = {"yt": {}}
    try:
        with open(_global_config_file, mode="w") as fd:
            toml.dump(cfg, fd)
    except OSError:
        warnings.warn("unable to write new config file")


# Load the config
ytcfg = YTConfig()
ytcfg.update(ytcfg_defaults, metadata={"source": "defaults"})

# Try loading the local config first, otherwise fall back to global config
if os.path.exists(_local_config_file):
    ytcfg.read(_local_config_file)
elif os.path.exists(_global_config_file):
    ytcfg.read(_global_config_file)<|MERGE_RESOLUTION|>--- conflicted
+++ resolved
@@ -75,54 +75,6 @@
     except OSError:
         warnings.warn("unable to create yt config directory")
 
-<<<<<<< HEAD
-=======
-CURRENT_CONFIG_FILE = os.path.join(CONFIG_DIR, "ytrc")
-_OLD_CONFIG_FILE = os.path.join(os.path.expanduser("~"), ".yt", "config")
-
-# Here is the upgrade.  We're actually going to parse the file in its entirety
-# here.  Then, if it has any of the Forbidden Sections, it will be rewritten
-# without them.
-
-if os.path.exists(_OLD_CONFIG_FILE):
-    f = open(_OLD_CONFIG_FILE).read()
-    if any(header in f for header in ["[lagos]", "[raven]", "[fido]", "[enki]"]):
-        print("***********************************************************")
-        print("* Upgrading configuration file to new format; saving old. *")
-        print("***********************************************************")
-        # This is of the old format
-        cp = configparser.ConfigParser()
-        cp.read(_OLD_CONFIG_FILE)
-        # NOTE: To avoid having the 'DEFAULT' section here,
-        # we are not passing in ytcfg_defaults to the constructor.
-        new_cp = configparser.ConfigParser()
-        new_cp.add_section("yt")
-        for section in cp.sections():
-            for option in cp.options(section):
-                # We changed them all to lowercase
-                if option.lower() in ytcfg_defaults:
-                    new_cp.set("yt", option, cp.get(section, option))
-                    print(f"Setting {option} to {cp.get(section, option)}")
-        open(_OLD_CONFIG_FILE + ".old", "w").write(f)
-        new_cp.write(open(_OLD_CONFIG_FILE, "w"))
-
-    msg = (
-        "The configuration file {} is deprecated. "
-        "Please migrate your config to {} by running: "
-        "'yt config migrate'"
-    )
-    warnings.warn(msg.format(_OLD_CONFIG_FILE, CURRENT_CONFIG_FILE))
-
-if not os.path.exists(CURRENT_CONFIG_FILE):
-    cp = configparser.ConfigParser()
-    cp.add_section("yt")
-    try:
-        with open(CURRENT_CONFIG_FILE, "w") as new_cfg:
-            cp.write(new_cfg)
-    except OSError:
-        warnings.warn("unable to write new config file")
->>>>>>> af1857b5
-
 class YTConfig:
     def __init__(self, defaults=None):
         if defaults is None:
@@ -184,14 +136,8 @@
         section, *keys = key
         return self.get(section, *keys)
 
-<<<<<<< HEAD
     def remove(self, *args):
         self.config_root.pop_leaf(args)
-=======
-    def get(self, section, option, *args, **kwargs):
-        val = super().get(section, option, *args, **kwargs)
-        return os.path.expanduser(os.path.expandvars(val))
->>>>>>> af1857b5
 
     def read(self, file_names):
         file_names_read = []
