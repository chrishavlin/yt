"""
A plotting mechanism based on the idea of a "window" into the data.



"""
from __future__ import print_function

#-----------------------------------------------------------------------------
# Copyright (c) 2013, yt Development Team.
#
# Distributed under the terms of the Modified BSD License.
#
# The full license is in the file COPYING.txt, distributed with this software.
#-----------------------------------------------------------------------------
import numpy as np
import matplotlib
import types
import six
import sys

from distutils.version import LooseVersion
from numbers import Number

from .base_plot_types import \
    ImagePlotMPL
from .fixed_resolution import \
    FixedResolutionBuffer, \
    OffAxisProjectionFixedResolutionBuffer
from .plot_modifications import callback_registry
from .plot_container import \
    ImagePlotContainer, \
    log_transform, linear_transform, symlog_transform, \
    get_log_minorticks, get_symlog_minorticks, \
    invalidate_data, invalidate_plot, apply_callback
from .base_plot_types import CallbackWrapper

from yt.data_objects.time_series import \
    DatasetSeries
from yt.data_objects.image_array import \
    ImageArray
from yt.extern.six import string_types
from yt.frontends.ytdata.data_structures import \
    YTSpatialPlotDataset
from yt.funcs import \
    mylog, iterable, ensure_list, \
    fix_axis, fix_unitary
from yt.units.unit_object import \
    Unit
from yt.units.unit_registry import \
    UnitParseError
from yt.units.unit_lookup_table import \
    prefixable_units, latex_prefixes
from yt.units.yt_array import \
    YTArray, YTQuantity
from yt.utilities.definitions import \
    formatted_length_unit_names
from yt.utilities.math_utils import \
    ortho_find
from yt.utilities.orientation import \
    Orientation
from yt.utilities.exceptions import \
    YTUnitNotRecognized, \
    YTCannotParseUnitDisplayName, \
    YTUnitConversionError, \
    YTPlotCallbackError, \
    YTDataTypeUnsupported, \
    YTInvalidFieldType

# Some magic for dealing with pyparsing being included or not
# included in matplotlib (not in gentoo, yes in everything else)
# Also accounting for the fact that in 1.2.0, pyparsing got renamed.
try:
    if LooseVersion(matplotlib.__version__) < LooseVersion("1.2.0"):
        from matplotlib.pyparsing import ParseFatalException
    else:
        if sys.version_info[0] == 3:
            from matplotlib.pyparsing_py3 import ParseFatalException
        else:
            from matplotlib.pyparsing_py2 import ParseFatalException
except ImportError:
    from pyparsing import ParseFatalException

def get_window_parameters(axis, center, width, ds):
    width = ds.coordinates.sanitize_width(axis, width, None)
    center, display_center = ds.coordinates.sanitize_center(center, axis)
    xax = ds.coordinates.x_axis[axis]
    yax = ds.coordinates.y_axis[axis]
    bounds = (display_center[xax]-width[0] / 2,
              display_center[xax]+width[0] / 2,
              display_center[yax]-width[1] / 2,
              display_center[yax]+width[1] / 2)
    return (bounds, center, display_center)

def get_oblique_window_parameters(normal, center, width, ds, depth=None):
    display_center, center = ds.coordinates.sanitize_center(center, 4)
    width = ds.coordinates.sanitize_width(normal, width, depth)

    if len(width) == 2:
        # Transforming to the cutting plane coordinate system
        center = (center - ds.domain_left_edge)/ds.domain_width - 0.5
        (normal,perp1,perp2) = ortho_find(normal)
        mat = np.transpose(np.column_stack((perp1,perp2,normal)))
        center = np.dot(mat,center)

    w = tuple(el.in_units('code_length') for el in width)
    bounds = tuple(((2*(i % 2))-1)*w[i//2]/2 for i in range(len(w)*2))

    return (bounds, center)

def get_axes_unit(width, ds):
    r"""
    Infers the axes unit names from the input width specification
    """
    if ds.no_cgs_equiv_length:
        return ("code_length",)*2
    if iterable(width):
        if isinstance(width[1], string_types):
            axes_unit = (width[1], width[1])
        elif iterable(width[1]):
            axes_unit = (width[0][1], width[1][1])
        elif isinstance(width[0], YTArray):
            axes_unit = (str(width[0].units), str(width[1].units))
        else:
            axes_unit = None
    else:
        if isinstance(width, YTArray):
            axes_unit = (str(width.units), str(width.units))
        else:
            axes_unit = None
    return axes_unit

def validate_mesh_fields(data_source, fields):
    canonical_fields = data_source._determine_fields(fields)
    invalid_fields = []
    for field in canonical_fields:
        if data_source.ds.field_info[field].particle_type is True:
            invalid_fields.append(field)

    if len(invalid_fields) > 0:
        raise YTInvalidFieldType(invalid_fields)


class PlotWindow(ImagePlotContainer):
    r"""
    A ploting mechanism based around the concept of a window into a
    data source. It can have arbitrary fields, each of which will be
    centered on the same viewpoint, but will have individual zlimits.

    The data and plot are updated separately, and each can be
    invalidated as the object is modified.

    Data is handled by a FixedResolutionBuffer object.

    Parameters
    ----------

<<<<<<< HEAD
    data_source : :class:`yt.data_objects.construction_data_containers.YTQuadTreeProj` or :class:`yt.data_objects.selection_data_containers.YTSlice`
        This is the source to be pixelized, which can be a projection, a slice,
        or a cutting plane.
=======
    data_source : :class:`yt.data_objects.construction_data_containers.YTQuadTreeProj`
    or :class:`yt.data_objects.selection_data_containers.YTSlice`
        This is the source to be pixelized, which can be a projection or a
        slice.  (For cutting planes, see
        `yt.visualization.fixed_resolution.ObliqueFixedResolutionBuffer`.)
>>>>>>> cc970380
    bounds : sequence of floats
        Bounds are the min and max in the image plane that we want our
        image to cover.  It's in the order of (xmin, xmax, ymin, ymax),
        where the coordinates are all in the appropriate code units.
    buff_size : sequence of ints
        The size of the image to generate.
    antialias : boolean
        This can be true or false.  It determines whether or not sub-pixel
        rendering is used during data deposition.
    window_size : float
        The size of the window on the longest axis (in units of inches),
        including the margins but not the colorbar.
    right_handed : boolean
        Whether the implicit east vector for the image generated is set to make a right
        handed coordinate system with a north vector and the normal vector, the
        direction of the 'window' into the data.

    """
    def __init__(self, data_source, bounds, buff_size=(800,800), antialias=True,
                 periodic=True, origin='center-window', oblique=False, right_handed=True,
                 window_size=8.0, fields=None, fontsize=18, aspect=None,
                 setup=False):
        if not hasattr(self, "ds"):
            self.ds = data_source.ds
            ts = self._initialize_dataset(self.ds)
            self.ts = ts
        self._axes_unit_names = None
        self.center = None
        self._periodic = periodic
        self.oblique = oblique
        self._right_handed = right_handed
        self.buff_size = buff_size
        self.antialias = antialias

        self.aspect = aspect
        skip = list(FixedResolutionBuffer._exclude_fields) + data_source._key_fields
        if fields is None:
            fields = []
        else:
            fields = ensure_list(fields)
        self.override_fields = list(set(fields).intersection(set(skip)))
        self.fields = [f for f in fields if f not in skip]
        super(PlotWindow, self).__init__(data_source, window_size, fontsize)
        self._set_window(bounds) # this automatically updates the data and plot
        self.origin = origin
        if self.data_source.center is not None and oblique is False:
            ax = self.data_source.axis
            xax = self.ds.coordinates.x_axis[ax]
            yax = self.ds.coordinates.y_axis[ax]
            center, display_center = self.ds.coordinates.sanitize_center(
                self.data_source.center, ax)
            center = [display_center[xax], display_center[yax]]
            self.set_center(center)
        for field in self.data_source._determine_fields(self.fields):
            finfo = self.data_source.ds._get_field_info(*field)
            if finfo.take_log:
                self._field_transform[field] = log_transform
            else:
                self._field_transform[field] = linear_transform
        self.setup_callbacks()
        self._setup_plots()

    def _initialize_dataset(self, ts):
        if not isinstance(ts, DatasetSeries):
            if not iterable(ts): ts = [ts]
            ts = DatasetSeries(ts)
        return ts

    def __iter__(self):
        for ds in self.ts:
            mylog.warning("Switching to %s", ds)
            self._switch_ds(ds)
            yield self

    def piter(self, *args, **kwargs):
        for ds in self.ts.piter(*args, **kwargs):
            self._switch_ds(ds)
            yield self

    _frb = None
    def frb():
        doc = "The frb property."
        def fget(self):
            if self._frb is None or self._data_valid is False:
                self._recreate_frb()
            return self._frb

        def fset(self, value):
            self._frb = value
            self._data_valid = True

        def fdel(self):
            del self._frb
            self._frb = None
            self._data_valid = False

        return locals()
    frb = property(**frb())

    def _recreate_frb(self):
        old_fields = None
        # If we are regenerating an frb, we want to know what fields we had before
        if self._frb is not None:
            old_fields = list(self._frb.keys())
            old_units = [str(self._frb[of].units) for of in old_fields]

        # Set the bounds
        if hasattr(self,'zlim'):
            bounds = self.xlim+self.ylim+self.zlim
        else:
            bounds = self.xlim+self.ylim

        # Generate the FRB
        self.frb = self._frb_generator(self.data_source, bounds,
                                       self.buff_size, self.antialias,
                                       periodic=self._periodic)

        # At this point the frb has the valid bounds, size, aliasing, etc.
        if old_fields is None:
            self._frb._get_data_source_fields()
        else:
            # Restore the old fields
            for key, unit in zip(old_fields, old_units):
                self._frb[key]
                self._frb[key].convert_to_units(unit)

        # Restore the override fields
        for key in self.override_fields:
            self._frb[key]

    @property
    def width(self):
        Wx = self.xlim[1] - self.xlim[0]
        Wy = self.ylim[1] - self.ylim[0]
        return (Wx, Wy)

    @property
    def bounds(self):
        return self.xlim+self.ylim

    @invalidate_data
    def zoom(self, factor):
        r"""This zooms the window by *factor*.

        Parameters
        ----------
        factor : float
            multiplier for the current width

        """
        Wx, Wy = self.width
        centerx = self.xlim[0] + Wx*0.5
        centery = self.ylim[0] + Wy*0.5
        nWx, nWy = Wx/factor, Wy/factor
        self.xlim = (centerx - nWx*0.5, centerx + nWx*0.5)
        self.ylim = (centery - nWy*0.5, centery + nWy*0.5)
        return self

    @invalidate_data
    def pan(self, deltas):
        r"""Pan the image by specifying absolute code unit coordinate deltas.

        Parameters
        ----------
        deltas : Two-element sequence of floats, quantities, or (float, unit)
                 tuples.

            (delta_x, delta_y).  If a unit is not supplied the unit is assumed
            to be code_length.

        """
        if len(deltas) != 2:
            raise RuntimeError(
                "The pan function accepts a two-element sequence.\n"
                "Received %s." % (deltas, ))
        if isinstance(deltas[0], Number) and isinstance(deltas[1], Number):
            deltas = (self.ds.quan(deltas[0], 'code_length'),
                      self.ds.quan(deltas[1], 'code_length'))
        elif isinstance(deltas[0], tuple) and isinstance(deltas[1], tuple):
            deltas = (self.ds.quan(deltas[0][0], deltas[0][1]),
                      self.ds.quan(deltas[1][0], deltas[1][1]))
        elif isinstance(deltas[0], YTQuantity) and isinstance(deltas[1], YTQuantity):
            pass
        else:
            raise RuntimeError(
                "The arguments of the pan function must be a sequence of floats,\n"
                "quantities, or (float, unit) tuples. Received %s." % (deltas, ))
        self.xlim = (self.xlim[0] + deltas[0], self.xlim[1] + deltas[0])
        self.ylim = (self.ylim[0] + deltas[1], self.ylim[1] + deltas[1])
        return self

    @invalidate_data
    def pan_rel(self, deltas):
        r"""Pan the image by specifying relative deltas, to the FOV.

        Parameters
        ----------
        deltas : sequence of floats
            (delta_x, delta_y) in *relative* code unit coordinates

        """
        Wx, Wy = self.width
        self.xlim = (self.xlim[0] + Wx*deltas[0], self.xlim[1] + Wx*deltas[0])
        self.ylim = (self.ylim[0] + Wy*deltas[1], self.ylim[1] + Wy*deltas[1])
        return self

    @invalidate_plot
    def set_unit(self, field, new_unit):
        """Sets a new unit for the requested field

        parameters
        ----------
        field : string or field tuple
           The name of the field that is to be changed.

        new_unit : string or Unit object
           The name of the new unit.
        """
        field = self.data_source._determine_fields(field)[0]
        field = ensure_list(field)
        new_unit = ensure_list(new_unit)
        if len(field) > 1 and len(new_unit) != len(field):
            raise RuntimeError(
                "Field list {} and unit "
                "list {} are incompatible".format(field, new_unit))
        for f, u in zip(field, new_unit):
            self.frb[f].convert_to_units(u)
        return self

    @invalidate_plot
    def set_origin(self, origin):
        """Set the plot origin.

        Parameters
        ----------
        origin : string or length 1, 2, or 3 sequence.
            The location of the origin of the plot coordinate system. This
            is typically represented by a '-' separated string or a tuple of
            strings. In the first index the y-location is given by 'lower',
            'upper', or 'center'. The second index is the x-location, given as
            'left', 'right', or 'center'. Finally, the whether the origin is
            applied in 'domain' space, plot 'window' space or 'native'
            simulation coordinate system is given. For example, both
            'upper-right-domain' and ['upper', 'right', 'domain'] place the
            origin in the upper right hand corner of domain space. If x or y
            are not given, a value is inferred. For instance, 'left-domain'
            corresponds to the lower-left hand corner of the simulation domain,
            'center-domain' corresponds to the center of the simulation domain,
            or 'center-window' for the center of the plot window. In the event
            that none of these options place the origin in a desired location,
            a sequence of tuples and a string specifying the
            coordinate space can be given. If plain numeric types are input,
            units of `code_length` are assumed. Further examples:

         ==================================                ============================
         format                                            example
         ==================================                ============================
         '{space}'                                          'domain'
         '{xloc}-{space}'                                   'left-window'
         '{yloc}-{space}'                                   'upper-domain'
         '{yloc}-{xloc}-{space}'                            'lower-right-window'
         ('{space}',)                                       ('window',)
         ('{xloc}', '{space}')                              ('right', 'domain')
         ('{yloc}', '{space}')                              ('lower', 'window')
         ('{yloc}', '{xloc}', '{space}')                    ('lower', 'right', 'window')
         ((yloc, '{unit}'), (xloc, '{unit}'), '{space}')    ((0.5, 'm'), (0.4, 'm'), 'window')
         (xloc, yloc, '{space}')                            (0.23, 0.5, 'domain')
         ==================================                 ============================

        """
        self.origin = origin
        return self

    @invalidate_data
    def _set_window(self, bounds):
        """Set the bounds of the plot window.
        This is normally only called internally, see set_width.


        Parameters
        ----------

        bounds : a four element sequence of floats
            The x and y bounds, in the format (x0, x1, y0, y1)

        """
        if self.center is not None:
            dx = bounds[1] - bounds[0]
            dy = bounds[3] - bounds[2]
            self.xlim = (self.center[0] - dx/2., self.center[0] + dx/2.)
            self.ylim = (self.center[1] - dy/2., self.center[1] + dy/2.)
        else:
            self.xlim = tuple(bounds[0:2])
            self.ylim = tuple(bounds[2:4])
            if len(bounds) == 6:
                self.zlim = tuple(bounds[4:6])
        mylog.info("xlim = %f %f" % self.xlim)
        mylog.info("ylim = %f %f" % self.ylim)
        if hasattr(self,'zlim'):
            mylog.info("zlim = %f %f" % self.zlim)

    @invalidate_data
    def set_width(self, width, unit = None):
        """set the width of the plot window

        parameters
        ----------
        width : float, array of floats, (float, unit) tuple, or tuple of
                (float, unit) tuples.

             Width can have four different formats to support windows with
             variable x and y widths.  They are:

             ==================================     =======================
             format                                 example
             ==================================     =======================
             (float, string)                        (10,'kpc')
             ((float, string), (float, string))     ((10,'kpc'),(15,'kpc'))
             float                                  0.2
             (float, float)                         (0.2, 0.3)
             ==================================     =======================

             For example, (10, 'kpc') requests a plot window that is 10
             kiloparsecs wide in the x and y directions,
             ((10,'kpc'),(15,'kpc')) requests a window that is 10 kiloparsecs
             wide along the x axis and 15 kiloparsecs wide along the y axis.
             In the other two examples, code units are assumed, for example
             (0.2, 0.3) requests a plot that has an x width of 0.2 and a y
             width of 0.3 in code units.  If units are provided the resulting
             plot axis labels will use the supplied units.
        unit : str
             the unit the width has been specified in. If width is a tuple, this
             argument is ignored. Defaults to code units.
        """
        if isinstance(width, Number):
            if unit is None:
                width = (width, 'code_length')
            else:
                width = (width, fix_unitary(unit))

        axes_unit = get_axes_unit(width, self.ds)

        width = self.ds.coordinates.sanitize_width(
            self.frb.axis, width, None)

        centerx = (self.xlim[1] + self.xlim[0])/2.
        centery = (self.ylim[1] + self.ylim[0])/2.

        self.xlim = (centerx - width[0]/2, centerx + width[0]/2)
        self.ylim = (centery - width[1]/2, centery + width[1]/2)

        if hasattr(self,'zlim'):
            centerz = (self.zlim[1] + self.zlim[0])/2.
            mw = self.ds.arr(width).max()
            self.zlim = (centerz - mw/2.,
                         centerz + mw/2.)

        self.set_axes_unit(axes_unit)

        return self

    @invalidate_data
    def set_center(self, new_center, unit = 'code_length'):
        """Sets a new center for the plot window

        parameters
        ----------
        new_center : two element sequence of floats
            The coordinates of the new center of the image in the
            coordinate system defined by the plot axes. If the unit
            keyword is not specified, the coordinates are assumed to
            be in code units.

        unit : string
            The name of the unit new_center is given in.  If new_center is a
            YTArray or tuple of YTQuantities, this keyword is ignored.

        """
        error = RuntimeError(
            "\n"
            "new_center must be a two-element list or tuple of floats \n"
            "corresponding to a coordinate in the plot relative to \n"
            "the plot coordinate system.\n"
        )
        if new_center is None:
            self.center = None
        elif iterable(new_center):
            if len(new_center) != 2:
                raise error
            for el in new_center:
                if not isinstance(el, Number) and not isinstance(el, YTQuantity):
                    raise error
            if isinstance(new_center[0], Number):
                new_center = [self.ds.quan(c, unit) for c in new_center]
            self.center = new_center
        else:
            raise error
        self._set_window(self.bounds)
        return self

    @invalidate_data
    def set_antialias(self,aa):
        self.antialias = aa

    @invalidate_data
    def set_buff_size(self, size):
        """Sets a new buffer size for the fixed resolution buffer

        parameters
        ----------
        size : int or two element sequence of ints
            The number of data elements in the buffer on the x and y axes.
            If a scalar is provided,  then the buffer is assumed to be square.
        """
        if iterable(size):
            self.buff_size = size
        else:
            self.buff_size = (size, size)
        return self

    def set_window_size(self, size):
        """This calls set_figure_size to adjust the size of the plot window.

        This is equivalent to set_figure_size but it still available to maintain
        backwards compatibility.
        """
        self.set_figure_size(size)
        return self

    @invalidate_plot
    def set_axes_unit(self, unit_name):
        r"""Set the unit for display on the x and y axes of the image.

        Parameters
        ----------
        unit_name : string or two element tuple of strings
            A unit, available for conversion in the dataset, that the
            image extents will be displayed in.  If set to None, any previous
            units will be reset.  If the unit is None, the default is chosen.
            If unit_name is '1', 'u', or 'unitary', it will not display the
            units, and only show the axes name. If unit_name is a tuple, the
            first element is assumed to be the unit for the x axis and the
            second element the unit for the y axis.

        Raises
        ------
        YTUnitNotRecognized
            If the unit is not known, this will be raised.

        Examples
        --------

        >>> from yt import load
        >>> ds = load("IsolatedGalaxy/galaxy0030/galaxy0030")
        >>> p = ProjectionPlot(ds, "y", "Density")
        >>> p.set_axes_unit("kpc")

        """
        # blind except because it could be in conversion_factors or units
        if unit_name is not None:
            if isinstance(unit_name, string_types):
                unit_name = (unit_name, unit_name)
            for un in unit_name:
                try:
                    self.ds.length_unit.in_units(un)
                except (YTUnitConversionError, UnitParseError):
                    raise YTUnitNotRecognized(un)
        self._axes_unit_names = unit_name
        return self

    @invalidate_plot
    def toggle_right_handed(self):
        self._right_handed = not self._right_handed


class PWViewerMPL(PlotWindow):
    """Viewer using matplotlib as a backend via the WindowPlotMPL.

    """
    _current_field = None
    _frb_generator = None
    _plot_type = None
    _data_valid = False

    def __init__(self, *args, **kwargs):
        if self._frb_generator is None:
            self._frb_generator = kwargs.pop("frb_generator")
        if self._plot_type is None:
            self._plot_type = kwargs.pop("plot_type")
        self._splat_color = kwargs.pop("splat_color", None)
        PlotWindow.__init__(self, *args, **kwargs)

    def _setup_origin(self):
        origin = self.origin
        axis_index = self.data_source.axis
        xc = None
        yc = None

        if isinstance(origin, string_types):
            origin = tuple(origin.split('-'))[:3]
        if 1 == len(origin):
            origin = ('lower', 'left') + origin
        elif 2 == len(origin) and origin[0] in set(['left','right','center']):
            o0map = {'left': 'lower', 'right': 'upper', 'center': 'center'}
            origin = (o0map[origin[0]],) + origin
        elif 2 == len(origin) and origin[0] in set(['lower','upper','center']):
            origin = (origin[0], 'center', origin[-1])
        elif 3 == len(origin) and isinstance(origin[0], (int, float)):
            xc = self.ds.quan(origin[0], 'code_length')
            yc = self.ds.quan(origin[1], 'code_length')
        elif 3 == len(origin) and isinstance(origin[0], tuple):
            xc = YTQuantity(origin[0][0], origin[0][1])
            yc = YTQuantity(origin[1][0], origin[0][1])

        assert origin[-1] in ['window', 'domain', 'native']

        if origin[2] == 'window':
            xllim, xrlim = self.xlim
            yllim, yrlim = self.ylim
        elif origin[2] == 'domain':
            xax = self.ds.coordinates.x_axis[axis_index]
            yax = self.ds.coordinates.y_axis[axis_index]
            xllim = self.ds.domain_left_edge[xax]
            xrlim = self.ds.domain_right_edge[xax]
            yllim = self.ds.domain_left_edge[yax]
            yrlim = self.ds.domain_right_edge[yax]
        elif origin[2] == 'native':
            return (self.ds.quan(0.0, 'code_length'),
                    self.ds.quan(0.0, 'code_length'))
        else:
            mylog.warn("origin = {0}".format(origin))
            msg = \
                  ('origin keyword "{0}" not recognized, must declare "domain" '
                   'or "center" as the last term in origin.').format(self.origin)
            raise RuntimeError(msg)
        if xc is None and yc is None:
            if origin[0] == 'lower':
                yc = yllim
            elif origin[0] == 'upper':
                yc = yrlim
            elif origin[0] == 'center':
                yc = (yllim + yrlim)/2.0
            else:
                mylog.warn("origin = {0}".format(origin))
                msg = ('origin keyword "{0}" not recognized, must declare "lower" '
                       '"upper" or "center" as the first term in origin.')
                msg = msg.format(self.origin)
                raise RuntimeError(msg)

            if origin[1] == 'left':
                xc = xllim
            elif origin[1] == 'right':
                xc = xrlim
            elif origin[1] == 'center':
                xc = (xllim + xrlim)/2.0
            else:
                mylog.warn("origin = {0}".format(origin))
                msg = ('origin keyword "{0}" not recognized, must declare "left" '
                       '"right" or "center" as the second term in origin.')
                msg = msg.format(self.origin)
                raise RuntimeError(msg)

        x_in_bounds = xc >= xllim and xc <= xrlim
        y_in_bounds = yc >= yllim and yc <= yrlim

        if not x_in_bounds and not y_in_bounds:
            msg = ('orgin inputs not in bounds of specified coordinate sytem' +
                   'domain.')
            msg = msg.format(self.origin)
            raise RuntimeError(msg)

        return xc, yc

    def _setup_plots(self):
        from matplotlib.mathtext import MathTextParser
        if self._plot_valid:
            return
        if not self._data_valid:
            self._recreate_frb()
            self._data_valid = True
        self._colorbar_valid = True
        for f in list(set(self.data_source._determine_fields(self.fields))):
            axis_index = self.data_source.axis

            xc, yc = self._setup_origin()

            if self._axes_unit_names is None:
                unit = self.ds.get_smallest_appropriate_unit(
                    self.xlim[1] - self.xlim[0])
                (unit_x, unit_y) = (unit, unit)
            else:
                (unit_x, unit_y) = self._axes_unit_names

            # For some plots we may set aspect by hand, such as for spectral cube data.
            # This will likely be replaced at some point by the coordinate handler
            # setting plot aspect.
            if self.aspect is None:
                self.aspect = float((self.ds.quan(1.0, unit_y) /
                                     self.ds.quan(1.0, unit_x)).in_cgs())
            extentx = [(self.xlim[i] - xc).in_units(unit_x) for i in (0, 1)]
            extenty = [(self.ylim[i] - yc).in_units(unit_y) for i in (0, 1)]

            extent = extentx + extenty

            if f in self.plots.keys():
                zlim = (self.plots[f].zmin, self.plots[f].zmax)
            else:
                zlim = (None, None)

            image = self.frb[f]
            if self._field_transform[f] == log_transform:
                msg = None
                use_symlog = False
                if zlim != (None, None):
                    pass
                elif np.nanmax(image) == np.nanmin(image):
                    msg = "Plot image for field %s has zero dynamic " \
                          "range. Min = Max = %f." % (f, np.nanmax(image))
                elif np.nanmax(image) <= 0:
                    msg = "Plot image for field %s has no positive " \
                          "values.  Max = %f." % (f, np.nanmax(image))
                elif not np.any(np.isfinite(image)):
                    msg = "Plot image for field %s is filled with NaNs." % (f,)
                elif np.nanmax(image) > 0. and np.nanmin(image) < 0:
                    msg = "Plot image for field %s has both positive "\
                          "and negative values. Min = %f, Max = %f."\
                          % (f, np.nanmin(image), np.nanmax(image))
                    use_symlog = True
                if msg is not None:
                    mylog.warning(msg)
                    if use_symlog:
                        mylog.warning("Switching to symlog colorbar scaling "\
                                      "unless linear scaling is specified later")
                        self._field_transform[f] = symlog_transform
                        self._field_transform[f].func = None
                    else:
                        mylog.warning("Switching to linear colorbar scaling.")
                        self._field_transform[f] = linear_transform

            font_size = self._font_properties.get_size()

            fig = None
            axes = None
            cax = None
            draw_colorbar = True
            draw_axes = True
            if f in self.plots:
                draw_colorbar = self.plots[f]._draw_colorbar
                draw_axes = self.plots[f]._draw_axes
                if self.plots[f].figure is not None:
                    fig = self.plots[f].figure
                    axes = self.plots[f].axes
                    cax = self.plots[f].cax

            # This is for splatting particle positions with a single
            # color instead of a colormap
            if self._splat_color is not None:
                # make image a rgba array, using the splat color
                greyscale_image = self.frb[f]
                ia = np.zeros((greyscale_image.shape[0],
                               greyscale_image.shape[1],
                               4))
                ia[:, :, 3] = 0.0  # set alpha to 0.0
                locs = greyscale_image > 0.0
                to_rgba = matplotlib.colors.colorConverter.to_rgba
                color_tuple = to_rgba(self._splat_color)
                ia[locs] = color_tuple
                ia = ImageArray(ia)
            else:
                ia = image
            self.plots[f] = WindowPlotMPL(
                ia, self._field_transform[f].name,
                self._field_transform[f].func,
                self._colormaps[f], extent, zlim,
                self.figure_size, font_size,
                self.aspect, fig, axes, cax)

            if not self._right_handed:
                ax = self.plots[f].axes
                ax.invert_xaxis()

            axes_unit_labels = ['', '']
            comoving = False
            hinv = False
            for i, un in enumerate((unit_x, unit_y)):
                unn = None
                if hasattr(self.ds.coordinates, "image_units"):
                    # This *forces* an override
                    unn = self.ds.coordinates.image_units[axis_index][i]
                elif hasattr(self.ds.coordinates, "default_unit_label"):
                    axax = getattr(self.ds.coordinates,
                                   "%s_axis" % ("xy"[i]))[axis_index]
                    unn = self.ds.coordinates.default_unit_label.get(axax,
                        None)
                if unn is not None:
                    axes_unit_labels[i] = r'\ \ \left('+unn+r'\right)'
                    continue
                # Use sympy to factor h out of the unit.  In this context 'un'
                # is a string, so we call the Unit constructor.
                expr = Unit(un, registry=self.ds.unit_registry).expr
                h_expr = Unit('h', registry=self.ds.unit_registry).expr
                # See http://docs.sympy.org/latest/modules/core.html#sympy.core.expr.Expr
                h_power = expr.as_coeff_exponent(h_expr)[1]
                # un is now the original unit, but with h factored out.
                un = str(expr*h_expr**(-1*h_power))
                un_unit = Unit(un, registry=self.ds.unit_registry)
                cm = Unit('cm').expr
                if str(un).endswith('cm') and cm not in un_unit.expr.atoms():
                    comoving = True
                    un = un[:-2]
                # no length units besides code_length end in h so this is safe
                if h_power == -1:
                    hinv = True
                elif h_power != 0:
                    # It doesn't make sense to scale a position by anything
                    # other than h**-1
                    raise RuntimeError
                if un not in ['1', 'u', 'unitary']:
                    if un in formatted_length_unit_names:
                        un = formatted_length_unit_names[un]
                    else:
                        un = Unit(un, registry=self.ds.unit_registry)
                        un = un.latex_representation()
                        if hinv:
                            un = un + '\,h^{-1}'
                        if comoving:
                            un = un + '\,(1+z)^{-1}'
                        pp = un[0]
                        if pp in latex_prefixes:
                            symbol_wo_prefix = un[1:]
                            if symbol_wo_prefix in prefixable_units:
                                un = un.replace(
                                    pp, "{"+latex_prefixes[pp]+"}", 1)
                    axes_unit_labels[i] = '\ \ ('+un+')'

            if self.oblique:
                labels = [r'$\rm{Image\ x'+axes_unit_labels[0]+'}$',
                          r'$\rm{Image\ y'+axes_unit_labels[1]+'}$']
            else:
                coordinates = self.ds.coordinates
                axis_names = coordinates.image_axis_name[axis_index]
                xax = coordinates.x_axis[axis_index]
                yax = coordinates.y_axis[axis_index]

                if hasattr(coordinates, "axis_default_unit_name"):
                    axes_unit_labels = \
                    [coordinates.axis_default_unit_name[xax],
                     coordinates.axis_default_unit_name[yax]]
                labels = [r'$\rm{'+axis_names[0]+axes_unit_labels[0] + r'}$',
                          r'$\rm{'+axis_names[1]+axes_unit_labels[1] + r'}$']

                if hasattr(coordinates, "axis_field"):
                    if xax in coordinates.axis_field:
                        xmin, xmax = coordinates.axis_field[xax](
                            0, self.xlim, self.ylim)
                    else:
                        xmin, xmax = [float(x) for x in extentx]
                    if yax in coordinates.axis_field:
                        ymin, ymax = coordinates.axis_field[yax](
                            1, self.xlim, self.ylim)
                    else:
                        ymin, ymax = [float(y) for y in extenty]
                    self.plots[f].image.set_extent((xmin, xmax, ymin, ymax))
                    self.plots[f].axes.set_aspect("auto")

            x_label, y_label, colorbar_label = self._get_axes_labels(f)

            if x_label is not None:
                labels[0] = x_label
            if y_label is not None:
                labels[1] = y_label

            self.plots[f].axes.set_xlabel(labels[0])
            self.plots[f].axes.set_ylabel(labels[1])

            # Determine the units of the data
            units = Unit(self.frb[f].units, registry=self.ds.unit_registry)
            units = units.latex_representation()

            if colorbar_label is None:
                colorbar_label = image.info['label']
                if hasattr(self, 'projected'):
                    colorbar_label = "$\\rm{Projected }$ %s" % colorbar_label
                if units is None or units == '':
                    pass
                else:
                    colorbar_label += r'$\ \ \left('+units+r'\right)$'

            parser = MathTextParser('Agg')
            try:
                parser.parse(colorbar_label)
            except ParseFatalException as err:
                raise YTCannotParseUnitDisplayName(f, colorbar_label, str(err))

            self.plots[f].cb.set_label(colorbar_label)

            # x-y axes minorticks
            if f not in self._minorticks:
                self._minorticks[f] = True
            if self._minorticks[f] is True:
                self.plots[f].axes.minorticks_on()
            else:
                self.plots[f].axes.minorticks_off()

            # colorbar minorticks
            if f not in self._cbar_minorticks:
                self._cbar_minorticks[f] = True
            if self._cbar_minorticks[f] is True:
                if self._field_transform[f] == linear_transform:
                    self.plots[f].cax.minorticks_on()
                else:
                    vmin = np.float64( self.plots[f].cb.norm.vmin )
                    vmax = np.float64( self.plots[f].cb.norm.vmax )
                    if self._field_transform[f] == log_transform:
                        mticks = self.plots[f].image.norm( get_log_minorticks(vmin, vmax) )
                    else: # symlog_transform
                        flinthresh = 10**np.floor( np.log10( self.plots[f].cb.norm.linthresh ) )
                        mticks = self.plots[f].image.norm( get_symlog_minorticks(flinthresh, vmin, vmax) )
                    self.plots[f].cax.yaxis.set_ticks(mticks, minor=True)
            else:
                self.plots[f].cax.minorticks_off()

            if draw_axes is False:
                self.plots[f]._toggle_axes(draw_axes)

            if draw_colorbar is False:
                self.plots[f]._toggle_colorbar(draw_colorbar)

        self._set_font_properties()
        self.run_callbacks()
        self._plot_valid = True

    def setup_callbacks(self):
        for key in callback_registry:
            ignored = ['PlotCallback']
            if self._plot_type.startswith('OffAxis'):
                ignored += ['ParticleCallback','ClumpContourCallback',
                            'GridBoundaryCallback']
            if self._plot_type == 'OffAxisProjection':
                ignored += ['VelocityCallback','MagFieldCallback',
                            'QuiverCallback','CuttingQuiverCallback',
                            'StreamlineCallback']
            if self._plot_type == 'Particle':
                ignored += ['HopCirclesCallback','HopParticleCallback',
                            'ParticleCallback','ClumpContourCallback',
                            'GridBoundaryCallback', 'VelocityCallback',
                            'MagFieldCallback', 'QuiverCallback',
                            'CuttingQuiverCallback', 'StreamlineCallback',
                            'ContourCallback', ]
            if key in ignored:
                continue
            cbname = callback_registry[key]._type_name
            CallbackMaker = callback_registry[key]
            callback = invalidate_plot(apply_callback(CallbackMaker))
            callback.__doc__ = CallbackMaker.__doc__
            self.__dict__['annotate_'+cbname] = types.MethodType(callback,self)

    @invalidate_plot
    def annotate_clear(self, index=None):
        """
        Clear callbacks from the plot.  If index is not set, clear all 
        callbacks.  If index is set, clear that index (ie 0 is the first one
        created, 1 is the 2nd one created, -1 is the last one created, etc.)
        """
        if index is None:
            self._callbacks = []
        else:
            del self._callbacks[index]
        self.setup_callbacks()

    def run_callbacks(self):
        for f in self.fields:
            keys = self.frb.keys()
            for name, (args, kwargs) in self._callbacks:
                cbw = CallbackWrapper(self, self.plots[f], self.frb, f, 
                                      self._font_properties, self._font_color)
                CallbackMaker = callback_registry[name]
                callback = CallbackMaker(*args[1:], **kwargs)
                try:
                    callback(cbw)
                except YTDataTypeUnsupported as e:
                    six.reraise(YTDataTypeUnsupported, e)
                except Exception as e:
                    six.reraise(YTPlotCallbackError,
                                YTPlotCallbackError(callback._type_name, e),
                                sys.exc_info()[2])
            for key in self.frb.keys():
                if key not in keys:
                    del self.frb[key]

    def hide_colorbar(self, field=None):
        """
        Hides the colorbar for a plot and updates the size of the 
        plot accordingly.  Defaults to operating on all fields for a 
        PlotWindow object.

        Parameters
        ----------

        field : string, field tuple, or list of strings or field tuples (optional)
            The name of the field(s) that we want to hide the colorbar. If None
            is provided, will default to using all fields available for this
            object.

        Examples
        --------

        This will save an image with no colorbar.

        >>> import yt
        >>> ds = yt.load('IsolatedGalaxy/galaxy0030/galaxy0030')
        >>> s = SlicePlot(ds, 2, 'density', 'c', (20, 'kpc'))
        >>> s.hide_colorbar()
        >>> s.save()

        This will save an image with no axis or colorbar.

        >>> import yt
        >>> ds = yt.load('IsolatedGalaxy/galaxy0030/galaxy0030')
        >>> s = SlicePlot(ds, 2, 'density', 'c', (20, 'kpc'))
        >>> s.hide_axes()
        >>> s.hide_colorbar()
        >>> s.save()
        """
        if field is None:
            field = self.fields
        field = ensure_list(field)
        for f in field:
            self.plots[f].hide_colorbar()
        return self

    def show_colorbar(self, field=None):
        """
        Shows the colorbar for a plot and updates the size of the 
        plot accordingly.  Defaults to operating on all fields for a 
        PlotWindow object.  See hide_colorbar().

        Parameters
        ----------

        field : string, field tuple, or list of strings or field tuples (optional)
            The name of the field(s) that we want to show the colorbar.
        """
        if field is None:
            field = self.fields
        field = ensure_list(field)
        for f in field:
            self.plots[f].show_colorbar()
        return self

    def hide_axes(self, field=None):
        """
        Hides the axes for a plot and updates the size of the 
        plot accordingly.  Defaults to operating on all fields for a 
        PlotWindow object.

        Parameters
        ----------

        field : string, field tuple, or list of strings or field tuples (optional)
            The name of the field(s) that we want to hide the axes.

        Examples
        --------

        This will save an image with no axes.

        >>> import yt
        >>> ds = yt.load('IsolatedGalaxy/galaxy0030/galaxy0030')
        >>> s = SlicePlot(ds, 2, 'density', 'c', (20, 'kpc'))
        >>> s.hide_axes()
        >>> s.save()

        This will save an image with no axis or colorbar.

        >>> import yt
        >>> ds = yt.load('IsolatedGalaxy/galaxy0030/galaxy0030')
        >>> s = SlicePlot(ds, 2, 'density', 'c', (20, 'kpc'))
        >>> s.hide_axes()
        >>> s.hide_colorbar()
        >>> s.save()
        """
        if field is None:
            field = self.fields
        field = ensure_list(field)
        for f in field:
            self.plots[f].hide_axes()
        return self

    def show_axes(self, field=None):
        """
        Shows the axes for a plot and updates the size of the 
        plot accordingly.  Defaults to operating on all fields for a 
        PlotWindow object.  See hide_axes().

        Parameters
        ----------

        field : string, field tuple, or list of strings or field tuples (optional)
            The name of the field(s) that we want to show the axes.
        """
        if field is None:
            field = self.fields
        field = ensure_list(field)
        for f in field:
            self.plots[f].show_axes()
        return self

class AxisAlignedSlicePlot(PWViewerMPL):
    r"""Creates a slice plot from a dataset

    Given a ds object, an axis to slice along, and a field name
    string, this will return a PWViewerMPL object containing
    the plot.

    The plot can be updated using one of the many helper functions
    defined in PlotWindow.

    Parameters
    ----------
    ds : `Dataset`
         This is the dataset object corresponding to the
         simulation output to be plotted.
    axis : int or one of 'x', 'y', 'z'
         An int corresponding to the axis to slice along (0=x, 1=y, 2=z)
         or the axis name itself
    fields : string
         The name of the field(s) to be plotted.
    center : A sequence of floats, a string, or a tuple.
         The coordinate of the center of the image. If set to 'c', 'center' or
         left blank, the plot is centered on the middle of the domain. If set to
         'max' or 'm', the center will be located at the maximum of the
         ('gas', 'density') field. Centering on the max or min of a specific
         field is supported by providing a tuple such as ("min","temperature") or
         ("max","dark_matter_density"). Units can be specified by passing in *center*
         as a tuple containing a coordinate and string unit name or by passing
         in a YTArray. If a list or unitless array is supplied, code units are
         assumed.
    width : tuple or a float.
         Width can have four different formats to support windows with variable
         x and y widths.  They are:

         ==================================     =======================
         format                                 example
         ==================================     =======================
         (float, string)                        (10,'kpc')
         ((float, string), (float, string))     ((10,'kpc'),(15,'kpc'))
         float                                  0.2
         (float, float)                         (0.2, 0.3)
         ==================================     =======================

         For example, (10, 'kpc') requests a plot window that is 10 kiloparsecs
         wide in the x and y directions, ((10,'kpc'),(15,'kpc')) requests a
         window that is 10 kiloparsecs wide along the x axis and 15
         kiloparsecs wide along the y axis.  In the other two examples, code
         units are assumed, for example (0.2, 0.3) requests a plot that has an
         x width of 0.2 and a y width of 0.3 in code units.  If units are
         provided the resulting plot axis labels will use the supplied units.
    origin : string or length 1, 2, or 3 sequence.
         The location of the origin of the plot coordinate system. This
         is typically represented by a '-' separated string or a tuple of
         strings. In the first index the y-location is given by 'lower',
         'upper', or 'center'. The second index is the x-location, given as
         'left', 'right', or 'center'. Finally, the whether the origin is
         applied in 'domain' space, plot 'window' space or 'native'
         simulation coordinate system is given. For example, both
         'upper-right-domain' and ['upper', 'right', 'domain'] place the
         origin in the upper right hand corner of domain space. If x or y
         are not given, a value is inferred. For instance, 'left-domain'
         corresponds to the lower-left hand corner of the simulation domain,
         'center-domain' corresponds to the center of the simulation domain,
         or 'center-window' for the center of the plot window. In the event
         that none of these options place the origin in a desired location,
         a sequence of tuples and a string specifying the
         coordinate space can be given. If plain numeric types are input,
         units of `code_length` are assumed. Further examples:

         ==================================                ============================
         format                                            example
         ==================================                ============================
         '{space}'                                          'domain'
         '{xloc}-{space}'                                   'left-window'
         '{yloc}-{space}'                                   'upper-domain'
         '{yloc}-{xloc}-{space}'                            'lower-right-window'
         ('{space}',)                                       ('window',)
         ('{xloc}', '{space}')                              ('right', 'domain')
         ('{yloc}', '{space}')                              ('lower', 'window')
         ('{yloc}', '{xloc}', '{space}')                    ('lower', 'right', 'window')
         ((yloc, '{unit}'), (xloc, '{unit}'), '{space}')    ((0.5, 'm'), (0.4, 'm'), 'window')
         (xloc, yloc, '{space}')                            (0.23, 0.5, 'domain')
         ==================================                 ============================
    axes_unit : A string
         The name of the unit for the tick labels on the x and y axes.
         Defaults to None, which automatically picks an appropriate unit.
         If axes_unit is '1', 'u', or 'unitary', it will not display the
         units, and only show the axes name.
    right_handed : boolean
         Whether the implicit east vector for the image generated is set to make a right
         handed coordinate system with a normal vector, the direction of the
         'window' into the data.
    fontsize : integer
         The size of the fonts for the axis, colorbar, and tick labels.
    field_parameters : dictionary
         A dictionary of field parameters than can be accessed by derived
         fields.
    data_source : YTSelectionContainer Object
         Object to be used for data selection.  Defaults to a region covering
         the entire simulation.

    Examples
    --------

    This will save an image in the file 'sliceplot_Density.png'

    >>> from yt import load
    >>> ds = load('IsolatedGalaxy/galaxy0030/galaxy0030')
    >>> p = SlicePlot(ds, 2, 'density', 'c', (20, 'kpc'))
    >>> p.save('sliceplot')

    """
    _plot_type = 'Slice'
    _frb_generator = FixedResolutionBuffer

    def __init__(self, ds, axis, fields, center='c', width=None, axes_unit=None,
                 origin='center-window', right_handed=True, fontsize=18, field_parameters=None,
                 window_size=8.0, aspect=None, data_source=None):
        # this will handle time series data and controllers
        ts = self._initialize_dataset(ds)
        self.ts = ts
        ds = self.ds = ts[0]
        axis = fix_axis(axis, ds)
        (bounds, center, display_center) = \
            get_window_parameters(axis, center, width, ds)
        if field_parameters is None:
            field_parameters = {}

        if isinstance(ds, YTSpatialPlotDataset):
            slc = ds.all_data()
            slc.axis = axis
            if slc.axis != ds.parameters["axis"]:
                raise RuntimeError("Original slice axis is %s." %
                                   ds.parameters["axis"])
        else:
            slc = ds.slice(axis, center[axis], field_parameters=field_parameters,
                           center=center, data_source=data_source)
            slc.get_data(fields)
        validate_mesh_fields(slc, fields)
        PWViewerMPL.__init__(self, slc, bounds, origin=origin,
                             fontsize=fontsize, fields=fields,
                             window_size=window_size, aspect=aspect, right_handed=right_handed)
        if axes_unit is None:
            axes_unit = get_axes_unit(width, ds)
        self.set_axes_unit(axes_unit)

class ProjectionPlot(PWViewerMPL):
    r"""Creates a projection plot from a dataset

    Given a ds object, an axis to project along, and a field name
    string, this will return a PWViewerMPL object containing
    the plot.

    The plot can be updated using one of the many helper functions
    defined in PlotWindow.

    Parameters
    ----------
    ds : `Dataset`
        This is the dataset object corresponding to the
        simulation output to be plotted.
    axis : int or one of 'x', 'y', 'z'
         An int corresponding to the axis to slice along (0=x, 1=y, 2=z)
         or the axis name itself
    fields : string
         The name of the field(s) to be plotted.
    center : A sequence of floats, a string, or a tuple.
         The coordinate of the center of the image. If set to 'c', 'center' or
         left blank, the plot is centered on the middle of the domain. If set to
         'max' or 'm', the center will be located at the maximum of the
         ('gas', 'density') field. Centering on the max or min of a specific
         field is supported by providing a tuple such as ("min","temperature") or
         ("max","dark_matter_density"). Units can be specified by passing in *center*
         as a tuple containing a coordinate and string unit name or by passing
         in a YTArray. If a list or unitless array is supplied, code units are
         assumed.
    width : tuple or a float.
         Width can have four different formats to support windows with variable
         x and y widths.  They are:

         ==================================     =======================
         format                                 example
         ==================================     =======================
         (float, string)                        (10,'kpc')
         ((float, string), (float, string))     ((10,'kpc'),(15,'kpc'))
         float                                  0.2
         (float, float)                         (0.2, 0.3)
         ==================================     =======================

         For example, (10, 'kpc') requests a plot window that is 10 kiloparsecs
         wide in the x and y directions, ((10,'kpc'),(15,'kpc')) requests a
         window that is 10 kiloparsecs wide along the x axis and 15
         kiloparsecs wide along the y axis.  In the other two examples, code
         units are assumed, for example (0.2, 0.3) requests a plot that has an
         x width of 0.2 and a y width of 0.3 in code units.  If units are
         provided the resulting plot axis labels will use the supplied units.
    axes_unit : A string
         The name of the unit for the tick labels on the x and y axes.
         Defaults to None, which automatically picks an appropriate unit.
         If axes_unit is '1', 'u', or 'unitary', it will not display the
         units, and only show the axes name.
    origin : string or length 1, 2, or 3 sequence.
         The location of the origin of the plot coordinate system. This
         is typically represented by a '-' separated string or a tuple of
         strings. In the first index the y-location is given by 'lower',
         'upper', or 'center'. The second index is the x-location, given as
         'left', 'right', or 'center'. Finally, the whether the origin is
         applied in 'domain' space, plot 'window' space or 'native'
         simulation coordinate system is given. For example, both
         'upper-right-domain' and ['upper', 'right', 'domain'] place the
         origin in the upper right hand corner of domain space. If x or y
         are not given, a value is inferred. For instance, 'left-domain'
         corresponds to the lower-left hand corner of the simulation domain,
         'center-domain' corresponds to the center of the simulation domain,
         or 'center-window' for the center of the plot window. In the event
         that none of these options place the origin in a desired location,
         a sequence of tuples and a string specifying the
         coordinate space can be given. If plain numeric types are input,
         units of `code_length` are assumed. Further examples:

         ==================================                ============================
         format                                            example
         ==================================                ============================
         '{space}'                                          'domain'
         '{xloc}-{space}'                                   'left-window'
         '{yloc}-{space}'                                   'upper-domain'
         '{yloc}-{xloc}-{space}'                            'lower-right-window'
         ('{space}',)                                       ('window',)
         ('{xloc}', '{space}')                              ('right', 'domain')
         ('{yloc}', '{space}')                              ('lower', 'window')
         ('{yloc}', '{xloc}', '{space}')                    ('lower', 'right', 'window')
         ((yloc, '{unit}'), (xloc, '{unit}'), '{space}')    ((0.5, 'm'), (0.4, 'm'), 'window')
         (xloc, yloc, '{space}')                            (0.23, 0.5, 'domain')
         ==================================                 ============================

    right_handed : boolean
         Whether the implicit east vector for the image generated is set to make a right
         handed coordinate system with the direction of the
         'window' into the data.
    data_source : YTSelectionContainer Object
         Object to be used for data selection.  Defaults to a region covering
         the entire simulation.
    weight_field : string
         The name of the weighting field.  Set to None for no weight.
    max_level: int
         The maximum level to project to.
    fontsize : integer
         The size of the fonts for the axis, colorbar, and tick labels.
    method : string
         The method of projection.  Valid methods are: 

         "integrate" with no weight_field specified : integrate the requested
         field along the line of sight.

         "integrate" with a weight_field specified : weight the requested
         field by the weighting field and integrate along the line of sight.

         "mip" : pick out the maximum value of the field in the line of sight.

         "sum" : This method is the same as integrate, except that it does not
         multiply by a path length when performing the integration, and is
         just a straight summation of the field along the given axis. WARNING:
         This should only be used for uniform resolution grid datasets, as other
         datasets may result in unphysical images.
    proj_style : string
         The method of projection--same as method keyword.  Deprecated as of
         version 3.0.2.  Please use method instead.
    window_size : float
         The size of the window in inches. Set to 8 by default.
    aspect : float
         The aspect ratio of the plot.  Set to None for 1.
    field_parameters : dictionary
         A dictionary of field parameters than can be accessed by derived
         fields.

    Examples
    --------

    Create a projection plot with a width of 20 kiloparsecs centered on the
    center of the simulation box:

    >>> from yt import load
    >>> ds = load('IsolateGalaxygalaxy0030/galaxy0030')
    >>> p = ProjectionPlot(ds, "z", "density", width=(20, "kpc"))

    """
    _plot_type = 'Projection'
    _frb_generator = FixedResolutionBuffer

    def __init__(self, ds, axis, fields, center='c', width=None, axes_unit=None,
                 weight_field=None, max_level=None, origin='center-window',
                 right_handed=True, fontsize=18, field_parameters=None, data_source=None,
                 method = "integrate", proj_style = None, window_size=8.0,
                 aspect=None):
        ts = self._initialize_dataset(ds)
        self.ts = ts
        ds = self.ds = ts[0]
        axis = fix_axis(axis, ds)
        # proj_style is deprecated, but if someone specifies then it trumps 
        # method.
        if proj_style is not None:
            method = proj_style
        # If a non-weighted integral projection, assure field-label reflects that
        if weight_field is None and method == "integrate":
            self.projected = True
        (bounds, center, display_center) = \
                get_window_parameters(axis, center, width, ds)
        if field_parameters is None: field_parameters = {}

        # We don't use the plot's data source for validation like in the other
        # plotting classes to avoid an exception
        test_data_source = ds.all_data()
        validate_mesh_fields(test_data_source, fields)

        if isinstance(ds, YTSpatialPlotDataset):
            proj = ds.all_data()
            proj.axis = axis
            if proj.axis != ds.parameters["axis"]:
                raise RuntimeError("Original projection axis is %s." %
                                   ds.parameters["axis"])
            proj.weight_field = proj._determine_fields(weight_field)[0]
        else:
            proj = ds.proj(fields, axis, weight_field=weight_field,
                           center=center, data_source=data_source,
                           field_parameters=field_parameters, method=method,
                           max_level=max_level)
        PWViewerMPL.__init__(self, proj, bounds, fields=fields, origin=origin,
                             right_handed=right_handed, fontsize=fontsize, window_size=window_size, 
                             aspect=aspect)
        if axes_unit is None:
            axes_unit = get_axes_unit(width, ds)
        self.set_axes_unit(axes_unit)

class OffAxisSlicePlot(PWViewerMPL):
    r"""Creates an off axis slice plot from a dataset

    Given a ds object, a normal vector defining a slicing plane, and
    a field name string, this will return a PWViewerMPL object
    containing the plot.

    The plot can be updated using one of the many helper functions
    defined in PlotWindow.

    Parameters
    ----------
    ds : :class:`yt.data_objects.api.Dataset`
         This is the dataset object corresponding to the
         simulation output to be plotted.
    normal : a sequence of floats
         The vector normal to the slicing plane.
    fields : string
         The name of the field(s) to be plotted.
    center : A sequence of floats, a string, or a tuple.
         The coordinate of the center of the image. If set to 'c', 'center' or
         left blank, the plot is centered on the middle of the domain. If set to
         'max' or 'm', the center will be located at the maximum of the
         ('gas', 'density') field. Centering on the max or min of a specific
         field is supported by providing a tuple such as ("min","temperature") or
         ("max","dark_matter_density"). Units can be specified by passing in *center*
         as a tuple containing a coordinate and string unit name or by passing
         in a YTArray. If a list or unitless array is supplied, code units are
         assumed.
    width : tuple or a float.
         Width can have four different formats to support windows with variable
         x and y widths.  They are:

         ==================================     =======================
         format                                 example
         ==================================     =======================
         (float, string)                        (10,'kpc')
         ((float, string), (float, string))     ((10,'kpc'),(15,'kpc'))
         float                                  0.2
         (float, float)                         (0.2, 0.3)
         ==================================     =======================

         For example, (10, 'kpc') requests a plot window that is 10 kiloparsecs
         wide in the x and y directions, ((10,'kpc'),(15,'kpc')) requests a
         window that is 10 kiloparsecs wide along the x axis and 15
         kiloparsecs wide along the y axis.  In the other two examples, code
         units are assumed, for example (0.2, 0.3) requests a plot that has an
         x width of 0.2 and a y width of 0.3 in code units.  If units are
         provided the resulting plot axis labels will use the supplied units.
    axes_unit : A string
         The name of the unit for the tick labels on the x and y axes.
         Defaults to None, which automatically picks an appropriate unit.
         If axes_unit is '1', 'u', or 'unitary', it will not display the
         units, and only show the axes name.
    north_vector : a sequence of floats
         A vector defining the 'up' direction in the plot.  This
         option sets the orientation of the slicing plane.  If not
         set, an arbitrary grid-aligned north-vector is chosen.
    right_handed : boolean
         Whether the implicit east vector for the image generated is set to make a right
         handed coordinate system with the north vector and the normal, the direction of the
         'window' into the data.
    fontsize : integer
         The size of the fonts for the axis, colorbar, and tick labels.
    field_parameters : dictionary
         A dictionary of field parameters than can be accessed by derived
         fields.
    data_source : YTSelectionContainer Object
         Object to be used for data selection.  Defaults to a region covering
         the entire simulation.
    """

    _plot_type = 'OffAxisSlice'
    _frb_generator = FixedResolutionBuffer

    def __init__(self, ds, normal, fields, center='c', width=None,
                 axes_unit=None, north_vector=None, right_handed=True, fontsize=18,
                 field_parameters=None, data_source=None):
        (bounds, center_rot) = get_oblique_window_parameters(normal,center,width,ds)
        if field_parameters is None:
            field_parameters = {}

        if isinstance(ds, YTSpatialPlotDataset):
            cutting = ds.all_data()
            cutting.axis = 4
            cutting._inv_mat = ds.parameters["_inv_mat"]
        else:
            cutting = ds.cutting(normal, center, north_vector=north_vector,
                                 field_parameters=field_parameters,
                                 data_source=data_source)
            cutting.get_data(fields)
        validate_mesh_fields(cutting, fields)
        # Hard-coding the origin keyword since the other two options
        # aren't well-defined for off-axis data objects
        PWViewerMPL.__init__(self, cutting, bounds, fields=fields,
                             origin='center-window',periodic=False,
                             right_handed=right_handed, oblique=True, fontsize=fontsize)
        if axes_unit is None:
            axes_unit = get_axes_unit(width, ds)
        self.set_axes_unit(axes_unit)

class OffAxisProjectionDummyDataSource(object):
    _type_name = 'proj'
    _key_fields = []
    def __init__(self, center, ds, normal_vector, width, fields,
                 interpolated, resolution = (800,800), weight=None,
                 volume=None, no_ghost=False, le=None, re=None,
                 north_vector=None, method="integrate"):
        self.center = center
        self.ds = ds
        self.axis = 4 # always true for oblique data objects
        self.normal_vector = normal_vector
        self.width = width
        self.dd = ds.all_data()
        fields = self.dd._determine_fields(fields)
        self.fields = fields
        self.interpolated = interpolated
        self.resolution = resolution
        if weight is not None:
            weight = self.dd._determine_fields(weight)[0]
        self.weight_field = weight
        self.volume = volume
        self.no_ghost = no_ghost
        self.le = le
        self.re = re
        self.north_vector = north_vector
        self.method = method
        self.orienter = Orientation(normal_vector, north_vector=north_vector)

    def _determine_fields(self, *args):
        return self.dd._determine_fields(*args)

class OffAxisProjectionPlot(PWViewerMPL):
    r"""Creates an off axis projection plot from a dataset

    Given a ds object, a normal vector to project along, and
    a field name string, this will return a PWViewerMPL object
    containing the plot.

    The plot can be updated using one of the many helper functions
    defined in PlotWindow.

    Parameters
    ----------
    ds : :class:`yt.data_objects.api.Dataset`
        This is the dataset object corresponding to the
        simulation output to be plotted.
    normal : a sequence of floats
        The vector normal to the slicing plane.
    fields : string
        The name of the field(s) to be plotted.
    center : A sequence of floats, a string, or a tuple.
         The coordinate of the center of the image. If set to 'c', 'center' or
         left blank, the plot is centered on the middle of the domain. If set to
         'max' or 'm', the center will be located at the maximum of the
         ('gas', 'density') field. Centering on the max or min of a specific
         field is supported by providing a tuple such as ("min","temperature") or
         ("max","dark_matter_density"). Units can be specified by passing in *center*
         as a tuple containing a coordinate and string unit name or by passing
         in a YTArray. If a list or unitless array is supplied, code units are
         assumed.
    width : tuple or a float.
         Width can have four different formats to support windows with variable
         x and y widths.  They are:

         ==================================     =======================
         format                                 example
         ==================================     =======================
         (float, string)                        (10,'kpc')
         ((float, string), (float, string))     ((10,'kpc'),(15,'kpc'))
         float                                  0.2
         (float, float)                         (0.2, 0.3)
         ==================================     =======================

         For example, (10, 'kpc') requests a plot window that is 10 kiloparsecs
         wide in the x and y directions, ((10,'kpc'),(15,'kpc')) requests a
         window that is 10 kiloparsecs wide along the x axis and 15
         kiloparsecs wide along the y axis.  In the other two examples, code
         units are assumed, for example (0.2, 0.3) requests a plot that has an
         x width of 0.2 and a y width of 0.3 in code units.  If units are
         provided the resulting plot axis labels will use the supplied units.
    depth : A tuple or a float
         A tuple containing the depth to project through and the string
         key of the unit: (width, 'unit').  If set to a float, code units
         are assumed
    weight_field : string
         The name of the weighting field.  Set to None for no weight.
    max_level: int
         The maximum level to project to.
    axes_unit : A string
         The name of the unit for the tick labels on the x and y axes.
         Defaults to None, which automatically picks an appropriate unit.
         If axes_unit is '1', 'u', or 'unitary', it will not display the
         units, and only show the axes name.
    north_vector : a sequence of floats
         A vector defining the 'up' direction in the plot.  This
         option sets the orientation of the slicing plane.  If not
         set, an arbitrary grid-aligned north-vector is chosen.
    right_handed : boolean
         Whether the implicit east vector for the image generated is set to make a right
         handed coordinate system with the north vector and the normal, the direction of the
         'window' into the data.
    fontsize : integer
         The size of the fonts for the axis, colorbar, and tick labels.
    method : string
         The method of projection.  Valid methods are:

         "integrate" with no weight_field specified : integrate the requested
         field along the line of sight.

         "integrate" with a weight_field specified : weight the requested
         field by the weighting field and integrate along the line of sight.

         "sum" : This method is the same as integrate, except that it does not
         multiply by a path length when performing the integration, and is
         just a straight summation of the field along the given axis. WARNING:
         This should only be used for uniform resolution grid datasets, as other
         datasets may result in unphysical images.
    """
    _plot_type = 'OffAxisProjection'
    _frb_generator = OffAxisProjectionFixedResolutionBuffer

    def __init__(self, ds, normal, fields, center='c', width=None,
                 depth=(1, '1'), axes_unit=None, weight_field=None,
                 max_level=None, north_vector=None, right_handed=True,
                 volume=None, no_ghost=False, le=None, re=None,
                 interpolated=False, fontsize=18, method="integrate"):
        (bounds, center_rot) = \
          get_oblique_window_parameters(normal,center,width,ds,depth=depth)
        fields = ensure_list(fields)[:]
        oap_width = ds.arr((bounds[1] - bounds[0],
                            bounds[3] - bounds[2],
                            bounds[5] - bounds[4]))
        OffAxisProj = OffAxisProjectionDummyDataSource(
            center_rot, ds, normal, oap_width, fields, interpolated,
            weight=weight_field,  volume=volume, no_ghost=no_ghost,
            le=le, re=re, north_vector=north_vector, method=method)

        validate_mesh_fields(OffAxisProj, fields)

        if max_level is not None:
            OffAxisProj.dd.max_level = max_level

        # If a non-weighted, integral projection, assure field label
        # reflects that
        if weight_field is None and OffAxisProj.method == "integrate":
            self.projected = True

        # Hard-coding the origin keyword since the other two options
        # aren't well-defined for off-axis data objects
        PWViewerMPL.__init__(
            self, OffAxisProj, bounds, fields=fields, origin='center-window',
            periodic=False, oblique=True, right_handed=right_handed,
            fontsize=fontsize)
        if axes_unit is None:
            axes_unit = get_axes_unit(width, ds)
        self.set_axes_unit(axes_unit)

    def _recreate_frb(self):
        super(OffAxisProjectionPlot, self)._recreate_frb()

class WindowPlotMPL(ImagePlotMPL):
    """A container for a single PlotWindow matplotlib figure and axes"""
    def __init__(self, data, cbname, cblinthresh, cmap, extent, zlim,
                 figure_size, fontsize, aspect, figure, axes, cax):
        from matplotlib.ticker import ScalarFormatter
        self._draw_colorbar = True
        self._draw_axes = True
        self._fontsize = fontsize
        self._figure_size = figure_size

        # Compute layout
        fontscale = float(fontsize) / 18.0
        if fontscale < 1.0:
            fontscale = np.sqrt(fontscale)

        if iterable(figure_size):
            fsize = figure_size[0]
        else:
            fsize = figure_size
        self._cb_size = 0.0375*fsize
        self._ax_text_size = [1.2*fontscale, 0.9*fontscale]
        self._top_buff_size = 0.30*fontscale
        self._aspect = ((extent[1] - extent[0])/(extent[3] - extent[2])).in_cgs()
        self._unit_aspect = aspect

        size, axrect, caxrect = self._get_best_layout()

        super(WindowPlotMPL, self).__init__(
            size, axrect, caxrect, zlim, figure, axes, cax)

        self._init_image(data, cbname, cblinthresh, cmap, extent, aspect)

        # In matplotlib 2.1 and newer we'll be able to do this using
        # self.image.axes.ticklabel_format
        # See https://github.com/matplotlib/matplotlib/pull/6337
        formatter = ScalarFormatter(useMathText=True)
        formatter.set_scientific(True)
        formatter.set_powerlimits((-2, 3))
        self.image.axes.xaxis.set_major_formatter(formatter)
        self.image.axes.yaxis.set_major_formatter(formatter)
        if cbname == 'linear':
            self.cb.formatter.set_scientific(True)
            self.cb.formatter.set_powerlimits((-2, 3))
            self.cb.update_ticks()


def SlicePlot(ds, normal=None, fields=None, axis=None, *args, **kwargs):
    r"""
    A factory function for
    :class:`yt.visualization.plot_window.AxisAlignedSlicePlot`
    and :class:`yt.visualization.plot_window.OffAxisSlicePlot` objects.  This
    essentially allows for a single entry point to both types of slice plots,
    the distinction being determined by the specified normal vector to the
    slice.

    The returned plot object can be updated using one of the many helper
    functions defined in PlotWindow.

    Parameters
    ----------

    ds : :class:`yt.data_objects.api.Dataset`
        This is the dataset object corresponding to the
        simulation output to be plotted.
    normal : int or one of 'x', 'y', 'z', or sequence of floats
        This specifies the normal vector to the slice.  If given as an integer
        or a coordinate string (0=x, 1=y, 2=z), this function will return an
        :class:`AxisAlignedSlicePlot` object.  If given as a sequence of floats,
        this is interpretted as an off-axis vector and an
        :class:`OffAxisSlicePlot` object is returned.
    fields : string
         The name of the field(s) to be plotted.
    axis : int or one of 'x', 'y', 'z'
         An int corresponding to the axis to slice along (0=x, 1=y, 2=z)
         or the axis name itself.  If specified, this will replace normal.

    The following are nominally keyword arguments passed onto the respective
    slice plot objects generated by this function.

    center : A sequence floats, a string, or a tuple.
         The coordinate of the center of the image. If set to 'c', 'center' or
         left blank, the plot is centered on the middle of the domain. If set to
         'max' or 'm', the center will be located at the maximum of the
         ('gas', 'density') field. Centering on the max or min of a specific
         field is supported by providing a tuple such as ("min","temperature") or
         ("max","dark_matter_density"). Units can be specified by passing in *center*
         as a tuple containing a coordinate and string unit name or by passing
         in a YTArray. If a list or unitless array is supplied, code units are
         assumed.
    width : tuple or a float.
         Width can have four different formats to support windows with variable
         x and y widths.  They are:

         ==================================     =======================
         format                                 example
         ==================================     =======================
         (float, string)                        (10,'kpc')
         ((float, string), (float, string))     ((10,'kpc'),(15,'kpc'))
         float                                  0.2
         (float, float)                         (0.2, 0.3)
         ==================================     =======================

         For example, (10, 'kpc') requests a plot window that is 10 kiloparsecs
         wide in the x and y directions, ((10,'kpc'),(15,'kpc')) requests a
         window that is 10 kiloparsecs wide along the x axis and 15
         kiloparsecs wide along the y axis.  In the other two examples, code
         units are assumed, for example (0.2, 0.3) requests a plot that has an
         x width of 0.2 and a y width of 0.3 in code units.  If units are
         provided the resulting plot axis labels will use the supplied units.
    axes_unit : A string
         The name of the unit for the tick labels on the x and y axes.
         Defaults to None, which automatically picks an appropriate unit.
         If axes_unit is '1', 'u', or 'unitary', it will not display the
         units, and only show the axes name.
    origin : string or length 1, 2, or 3 sequence.
         The location of the origin of the plot coordinate system for
         `AxisAlignedSlicePlot` object; for `OffAxisSlicePlot` objects this
         parameter is discarded. This is typically represented by a '-'
         separated string or a tuple of strings. In the first index the
         y-location is given by 'lower', 'upper', or 'center'. The second index
         is the x-location, given as 'left', 'right', or 'center'. Finally, the
         whether the origin is applied in 'domain' space, plot 'window' space or
         'native' simulation coordinate system is given. For example, both
         'upper-right-domain' and ['upper', 'right', 'domain'] place the
         origin in the upper right hand corner of domain space. If x or y
         are not given, a value is inferred. For instance, 'left-domain'
         corresponds to the lower-left hand corner of the simulation domain,
         'center-domain' corresponds to the center of the simulation domain,
         or 'center-window' for the center of the plot window. In the event
         that none of these options place the origin in a desired location,
         a sequence of tuples and a string specifying the
         coordinate space can be given. If plain numeric types are input,
         units of `code_length` are assumed. Further examples:

         ==================================                ============================
         format                                            example
         ==================================                ============================
         '{space}'                                          'domain'
         '{xloc}-{space}'                                   'left-window'
         '{yloc}-{space}'                                   'upper-domain'
         '{yloc}-{xloc}-{space}'                            'lower-right-window'
         ('{space}',)                                       ('window',)
         ('{xloc}', '{space}')                              ('right', 'domain')
         ('{yloc}', '{space}')                              ('lower', 'window')
         ('{yloc}', '{xloc}', '{space}')                    ('lower', 'right', 'window')
         ((yloc, '{unit}'), (xloc, '{unit}'), '{space}')    ((0.5, 'm'), (0.4, 'm'), 'window')
         (xloc, yloc, '{space}')                            (0.23, 0.5, 'domain')
         ==================================                 ============================
    north_vector : a sequence of floats
        A vector defining the 'up' direction in the `OffAxisSlicePlot`; not
        used in `AxisAlignedSlicePlot`.  This option sets the orientation of the
        slicing plane.  If not set, an arbitrary grid-aligned north-vector is
        chosen.
    fontsize : integer
         The size of the fonts for the axis, colorbar, and tick labels.
    field_parameters : dictionary
         A dictionary of field parameters than can be accessed by derived
         fields.
    data_source : YTSelectionContainer Object
         Object to be used for data selection.  Defaults to a region covering
         the entire simulation.

    Raises
    ------

    AssertionError
        If a proper normal axis is not specified via the normal or axis
        keywords, and/or if a field to plot is not specified.

    Examples
    --------

    >>> from yt import load
    >>> ds = load("IsolatedGalaxy/galaxy0030/galaxy0030")
    >>> slc = SlicePlot(ds, "x", "density", center=[0.2,0.3,0.4])
    >>>
    >>> slc = SlicePlot(ds, [0.4, 0.2, -0.1], "pressure",
    ...                 north_vector=[0.2,-0.3,0.1])

    """
    # Make sure we are passed a normal
    # we check the axis keyword for backwards compatibility
    if normal is None: normal = axis
    if normal is None:
        raise AssertionError("Must pass a normal vector to the slice!")

    # to keep positional ordering we had to make fields a keyword; make sure
    # it is present
    if fields is None:
        raise AssertionError("Must pass field(s) to plot!")

    # use an AxisAlignedSlicePlot where possible, e.g.:
    # maybe someone passed normal=[0,0,0.2] when they should have just used "z"
    if iterable(normal) and not isinstance(normal, string_types):
        if np.count_nonzero(normal) == 1:
            normal = ("x","y","z")[np.nonzero(normal)[0][0]]
        else:
            normal = np.array(normal, dtype='float64')
            np.divide(normal, np.dot(normal,normal), normal)

    # by now the normal should be properly set to get either a On/Off Axis plot
    if iterable(normal) and not isinstance(normal, string_types):
        # OffAxisSlicePlot has hardcoded origin; remove it if in kwargs
        if 'origin' in kwargs:
            msg = "Ignoring 'origin' keyword as it is ill-defined for " \
                  "an OffAxisSlicePlot object."
            mylog.warn(msg)
            del kwargs['origin']

        return OffAxisSlicePlot(ds, normal, fields, *args, **kwargs)
    else:
        # north_vector not used in AxisAlignedSlicePlots; remove it if in kwargs
        if 'north_vector' in kwargs:
            msg = "Ignoring 'north_vector' keyword as it is ill-defined for " \
                  "an AxisAlignedSlicePlot object."
            mylog.warn(msg)
            del kwargs['north_vector']

        return AxisAlignedSlicePlot(ds, normal, fields, *args, **kwargs)<|MERGE_RESOLUTION|>--- conflicted
+++ resolved
@@ -155,17 +155,9 @@
     Parameters
     ----------
 
-<<<<<<< HEAD
-    data_source : :class:`yt.data_objects.construction_data_containers.YTQuadTreeProj` or :class:`yt.data_objects.selection_data_containers.YTSlice`
-        This is the source to be pixelized, which can be a projection, a slice,
-        or a cutting plane.
-=======
-    data_source : :class:`yt.data_objects.construction_data_containers.YTQuadTreeProj`
     or :class:`yt.data_objects.selection_data_containers.YTSlice`
         This is the source to be pixelized, which can be a projection or a
-        slice.  (For cutting planes, see
-        `yt.visualization.fixed_resolution.ObliqueFixedResolutionBuffer`.)
->>>>>>> cc970380
+        slice or a cutting plane.
     bounds : sequence of floats
         Bounds are the min and max in the image plane that we want our
         image to cover.  It's in the order of (xmin, xmax, ymin, ymax),
