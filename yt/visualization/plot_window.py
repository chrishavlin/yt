""" 
A plotting mechanism based on the idea of a "window" into the data.

Author: J. S. Oishi <jsoishi@gmail.com>
Affiliation: KIPAC/SLAC/Stanford
Author: Nathan Goldbaum <goldbaum@ucolick.org>
Affiliation: UCSC Astronomy
Homepage: http://yt-project.org/
License:
  Copyright (C) 2010-2011 J. S. Oishi.  All Rights Reserved.

  This file is part of yt.

  yt is free software; you can redistribute it and/or modify
  it under the terms of the GNU General Public License as published by
  the Free Software Foundation; either version 3 of the License, or
  (at your option) any later version.

  This program is distributed in the hope that it will be useful,
  but WITHOUT ANY WARRANTY; without even the implied warranty of
  MERCHANTABILITY or FITNESS FOR A PARTICULAR PURPOSE.  See the
  GNU General Public License for more details.

  You should have received a copy of the GNU General Public License
  along with this program.  If not, see <http://www.gnu.org/licenses/>.
"""
import base64
import matplotlib.figure
from matplotlib.mathtext import MathTextParser
try:
    from matplotlib.pyparsing import ParseFatalException
except ImportError:
    from pyparsing import ParseFatalException
import cStringIO
import types
import __builtin__
from functools import wraps

import numpy as np
from ._mpl_imports import *
from .color_maps import yt_colormaps, is_colormap
from .image_writer import \
    write_image, apply_colormap
from .fixed_resolution import \
    FixedResolutionBuffer, \
    ObliqueFixedResolutionBuffer, \
    OffAxisProjectionFixedResolutionBuffer
from .plot_modifications import get_smallest_appropriate_unit, \
    callback_registry
from .tick_locators import LogLocator, LinearLocator
from yt.utilities.delaunay.triangulate import Triangulation as triang
from yt.config import ytcfg

from yt.funcs import *
from yt.utilities.lib import write_png_to_string
from yt.utilities.definitions import \
    x_dict, x_names, \
    y_dict, y_names, \
    axis_names, \
    axis_labels
from yt.utilities.math_utils import \
    ortho_find

def invalidate_data(f):
    @wraps(f)
    def newfunc(*args, **kwargs):
        rv = f(*args, **kwargs)
        args[0]._data_valid = False
        args[0]._plot_valid = False
        args[0]._recreate_frb()
        if args[0]._initfinished:
            args[0]._setup_plots()
        return rv
    return newfunc

def invalidate_plot(f):
    @wraps(f)
    def newfunc(*args, **kwargs):
        rv = f(*args, **kwargs)
        args[0]._plot_valid = False
        args[0]._setup_plots()
        return rv
    return newfunc

def apply_callback(f):
    @wraps(f)
    def newfunc(*args, **kwargs):
        rv = f(*args[1:], **kwargs)
        args[0]._callbacks.append((f.__name__,(args,kwargs)))
        return rv
    return newfunc

field_transforms = {}

class CallbackWrapper(object):
    def __init__(self, viewer, window_plot, frb, field):
        self.data = frb.data_source
        self._axes = window_plot.axes
        self._figure = window_plot.figure
        if len(self._axes.images) > 0:
            self.image = self._axes.images[0]
        if frb.axis < 3:
            DD = frb.pf.domain_width
            xax = x_dict[frb.axis]
            yax = y_dict[frb.axis]
            self._period = (DD[xax], DD[yax])
        self.pf = frb.pf
        self.xlim = viewer.xlim
        self.ylim = viewer.ylim
        if 'Cutting' in self.data.__class__.__name__:
            self._type_name = "CuttingPlane"
        else:
            self._type_name = ''

class FieldTransform(object):
    def __init__(self, name, func, locator):
        self.name = name
        self.func = func
        self.locator = locator
        field_transforms[name] = self

    def __call__(self, *args, **kwargs):
        return self.func(*args, **kwargs)

    def ticks(self, mi, ma):
        try:
            ticks = self.locator(mi, ma)
        except:
            ticks = []
        return ticks

log_transform = FieldTransform('log10', np.log10, LogLocator())
linear_transform = FieldTransform('linear', lambda x: x, LinearLocator())

def GetBoundsAndCenter(axis, center, width, pf, unit='1'):
    if width == None:
        width = (pf.domain_width[x_dict[axis]],
                 pf.domain_width[y_dict[axis]])
    elif iterable(width): 
        if isinstance(width[1],str):
            w,unit = width
            width = (w, w)
        elif isinstance(width[1],tuple):
            wx,unitx = width[0]
            wy,unity = width[1]
            width = (wx/pf[unitx],wy/pf[unity])
    else:
        width = (width, width)
    Wx, Wy = width
    width = (Wx/pf[unit], Wy/pf[unit])
    if isinstance(center,str):
        if center.lower() == 'm' or center.lower() == 'max':
            v, center = pf.h.find_max("Density")
        elif center.lower() == "center" or center.lower() == "c":
            center = (pf.domain_right_edge + pf.domain_left_edge)/2.0
        else:
            raise RuntimeError('center keyword \"%s\" not recognized'%center)
    bounds = [center[x_dict[axis]]-width[0]/2,
              center[x_dict[axis]]+width[0]/2,
              center[y_dict[axis]]-width[1]/2,
              center[y_dict[axis]]+width[1]/2]
    return (bounds,center)

def GetOffAxisBoundsAndCenter(normal, center, width, pf, unit='1',depth=None):
    if width == None:
        width = (pf.domain_width.min(),
                 pf.domain_width.min())
    elif iterable(width) and isinstance(width[1],str):
        w,unit = width
        width = w
    if not iterable(width):
        width = (width, width)
    Wx, Wy = width
    width = np.array((Wx/pf[unit], Wy/pf[unit]))
    if depth != None:
        if iterable(depth) and isinstance(depth[1],str):
            d,unit = depth
            depth = d/pf[unit]
        elif iterable(depth):
            raise RuntimeError("Depth must be a float or a (width,\"unit\") tuple")
        width = np.append(width,depth)
    if isinstance(center,str):
        if center.lower() == 'm' or center.lower() == 'max':
            v, center = pf.h.find_max("Density")
        elif center.lower() == "c" or center.lower() == "center":
            center = (pf.domain_left_edge + pf.domain_right_edge) / 2
        else:
            raise RuntimeError('center keyword \"%s\" not recognized'%center)

    if width.shape == (2,):
        # Transforming to the cutting plane coordinate system
        center = np.array(center)
        center = (center - pf.domain_left_edge)/pf.domain_width - 0.5
        (normal,perp1,perp2) = ortho_find(normal)
        mat = np.transpose(np.column_stack((perp1,perp2,normal)))
        center = np.dot(mat,center)
        width = width
    
        bounds = [-width[0]/2, width[0]/2, -width[1]/2, width[1]/2]
    else:
        bounds = [-width[0]/2, width[0]/2, -width[1]/2, width[1]/2, -width[2]/2, width[2]/2]

    return (bounds,center)

class PlotWindow(object):
    _plot_valid = False
    _colorbar_valid = False
    _contour_info = None
    _vector_info = None
    _frb = None
    def __init__(self, data_source, bounds, buff_size=(800,800), antialias=True, 
                 periodic=True, origin='center-window', oblique=False):
        r"""
        PlotWindow(data_source, bounds, buff_size=(800,800), antialias = True)
        
        A ploting mechanism based around the concept of a window into a
        data source. It can have arbitrary fields, each of which will be
        centered on the same viewpoint, but will have individual zlimits. 
        
        The data and plot are updated separately, and each can be
        invalidated as the object is modified.
        
        Data is handled by a FixedResolutionBuffer object.

        Parameters
        ----------
        data_source : :class:`yt.data_objects.data_containers.AMRProjBase` or :class:`yt.data_objects.data_containers.AMRSliceBase`
            This is the source to be pixelized, which can be a projection or a
            slice.  (For cutting planes, see
            `yt.visualization.fixed_resolution.ObliqueFixedResolutionBuffer`.)
        bounds : sequence of floats
            Bounds are the min and max in the image plane that we want our
            image to cover.  It's in the order of (xmin, xmax, ymin, ymax),
            where the coordinates are all in the appropriate code units.
        buff_size : sequence of ints
            The size of the image to generate.
        antialias : boolean
            This can be true or false.  It determines whether or not sub-pixel
            rendering is used during data deposition.

        """
        self._initfinished = False
        self.center = None
        self.plots = {}
        self._periodic = periodic
        self.oblique = oblique
        self.data_source = data_source
        self.buff_size = buff_size
        self.antialias = True
        self.set_window(bounds) # this automatically updates the data and plot
        self.origin = origin
        if self.data_source.center is not None and oblique == False:
            center = [self.data_source.center[i] for i in range(len(self.data_source.center)) if i != self.data_source.axis]
            self.set_center(center)
        self._initfinished = True

    def __getitem__(self, item):
        return self.plots[item]

    def _recreate_frb(self):
        old_fields = None
        if self._frb is not None:
            old_fields = self._frb.keys()
        if hasattr(self,'zlim'):
            bounds = self.xlim+self.ylim+self.zlim
        else:
            bounds = self.xlim+self.ylim
        self._frb = self._frb_generator(self.data_source,
                                        bounds, self.buff_size,
                                        self.antialias,
                                        periodic=self._periodic)
        if old_fields is None:
            self._frb._get_data_source_fields()
        else:
            for key in old_fields: self._frb[key]
        self.pf = self._frb.pf
        self._data_valid = True
        
    def _setup_plots(self):
        pass

    @property
    def fields(self):
        return self._frb.data.keys()

    @property
    def width(self):
        Wx = self.xlim[1] - self.xlim[0]
        Wy = self.ylim[1] - self.ylim[0]
        return (Wx, Wy)

    @property
    def bounds(self):
        return self.xlim+self.ylim

    @invalidate_data
    def zoom(self, factor):
        r"""This zooms the window by *factor*.

        Parameters
        ----------
        factor : float
            multiplier for the current width

        """
        Wx, Wy = self.width
        centerx = self.xlim[0] + Wx*0.5
        centery = self.ylim[0] + Wy*0.5
        nWx, nWy = Wx/factor, Wy/factor
        self.xlim = (centerx - nWx*0.5, centerx + nWx*0.5)
        self.ylim = (centery - nWy*0.5, centery + nWy*0.5)

    @invalidate_data
    def pan(self, deltas):
        r"""Pan the image by specifying absolute code unit coordinate deltas.
        
        Parameters
        ----------
        deltas : sequence of floats
            (delta_x, delta_y) in *absolute* code unit coordinates

        """
        self.xlim = (self.xlim[0] + deltas[0], self.xlim[1] + deltas[0])
        self.ylim = (self.ylim[0] + deltas[1], self.ylim[1] + deltas[1])

    @invalidate_data
    def pan_rel(self, deltas):
        r"""Pan the image by specifying relative deltas, to the FOV.
        
        Parameters
        ----------
        deltas : sequence of floats
            (delta_x, delta_y) in *relative* code unit coordinates

        """
        Wx, Wy = self.width
        self.xlim = (self.xlim[0] + Wx*deltas[0], self.xlim[1] + Wx*deltas[0])
        self.ylim = (self.ylim[0] + Wy*deltas[1], self.ylim[1] + Wy*deltas[1])

    @invalidate_data
    def set_window(self, bounds):
        """Set the bounds of the plot window.
        This is normally only called internally, see set_width.
        

        Parameters
        ----------

        bounds : a four element sequence of floats
            The x and y bounds, in the format (x0, x1, y0, y1)

        """
        if self.center is not None:
            dx = bounds[1] - bounds[0]
            dy = bounds[3] - bounds[2]
            self.xlim = (self.center[0] - dx/2., self.center[0] + dx/2.)
            self.ylim = (self.center[1] - dy/2., self.center[1] + dy/2.)
        else:
            self.xlim = tuple(bounds[0:2])
            self.ylim = tuple(bounds[2:4])
            if len(bounds) == 6:
                self.zlim = tuple(bounds[4:6])
        mylog.info("xlim = %f %f" %self.xlim)
        mylog.info("ylim = %f %f" %self.ylim)
        if hasattr(self,'zlim'):
            mylog.info("zlim = %f %f" %self.zlim)

    @invalidate_data
    def set_width(self, width, unit = '1'):
        """set the width of the plot window

        parameters
        ----------
        width : float, array of floats, (float, unit) tuple, or arry of (float, unit) tuples.
             Width can have four different formats to support windows with variable 
             x and y widths.  They are:
             
             ==================================     =======================
             format                                 example                
             ==================================     =======================
             (float, string)                        (10,'kpc')
             ((float, string), (float, string))     ((10,'kpc'),(15,'kpc'))
             float                                  0.2
             (float, float)                         (0.2, 0.3)
             ==================================     =======================
             
             For example, (10, 'kpc') requests a plot window that is 10 kiloparsecs 
             wide in the x and y directions, ((10,'kpc'),(15,'kpc')) requests a window 
             that is 10 kiloparsecs wide along the x axis and 15 kiloparsecs wide along 
             the y axis.  In the other two examples, code units are assumed, for example
             (0.2, 0.3) requests a plot that has and x width of 0.2 and a y width of 0.3 
             in code units.  the width of the image.
        unit : str
            the unit the width has been specified in.
            defaults to code units.  If width is a tuple this 
            argument is ignored

        """
        if iterable(width): 
            if isinstance(width[1],str):
                w, unit = width
                width = (w, w)
            elif isinstance(width[1], tuple):
                wx,unitx = width[0]
                wy,unity = width[1]
                width = (wx/self.pf[unitx],wy/self.pf[unity])
        else:
            width = (width, width)
        Wx, Wy = width
        width = (Wx,Wy)
        width = [w / self.pf[unit] for w in width]

        centerx = (self.xlim[1] + self.xlim[0])/2.
        centery = (self.ylim[1] + self.ylim[0])/2. 
        
        self.xlim = (centerx - width[0]/2.,
                     centerx + width[0]/2.)
        self.ylim = (centery - width[1]/2.,
                     centery + width[1]/2.)
        
        if hasattr(self,'zlim'):
            centerz = (self.zlim[1] + self.zlim[0])/2.
            mw = max(width)
            self.zlim = (centerz - mw/2.,
                         centerz + mw/2.)
        
    @invalidate_data
    def set_center(self, new_center, unit = '1'):
        """Sets a new center for the plot window

        parameters
        ----------
        new_center : two element sequence of floats
            The coordinates of the new center of the image.
            If the unit keyword is not specified, the 
            coordinates are assumed to be in code units

        unit : string
            The name of the unit new_center is given in.

        """
        if new_center is None:
            self.center = None
        else:
            new_center = [c / self.pf[unit] for c in new_center]
            self.center = new_center
        self.set_window(self.bounds)

    @property
    def width(self):
        Wx = self.xlim[1] - self.xlim[0]
        Wy = self.ylim[1] - self.ylim[0]
        return (Wx, Wy)

    @invalidate_data
    def set_antialias(self,aa):
        self.antialias = aa

    @invalidate_plot
    def set_contour_info(self, field_name, n_cont = 8, colors = None,
                         logit = True):
        if field_name == "None" or n_cont == 0:
            self._contour_info = None
            return
        self._contour_info = (field_name, n_cont, colors, logit)

    @invalidate_plot
    def set_vector_info(self, skip, scale = 1):
        self._vector_info = (skip, scale)

    @invalidate_data
    def refresh(self):
        # invalidate_data will take care of everything
        pass

class PWViewer(PlotWindow):
    """A viewer for PlotWindows.

    """
    def __init__(self, *args,**kwargs):
        setup = kwargs.pop("setup", True)
        PlotWindow.__init__(self, *args,**kwargs)
        self._unit = None
        self._callbacks = []
        self._field_transform = {}
        self._colormaps = defaultdict(lambda: 'algae')
        self.setup_callbacks()
        for field in self._frb.data.keys():
            finfo = self.data_source._get_field_info(*field)
            if finfo.take_log:
                self._field_transform[field] = log_transform
            else:
                self._field_transform[field] = linear_transform

        if setup: self._setup_plots()

    @invalidate_plot
    def set_log(self, field, log):
        """set a field to log or linear.
        
        Parameters
        ----------
        field : string
            the field to set a transform
        log : boolean
            Log on/off.

        """
        if field == 'all':
            fields = self.plots.keys()
        else:
            fields = [field]
        for field in fields:
            if log:
                self._field_transform[field] = log_transform
            else:
                self._field_transform[field] = linear_transform

    @invalidate_plot
    def set_transform(self, field, name):
        if name not in field_transforms: 
            raise KeyError(name)
        self._field_transform[field] = field_transforms[name]

    @invalidate_plot
    def set_cmap(self, field, cmap_name):
        """set the colormap for one of the fields

        Parameters
        ----------
        field : string
            the field to set the colormap
            if field == 'all', applies to all plots.
        cmap_name : string
            name of the colormap

        """

        if field is 'all':
            fields = self.plots.keys()
        else:
            fields = [field]
        for field in fields:
            self._colorbar_valid = False
            self._colormaps[field] = cmap_name

    @invalidate_plot
    def set_zlim(self, field, zmin, zmax, dynamic_range=None):
        """set the scale of the colormap

        Parameters
        ----------
        field : string
            the field to set a colormap scale
            if field == 'all', applies to all plots.
        zmin : float
            the new minimum of the colormap scale. If 'min', will
            set to the minimum value in the current view.
        zmax : float
            the new maximum of the colormap scale. If 'max', will
            set to the maximum value in the current view.

        Keyword Parameters
        ------------------
        dyanmic_range : float (default: None)
            The dynamic range of the image.
            If zmin == None, will set zmin = zmax / dynamic_range
            If zmax == None, will set zmax = zmin * dynamic_range
            When dynamic_range is specified, defaults to setting
            zmin = zmax / dynamic_range.

        """
        if field is 'all':
            fields = self.plots.keys()
        else:
            fields = [field]
        for field in fields:
            myzmin = zmin
            myzmax = zmax
            if zmin == 'min':
                myzmin = self.plots[field].image._A.min()
            if zmax == 'max':
                myzmax = self.plots[field].image._A.max()
            if dynamic_range is not None:
                if zmax is None:
                    myzmax = myzmin * dynamic_range
                else:
                    myzmin = myzmax / dynamic_range

            self.plots[field].zmin = myzmin
            self.plots[field].zmax = myzmax

    def setup_callbacks(self):
        for key in callback_registry:
            ignored = ['PlotCallback','CoordAxesCallback','LabelCallback',
                       'UnitBoundaryCallback']
            if key in ignored: 
                continue
            cbname = callback_registry[key]._type_name
            CallbackMaker = callback_registry[key]
            callback = invalidate_plot(apply_callback(CallbackMaker))
            callback.__doc__ = CallbackMaker.__init__.__doc__
            self.__dict__['annotate_'+cbname] = types.MethodType(callback,self)

    @invalidate_plot
    def set_axes_unit(self, unit_name):
        r"""Set the unit for display on the x and y axes of the image.

        Parameters
        ----------
        unit_name : string
            A unit, available for conversion in the parameter file, that the
            image extents will be displayed in.  If set to None, any previous
            units will be reset.  If the unit is None, the default is chosen.
            If unit_name is '1', 'u', or 'unitary', it will not display the 
            units, and only show the axes name.

        Raises
        ------
        YTUnitNotRecognized
            If the unit is not known, this will be raised.

        Examples
        --------

        >>> p = ProjectionPlot(pf, "y", "Density")
        >>> p.show()
        >>> p.set_axes_unit("kpc")
        >>> p.show()
        >>> p.set_axes_unit(None)
        >>> p.show()
        """
        # blind except because it could be in conversion_factors or units
        try:
            self.pf[unit_name]
        except KeyError: 
            if unit_name is not None:
                raise YTUnitNotRecognized(unit_name)
        self._unit = unit_name

    def get_metadata(self, field, strip_mathml = True, return_string = True):
        fval = self._frb[field]
        mi = fval.min()
        ma = fval.max()
        x_width = self.xlim[1] - self.xlim[0]
        y_width = self.ylim[1] - self.ylim[0]
        if self._unit is None:
            unit = get_smallest_appropriate_unit(x_width, self.pf)
        else:
            unit = self._unit
        units = self.get_field_units(field, strip_mathml)
        center = getattr(self._frb.data_source, "center", None)
        if center is None or self._frb.axis == 4:
            xc, yc, zc = -999, -999, -999
        else:
            center[x_dict[self._frb.axis]] = 0.5 * (
                self.xlim[0] + self.xlim[1])
            center[y_dict[self._frb.axis]] = 0.5 * (
                self.ylim[0] + self.ylim[1])
            xc, yc, zc = center
        if return_string:
            md = _metadata_template % dict(
                pf = self.pf,
                x_width = x_width*self.pf[unit],
                y_width = y_width*self.pf[unit],
                unit = unit, units = units, mi = mi, ma = ma,
                xc = xc, yc = yc, zc = zc)
        else:
            md = dict(pf = self.pf,
                      x_width = x_width*self.pf[unit],
                      y_width = y_width*self.pf[unit],
                      unit = unit, units = units, mi = mi, ma = ma,
                      xc = xc, yc = yc, zc = zc)
        return md

    def get_field_units(self, field, strip_mathml = True):
        ds = self._frb.data_source
        pf = self.pf
        field = self.data_source._determine_fields(field)[0]
        finfo = self.data_source._get_field_info(*field)
        if ds._type_name in ("slice", "cutting"):
            units = finfo.get_units()
        elif ds._type_name == "proj" and (ds.weight_field is not None or 
                                        ds.proj_style == "mip"):
            units = finfo.get_units()
        elif ds._type_name == "proj":
            units = finfo.get_projected_units()
        else:
            units = ""
        if strip_mathml:
            units = units.replace(r"\rm{", "").replace("}","")
        return units


class PWViewerMPL(PWViewer):
    """Viewer using matplotlib as a backend via the WindowPlotMPL. 

    """
    _current_field = None
    _frb_generator = None
    _plot_type = None

    def __init__(self, *args, **kwargs):
        if self._frb_generator == None:
            self._frb_generator = kwargs.pop("frb_generator")
        if self._plot_type == None:
            self._plot_type = kwargs.pop("plot_type")
        PWViewer.__init__(self, *args, **kwargs)

    def _setup_origin(self):
        origin = self.origin
        axis_index = self.data_source.axis
        if isinstance(origin, basestring):
            origin = tuple(origin.split('-'))[:3]
        if 1 == len(origin):
            origin = ('lower', 'left') + origin
        elif 2 == len(origin) and origin[0] in set(['left','right','center']):
            o0map = {'left': 'lower', 'right': 'upper', 'center': 'center'}
            origin = (o0map[origin[0]],) + origin
        elif 2 == len(origin) and origin[0] in set(['lower','upper','center']):
            origin = (origin[0], 'center', origin[-1])
        assert origin[-1] in ['window', 'domain']

        if origin[2] == 'window':
            xllim, xrlim = self.xlim
            yllim, yrlim = self.ylim
        elif origin[2] == 'domain':
            xllim = self.pf.domain_left_edge[x_dict[axis_index]]
            xrlim = self.pf.domain_right_edge[x_dict[axis_index]]
            yllim = self.pf.domain_left_edge[y_dict[axis_index]]
            yrlim = self.pf.domain_right_edge[y_dict[axis_index]]
        else:
            mylog.warn("origin = {0}".format(origin))
            msg = ('origin keyword "{0}" not recognized, must declare "domain" '
                   'or "center" as the last term in origin.').format(self.origin)
            raise RuntimeError(msg)

        if origin[0] == 'lower':
            yc = yllim
        elif origin[0] == 'upper':
            yc = yrlim
        elif origin[0] == 'center':
            yc = (yllim + yrlim)/2.0
        else:
            mylog.warn("origin = {0}".format(origin))
            msg = ('origin keyword "{0}" not recognized, must declare "lower" '
                   '"upper" or "center" as the first term in origin.')
            msg = msg.format(self.origin)
            raise RuntimeError(msg)

        if origin[1] == 'left':
            xc = xllim
        elif origin[1] == 'right':
            xc = xrlim
        elif origin[1] == 'center':
            xc = (xllim + xrlim)/2.0
        else:
            mylog.warn("origin = {0}".format(origin))
            msg = ('origin keyword "{0}" not recognized, must declare "left" '
                   '"right" or "center" as the second term in origin.')
            msg = msg.format(self.origin)
            raise RuntimeError(msg)

        return xc, yc

    def _setup_plots(self):
        if self._current_field is not None:
            fields = [self._current_field]
        else:
            fields = self._frb.keys()
        self._colorbar_valid = True
        for f in self.fields:
            md = self.get_metadata(f, strip_mathml = False, return_string = False)
            axis_index = self.data_source.axis

            xc, yc = self._setup_origin()

            extent = [self.xlim[i] - xc for i in (0,1)]
            extent.extend([self.ylim[i] - yc for i in (0,1)])
            extent = [el*self.pf[md['unit']] for el in extent]

            if f in self.plots.keys():
                zlim = (self.plots[f].zmin,self.plots[f].zmax)
            else:
                zlim = (None,None)

            aspect = (self.xlim[1] - self.xlim[0])/(self.ylim[1]-self.ylim[0])

            # This sets the size of the figure, and defaults to making one of the dimensions smaller.
            # This should protect against giant images in the case of a very large aspect ratio.
            norm_size = 10.0
            cbar_frac = 0.0
            if aspect > 1.0:
                size = (norm_size*(1.+cbar_frac), norm_size/aspect)
            else:
                size = (aspect*norm_size*(1.+cbar_frac), norm_size)

            self.plots[f] = WindowPlotMPL(self._frb[f], extent, self._field_transform[f], 
                                          self._colormaps[f], size, zlim)
            self.plots[f].cb = self.plots[f].figure.colorbar(
                self.plots[f].image, cax = self.plots[f].cax)

            if not md['unit'] in ['1', 'u', 'unitary']:
                axes_unit_label = '\/\/('+md['unit']+')'
            else:
                axes_unit_label = ''

            if self.oblique == False:
                labels = [r'$\rm{'+axis_labels[axis_index][i]+
                        axes_unit_label + r'}$' for i in (0,1)]
            else:
                labels = [r'$\rm{Image\/x'+axes_unit_label+'}$',
                          r'$\rm{Image\/y'+axes_unit_label+'}$']

            self.plots[f].axes.set_xlabel(labels[0])
            self.plots[f].axes.set_ylabel(labels[1])

            ftype, fname = f
            field_name = self.data_source._get_field_info(ftype, fname).display_name

            if field_name is None:
                field_name = r'$\rm{'+fname+r'}$'
            elif field_name.find('$') == -1:
                field_name = r'$\rm{'+field_name+r'}$'
            
            parser = MathTextParser('Agg')
            try:
                parser.parse(field_name)
            except ParseFatalException, err:
                raise YTCannotParseFieldDisplayName(fname,field_name,str(err))

            if md['units'] is None or md['units'] == '':
                label = field_name
            else:
                try:
                    parser.parse(r'$'+md['units']+r'$')
                except ParseFatalException, err:
                    raise YTCannotParseUnitDisplayName(f, md['units'],str(err))
                label = field_name+r'$\/\/('+md['units']+r')$'

            self.plots[f].cb.set_label(label)

            self.run_callbacks(f)

        self._plot_valid = True

    def run_callbacks(self, f):
        keys = self._frb.keys()
        for name, (args, kwargs) in self._callbacks:
            cbw = CallbackWrapper(self, self.plots[f], self._frb, f)
            CallbackMaker = callback_registry[name]
            callback = CallbackMaker(*args[1:], **kwargs)
            callback(cbw)
        for key in self._frb.keys():
            if key not in keys:
                del self._frb[key]

    @invalidate_plot
    def set_cmap(self, field, cmap):
        """set the colormap for one of the fields

        Parameters
        ----------
        field : string
            the field to set a transform
            if field == 'all', applies to all plots.
        cmap_name : string
            name of the colormap

        """
        if field == 'all':
            fields = self.plots.keys()
        else:
            fields = [field]

        for field in fields:
            self._colorbar_valid = False
            self._colormaps[field] = cmap
            if isinstance(cmap, types.StringTypes):
                if str(cmap) in yt_colormaps:
                    cmap = yt_colormaps[str(cmap)]
                elif hasattr(matplotlib.cm, cmap):
                    cmap = getattr(matplotlib.cm, cmap)
            if not is_colormap(cmap) and cmap is not None:
                raise RuntimeError("Colormap '%s' does not exist!" % str(cmap))
            self.plots[field].image.set_cmap(cmap)

    def save(self, name=None, mpl_kwargs=None):
        """saves the plot to disk.

        Parameters
        ----------
        name : string
           the base of the filename.  If not set the filename of 
           the parameter file is used
        mpl_kwargs : dict
           A dict of keyword arguments to be passed to matplotlib.
           
        >>> slc.save(mpl_kwargs={'bbox_inches':'tight'})

        """
<<<<<<< HEAD
        if mpl_kwargs is None:
            mpl_kwargs = {}
        if name == None:
            name = str(self.pf)
        elif name.endswith('.png'):
            #import pdb; pdb.set_trace()
            return self.plots.values()[0].save(name, mpl_kwargs)
=======
        names = []
        if mpl_kwargs is None: mpl_kwargs = {}
        if name == None:
            name = str(self.pf)
        suffix = os.path.splitext(name)[1]
        if suffix != '':
            for k, v in self.plots.iteritems():
                names.append(v.save(name,mpl_kwargs))
            return names
>>>>>>> a79ead99
        axis = axis_names[self.data_source.axis]
        weight = None
        type = self._plot_type
        if type in ['Projection','OffAxisProjection']:
            weight = self.data_source.weight_field
        if 'Cutting' in self.data_source.__class__.__name__:
            type = 'OffAxisSlice'
        for k, v in self.plots.iteritems():
            if isinstance(k, types.TupleType):
                k = k[1]
            if axis:
                n = "%s_%s_%s_%s" % (name, type, axis, k)
            else:
                # for cutting planes
                n = "%s_%s_%s" % (name, type, k)
            if weight:
                n += "_%s" % (weight)
            names.append(v.save(n, mpl_kwargs))
        return names

    def _send_zmq(self):
        try:
            # pre-IPython v0.14
            from IPython.zmq.pylab.backend_inline import send_figure as display
        except ImportError:
            # IPython v0.14+ 
            from IPython.core.display import display
        for k, v in sorted(self.plots.iteritems()):
            canvas = FigureCanvasAgg(v.figure)
            display(v.figure)

    def show(self):
        r"""This will send any existing plots to the IPython notebook.
        function name.

        If yt is being run from within an IPython session, and it is able to
        determine this, this function will send any existing plots to the
        notebook for display.

        If yt can't determine if it's inside an IPython session, it will raise
        YTNotInsideNotebook.

        Examples
        --------

        >>> slc = SlicePlot(pf, "x", ["Density", "VelocityMagnitude"])
        >>> slc.show()

        """
        if "__IPYTHON__" in dir(__builtin__):
            self._send_zmq()
        else:
            raise YTNotInsideNotebook

    def show_or_save(self, name=None):
        """Will attempt to show the plot in in an IPython notebook.  Failing that, the 
        plot will be saved to disk."""
        try:
            self.show()
        except YTNotInsideNotebook:
            self.save(name=name)

class SlicePlot(PWViewerMPL):
    _plot_type = 'Slice'
    _frb_generator = FixedResolutionBuffer

    def __init__(self, pf, axis, fields, center='c', width=None, axes_unit=None,
                 origin='center-window'):
        r"""Creates a slice plot from a parameter file
        
        Given a pf object, an axis to slice along, and a field name
        string, this will return a PWViewrMPL object containing
        the plot.
        
        The plot can be updated using one of the many helper functions
        defined in PlotWindow.
        
        Parameters
        ----------
        pf : `StaticOutput`
             This is the parameter file object corresponding to the
             simulation output to be plotted.
        axis : int or one of 'x', 'y', 'z'
             An int corresponding to the axis to slice along (0=x, 1=y, 2=z)
             or the axis name itself
        fields : string
             The name of the field(s) to be plotted.
        center : two or three-element vector of sequence floats, 'c', or 'center', or 'max'
             The coordinate of the center of the image.  If left blanck,
             the image centers on the location of the maximum density
             cell.  If set to 'c' or 'center', the plot is centered on
             the middle of the domain.  If set to 'max', will be at the point
             of highest density.
        width : tuple or a float.
             Width can have four different formats to support windows with variable 
             x and y widths.  They are:
             
             ==================================     =======================
             format                                 example                
             ==================================     =======================
             (float, string)                        (10,'kpc')
             ((float, string), (float, string))     ((10,'kpc'),(15,'kpc'))
             float                                  0.2
             (float, float)                         (0.2, 0.3)
             ==================================     =======================
             
             For example, (10, 'kpc') requests a plot window that is 10 kiloparsecs 
             wide in the x and y directions, ((10,'kpc'),(15,'kpc')) requests a window 
             that is 10 kiloparsecs wide along the x axis and 15 kiloparsecs wide along 
             the y axis.  In the other two examples, code units are assumed, for example
             (0.2, 0.3) requests a plot that has and x width of 0.2 and a y width of 0.3 
             in code units.  
        axes_unit : A string
            The name of the unit for the tick labels on the x and y axes.  
            Defaults to None, which automatically picks an appropriate unit.
            If axes_unit is '1', 'u', or 'unitary', it will not display the 
            units, and only show the axes name.
        origin : string or length 1, 2, or 3 sequence of strings
             The location of the origin of the plot coordinate system.  This is 
             represented by '-' separated string or a tuple of strings.  In the
             first index the y-location is given by 'lower', 'upper', or 'center'.
             The second index is the x-location, given as 'left', 'right', or 
             'center'.  Finally, the whether the origin is applied in 'domain' space
             or plot 'window' space is given. For example, both 'upper-right-domain'
             and ['upper', 'right', 'domain'] both place the origin in the upper
             right hand corner of domain space. If x or y are not given, a value is 
             inffered.  For instance, 'left-domain' corresponds to the lower-left 
             hand corner of the simulation domain, 'center-domain' corresponds to the 
             center of the simulation domain, or 'center-window' for the center of 
             the plot window.  Further examples:

             ==================================     ============================
             format                                 example                
             ==================================     ============================
             '{space}'                              'domain'
             '{xloc}-{space}'                       'left-window'
             '{yloc}-{space}'                       'upper-domain'
             '{yloc}-{xloc}-{space}'                'lower-right-window'
             ('{space}',)                           ('window',)
             ('{xloc}', '{space}')                  ('right', 'domain')
             ('{yloc}', '{space}')                  ('lower', 'window')
             ('{yloc}', '{xloc}', '{space}')        ('lower', 'right', 'window')
             ==================================     ============================
             
        Examples
        --------
        
        This will save an image the the file 'sliceplot_Density
        
        >>> pf = load('galaxy0030/galaxy0030')
        >>> p = SlicePlot(pf,2,'Density','c',(20,'kpc'))
        >>> p.save('sliceplot')
        
        """
        axis = fix_axis(axis)
        (bounds,center) = GetBoundsAndCenter(axis, center, width, pf)
        slc = pf.h.slice(axis, center[axis])
        slc.get_data(fields)
        PWViewerMPL.__init__(self, slc, bounds, origin=origin)
        self.set_axes_unit(axes_unit)

class ProjectionPlot(PWViewerMPL):
    _plot_type = 'Projection'
    _frb_generator = FixedResolutionBuffer

    def __init__(self, pf, axis, fields, center='c', width=None, axes_unit=None,
                 weight_field=None, max_level=None, origin='center-window'):
        r"""Creates a projection plot from a parameter file
        
        Given a pf object, an axis to project along, and a field name
        string, this will return a PWViewrMPL object containing
        the plot.
        
        The plot can be updated using one of the many helper functions
        defined in PlotWindow.
        
        Parameters
        ----------
        pf : `StaticOutput`
            This is the parameter file object corresponding to the
            simulation output to be plotted.
        axis : int or one of 'x', 'y', 'z'
             An int corresponding to the axis to slice along (0=x, 1=y, 2=z)
             or the axis name itself
        fields : string
            The name of the field(s) to be plotted.
        center : two or three-element vector of sequence floats, 'c', or 'center', or 'max'
             The coordinate of the center of the image.  If left blanck,
             the image centers on the location of the maximum density
             cell.  If set to 'c' or 'center', the plot is centered on
             the middle of the domain.  If set to 'max', will be at the point
             of highest density.
        width : tuple or a float.
             Width can have four different formats to support windows with variable 
             x and y widths.  They are:
             
             ==================================     =======================
             format                                 example                
             ==================================     =======================
             (float, string)                        (10,'kpc')
             ((float, string), (float, string))     ((10,'kpc'),(15,'kpc'))
             float                                  0.2
             (float, float)                         (0.2, 0.3)
             ==================================     =======================
             
             For example, (10, 'kpc') requests a plot window that is 10 kiloparsecs 
             wide in the x and y directions, ((10,'kpc'),(15,'kpc')) requests a window 
             that is 10 kiloparsecs wide along the x axis and 15 kiloparsecs wide along 
             the y axis.  In the other two examples, code units are assumed, for example
             (0.2, 0.3) requests a plot that has and x width of 0.2 and a y width of 0.3 
             in code units.
        axes_unit : A string
            The name of the unit for the tick labels on the x and y axes.  
            Defaults to None, which automatically picks an appropriate unit.
            If axes_unit is '1', 'u', or 'unitary', it will not display the 
            units, and only show the axes name.
        origin : string or length 1, 2, or 3 sequence of strings
             The location of the origin of the plot coordinate system.  This is 
             represented by '-' separated string or a tuple of strings.  In the
             first index the y-location is given by 'lower', 'upper', or 'center'.
             The second index is the x-location, given as 'left', 'right', or 
             'center'.  Finally, the whether the origin is applied in 'domain' space
             or plot 'window' space is given. For example, both 'upper-right-domain'
             and ['upper', 'right', 'domain'] both place the origin in the upper
             right hand corner of domain space. If x or y are not given, a value is 
             inffered.  For instance, 'left-domain' corresponds to the lower-left 
             hand corner of the simulation domain, 'center-domain' corresponds to the 
             center of the simulation domain, or 'center-window' for the center of 
             the plot window.Further examples:

             ==================================     ============================
             format                                 example
             ==================================     ============================ 
             '{space}'                              'domain'
             '{xloc}-{space}'                       'left-window'
             '{yloc}-{space}'                       'upper-domain'
             '{yloc}-{xloc}-{space}'                'lower-right-window'
             ('{space}',)                           ('window',)
             ('{xloc}', '{space}')                  ('right', 'domain')
             ('{yloc}', '{space}')                  ('lower', 'window')
             ('{yloc}', '{xloc}', '{space}')        ('lower', 'right', 'window')
             ==================================     ============================
             
        weight_field : string
            The name of the weighting field.  Set to None for no weight.
        max_level: int
            The maximum level to project to.
        
        Examples
        --------
        
        This is a very simple way of creating a projection plot.
        
        >>> pf = load('galaxy0030/galaxy0030')
        >>> p = ProjectionPlot(pf, 'z', 'Density', 'c', (20,'kpc'))
        >>> p.save('sliceplot')
        
        """
        axis = fix_axis(axis)
        (bounds,center) = GetBoundsAndCenter(axis,center,width,pf)
        proj = pf.h.proj(fields, axis, weight_field=weight_field, center=center)
        PWViewerMPL.__init__(self,proj,bounds,origin=origin)
        self.set_axes_unit(axes_unit)

class OffAxisSlicePlot(PWViewerMPL):
    _plot_type = 'OffAxisSlice'
    _frb_generator = ObliqueFixedResolutionBuffer

    def __init__(self, pf, normal, fields, center='c', width=(1,'unitary'), 
                 axes_unit=None, north_vector=None):
        r"""Creates an off axis slice plot from a parameter file

        Given a pf object, a normal vector defining a slicing plane, and
        a field name string, this will return a PWViewrMPL object
        containing the plot.
        
        The plot can be updated using one of the many helper functions
        defined in PlotWindow.

        Parameters
        ----------
        pf : :class:`yt.data_objects.api.StaticOutput`
            This is the parameter file object corresponding to the
            simulation output to be plotted.
        normal : a sequence of floats
            The vector normal to the slicing plane.
        fields : string
            The name of the field(s) to be plotted.
        center : A two or three-element vector of sequence floats, 'c', or 'center'
            The coordinate of the center of the image.  If left blanck,
            the image centers on the location of the maximum density
            cell.  If set to 'c' or 'center', the plot is centered on
            the middle of the domain.
        width : A tuple or a float
            A tuple containing the width of image and the string key of
            the unit: (width, 'unit').  If set to a float, code units
            are assumed
        axes_unit : A string
            The name of the unit for the tick labels on the x and y axes.  
            Defaults to None, which automatically picks an appropriate unit.
            If axes_unit is '1', 'u', or 'unitary', it will not display the 
            units, and only show the axes name.
        north-vector : a sequence of floats
            A vector defining the 'up' direction in the plot.  This
            option sets the orientation of the slicing plane.  If not
            set, an arbitrary grid-aligned north-vector is chosen.

        """
        (bounds,center_rot) = GetOffAxisBoundsAndCenter(normal,center,width,pf)
        cutting = pf.h.cutting(normal,center,fields=fields,north_vector=north_vector)
        # Hard-coding the origin keyword since the other two options
        # aren't well-defined for off-axis data objects
        PWViewerMPL.__init__(self,cutting,bounds,origin='center-window',periodic=False,oblique=True)
        self.set_axes_unit(axes_unit)

class OffAxisProjectionDummyDataSource(object):
    _type_name = 'proj'
    proj_style = 'integrate'
    _key_fields = []
    def __init__(self, center, pf, normal_vector, width, fields, 
                 interpolated, resolution = (800,800), weight=None,  
                 volume=None, no_ghost=False, le=None, re=None, 
                 north_vector=None):
        self.center = center
        self.pf = pf
        self.axis = 4 # always true for oblique data objects
        self.normal_vector = normal_vector
        self.width = width
        self.fields = fields
        self.interpolated = interpolated
        self.resolution = resolution
        self.weight_field = weight
        self.volume = volume
        self.no_ghost = no_ghost
        self.le = le
        self.re = re
        self.north_vector = north_vector

class OffAxisProjectionPlot(PWViewerMPL):
    _plot_type = 'OffAxisProjection'
    _frb_generator = OffAxisProjectionFixedResolutionBuffer

    def __init__(self, pf, normal, fields, center='c', width=(1,'unitary'), 
                 depth=(1,'unitary'), axes_unit=None, weight_field=None, 
                 max_level=None, north_vector=None, volume=None, no_ghost=False, 
                 le=None, re=None, interpolated=False):
        r"""Creates an off axis projection plot from a parameter file

        Given a pf object, a normal vector to project along, and
        a field name string, this will return a PWViewrMPL object
        containing the plot.
        
        The plot can be updated using one of the many helper functions
        defined in PlotWindow.

        Parameters
        ----------
        pf : :class:`yt.data_objects.api.StaticOutput`
            This is the parameter file object corresponding to the
            simulation output to be plotted.
        normal : a sequence of floats
            The vector normal to the slicing plane.
        fields : string
            The name of the field(s) to be plotted.
        center : A two or three-element vector of sequence floats, 'c', or 'center'
            The coordinate of the center of the image.  If left blanck,
            the image centers on the location of the maximum density
            cell.  If set to 'c' or 'center', the plot is centered on
            the middle of the domain.
        width : A tuple or a float
            A tuple containing the width of image and the string key of
            the unit: (width, 'unit').  If set to a float, code units
            are assumed
        depth : A tuple or a float
            A tuple containing the depth to project thourhg and the string
            key of the unit: (width, 'unit').  If set to a float, code units
            are assumed
        weight_field : string
            The name of the weighting field.  Set to None for no weight.
        max_level: int
            The maximum level to project to.
        axes_unit : A string
            The name of the unit for the tick labels on the x and y axes.  
            Defaults to None, which automatically picks an appropriate unit.
            If axes_unit is '1', 'u', or 'unitary', it will not display the 
            units, and only show the axes name.
        north-vector : a sequence of floats
            A vector defining the 'up' direction in the plot.  This
            option sets the orientation of the slicing plane.  If not
            set, an arbitrary grid-aligned north-vector is chosen.

        """
        (bounds,center_rot) = GetOffAxisBoundsAndCenter(normal,center,width,pf,depth=depth)
        # Hard-coding the resolution for now
        fields = ensure_list(fields)[:]
        width = np.array((bounds[1] - bounds[0], bounds[3] - bounds[2], bounds[5] - bounds[4]))
        OffAxisProj = OffAxisProjectionDummyDataSource(center_rot, pf, normal, width, fields, interpolated,
                                                       weight=weight_field,  volume=volume, no_ghost=no_ghost,
                                                       le=le, re=re, north_vector=north_vector)
        # Hard-coding the origin keyword since the other two options
        # aren't well-defined for off-axis data objects
        PWViewerMPL.__init__(self,OffAxisProj,bounds,origin='center-window',periodic=False,oblique=True)
        self.set_axes_unit(axes_unit)

_metadata_template = """
%(pf)s<br>
<br>
Field of View:  %(x_width)0.3f %(unit)s<br>
Minimum Value:  %(mi)0.3e %(units)s<br>
Maximum Value:  %(ma)0.3e %(units)s<br>
Central Point:  (data coords)<br>
&nbsp;&nbsp;&nbsp;%(xc)0.14f<br>
&nbsp;&nbsp;&nbsp;%(yc)0.14f<br>
&nbsp;&nbsp;&nbsp;%(zc)0.14f
"""

class PWViewerExtJS(PWViewer):
    """A viewer for the web interface.

    """
    _ext_widget_id = None
    _current_field = None
    _widget_name = "plot_window"
    _frb_generator = FixedResolutionBuffer

    def _setup_plots(self):
        from yt.gui.reason.bottle_mods import PayloadHandler
        ph = PayloadHandler()
        if self._current_field is not None \
           and self._ext_widget_id is not None:
            fields = [self._current_field]
            addl_keys = {'type': 'widget_payload',
                         'widget_id': self._ext_widget_id}
        else:
            fields = self._frb.data.keys()
            addl_keys = {}
        if self._colorbar_valid == False:
            addl_keys['colorbar_image'] = self._get_cbar_image()
            self._colorbar_valid = True
        min_zoom = 200*self.pf.h.get_smallest_dx() * self.pf['unitary']
        for field in fields:
            to_plot = apply_colormap(self._frb[field],
                func = self._field_transform[field],
                cmap_name = self._colormaps[field])
            pngs = self._apply_modifications(to_plot)
            img_data = base64.b64encode(pngs)
            # We scale the width between 200*min_dx and 1.0
            x_width = self.xlim[1] - self.xlim[0]
            zoom_fac = np.log10(x_width*self.pf['unitary'])/np.log10(min_zoom)
            zoom_fac = 100.0*max(0.0, zoom_fac)
            ticks = self.get_ticks(field)
            payload = {'type':'png_string',
                       'image_data':img_data,
                       'metadata_string': self.get_metadata(field),
                       'zoom': zoom_fac,
                       'ticks': ticks}
            payload.update(addl_keys)
            ph.add_payload(payload)

    def _apply_modifications(self, img):
        if self._contour_info is None and self._vector_info is None:
            return write_png_to_string(img)
        from matplotlib.figure import Figure

        vi, vj, vn = img.shape

        # Now we need to get our field values
        fig = Figure((vi/100.0, vj/100.0), dpi = 100)
        fig.figimage(img)
        # Add our contour
        ax = fig.add_axes([0.0, 0.0, 1.0, 1.0], frameon=False)
        ax.patch.set_alpha(0.0)

        # Now apply our modifications
        self._apply_contours(ax, vi, vj)
        self._apply_vectors(ax, vi, vj)

        canvas = FigureCanvasAgg(fig)
        f = cStringIO.StringIO()
        canvas.print_figure(f)
        f.seek(0)
        img = f.read()
        return img

    def _apply_contours(self, ax, vi, vj):
        if self._contour_info is None: return 
        plot_args = {}
        field, number, colors, logit = self._contour_info
        if colors is not None: plot_args['colors'] = colors

        raw_data = self._frb.data_source
        b = self._frb.bounds
        xi, yi = np.mgrid[b[0]:b[1]:(vi / 8) * 1j,
                          b[2]:b[3]:(vj / 8) * 1j]
        x = raw_data['px']
        y = raw_data['py']
        z = raw_data[field]
        if logit: z = np.log10(z)
        fvals = triang(x,y).nn_interpolator(z)(xi,yi).transpose()[::-1,:]

        ax.contour(fvals, number, colors='w')
        
    def _apply_vectors(self, ax, vi, vj):
        if self._vector_info is None: return 
        skip, scale = self._vector_info

        nx = self._frb.buff_size[0]/skip
        ny = self._frb.buff_size[1]/skip
        new_frb = FixedResolutionBuffer(self._frb.data_source,
                        self._frb.bounds, (nx,ny))

        axis = self._frb.data_source.axis
        fx = "%s-velocity" % (axis_names[x_dict[axis]])
        fy = "%s-velocity" % (axis_names[y_dict[axis]])
        px = new_frb[fx][::-1,:]
        py = new_frb[fy][::-1,:]
        x = np.mgrid[0:vi-1:ny*1j]
        y = np.mgrid[0:vj-1:nx*1j]
        # Always normalize, then we scale
        nn = ((px**2.0 + py**2.0)**0.5).max()
        px /= nn
        py /= nn
        print scale, px.min(), px.max(), py.min(), py.max()
        ax.quiver(x, y, px, py, scale=float(vi)/skip)
        
    def get_ticks(self, field, height = 400):
        # This will eventually change to work with non-logged fields
        ticks = []
        transform = self._field_transform[field]
        mi, ma = self._frb[field].min(), self._frb[field].max()
        tick_locs = transform.ticks(mi, ma)
        mi, ma = transform((mi, ma))
        for v1,v2 in zip(tick_locs, transform(tick_locs)):
            if v2 < mi or v2 > ma: continue
            p = height - height * (v2 - mi)/(ma - mi)
            ticks.append((p,v1,v2))
        return ticks

    def _get_cbar_image(self, height = 400, width = 40, field = None):
        if field is None: field = self._current_field
        cmap_name = self._colormaps[field]
        vals = np.mgrid[1:0:height * 1j] * np.ones(width)[:,None]
        vals = vals.transpose()
        to_plot = apply_colormap(vals, cmap_name = cmap_name)
        pngs = write_png_to_string(to_plot)
        img_data = base64.b64encode(pngs)
        return img_data

    # This calls an invalidation routine from within
    def scroll_zoom(self, value):
        # We accept value from 0..100, and assume it has been set from the
        # scroll bar.  In that case, we undo the logic for calcualting
        # 'zoom_fac' from above.
        min_val = 200*self.pf.h.get_smallest_dx()
        unit = self.pf['unitary']
        width = (min_val**(value/100.0))/unit
        self.set_width(width)

    def image_recenter(self, img_x, img_y, img_size_x, img_size_y):
        dx = (self.xlim[1] - self.xlim[0]) / img_size_x
        dy = (self.ylim[1] - self.ylim[0]) / img_size_y
        new_x = img_x * dx + self.xlim[0]
        new_y = img_y * dy + self.ylim[0]
        print img_x, img_y, dx, dy, new_x, new_y
        self.set_center((new_x, new_y))

    @invalidate_data
    def set_current_field(self, field):
        field = self.data_source._determine_fields(field)[0]
        self._current_field = field
        self._frb[field]
        finfo = self.data_source._get_field_info(*field)
        if finfo.take_log:
            self._field_transform[field] = log_transform
        else:
            self._field_transform[field] = linear_transform

class PlotMPL(object):
    """A base class for all yt plots made using matplotlib.

    """
    datalabel = None
    figure = None
    def __init__(self, field, size):
        self._plot_valid = True
        fsize, axrect, caxrect = self._get_best_layout(size)
        
        if np.any(np.array(axrect) < 0):
            self.figure = matplotlib.figure.Figure(figsize = size, 
                                                   frameon = True)
            self.axes = self.figure.add_axes((.07,.10,.8,.8))
            self.cax = self.figure.add_axes((.87,.10,.04,.8))
            mylog.warning('The axis ratio of the requested plot is very narrow.  '
                          'There is a good chance the plot will not look very good, '
                          'consider making the plot manually using FixedResolutionBuffer '
                          'and matplotlib.')
        else:
            self.figure = matplotlib.figure.Figure(figsize = fsize, 
                                                   frameon = True)
            self.axes = self.figure.add_axes(axrect)
            self.cax = self.figure.add_axes(caxrect)
            
    def save(self, name, mpl_kwargs, canvas = None):
        suffix = os.path.splitext(name)[1]
        
        if suffix == '':
            suffix = '.png'
            name = "%s%s" % (name, suffix)
        mylog.info("Saving plot %s", name)
        if suffix == ".png":
            canvas = FigureCanvasAgg(self.figure)
        elif suffix == ".pdf":
            canvas = FigureCanvasPdf(self.figure)
        elif suffix in (".eps", ".ps"):
            canvas = FigureCanvasPS(self.figure)
        else:
            mylog.warning("Unknown suffix %s, defaulting to Agg", suffix)
            canvas = FigureCanvasAgg(self.figure)


        canvas.print_figure(name,**mpl_kwargs)
        return name

    def _get_best_layout(self, size):
        aspect = 1.0*size[0]/size[1]

        # add room for a colorbar
        cbar_inches = 0.7
        newsize = [size[0] + cbar_inches, size[1]]
        
        # add buffers for text, and a bit of whitespace on top
        text_buffx = 1.0/(newsize[0])
        text_bottomy = 0.7/size[1]
        text_topy = 0.3/size[1]

        # calculate how much room the colorbar takes
        cbar_frac = cbar_inches/newsize[0] 
        
        # Calculate y fraction, then use to make x fraction.
        yfrac = 1.0-text_bottomy-text_topy
        ysize = yfrac*size[1]
        xsize = aspect*ysize
        xfrac = xsize/newsize[0]

        # Now make sure it all fits!
        xbig = xfrac + text_buffx + 2.0*cbar_frac
        ybig = yfrac + text_bottomy + text_topy

        if xbig > 1:
            xsize /= xbig
            ysize /= xbig
        if ybig > 1:
            xsize /= ybig
            ysize /= ybig
        xfrac = xsize/newsize[0]
        yfrac = ysize/newsize[1]

        axrect = (text_buffx, text_bottomy, xfrac, yfrac )
        caxrect = (text_buffx+xfrac, text_bottomy, cbar_frac/4., yfrac )
        return newsize, axrect, caxrect

    def _repr_png_(self):
        canvas = FigureCanvasAgg(self.figure)
        f = cStringIO.StringIO()
        canvas.print_figure(f)
        f.seek(0)
        return f.read()

class WindowPlotMPL(PlotMPL):
    def __init__(self, data, extent, field_transform, cmap, size, zlim):
        self.zmin, self.zmax = zlim
        PlotMPL.__init__(self, data, size)
        self.__init_image(data, extent, field_transform, cmap)

    def __init_image(self, data, extent, field_transform, cmap):
        if (field_transform.name == 'log10'):
            norm = matplotlib.colors.LogNorm()
        elif (field_transform.name == 'linear'):
            norm = matplotlib.colors.Normalize()
        self.image = self.axes.imshow(data, origin='lower', extent = extent,
                                      norm = norm, vmin = self.zmin, 
                                      vmax = self.zmax, cmap = cmap)
        self.image.axes.ticklabel_format(scilimits=(-4,3))
<|MERGE_RESOLUTION|>--- conflicted
+++ resolved
@@ -1,4 +1,4 @@
-""" 
+"""
 A plotting mechanism based on the idea of a "window" into the data.
 
 Author: J. S. Oishi <jsoishi@gmail.com>
@@ -309,6 +309,7 @@
         nWx, nWy = Wx/factor, Wy/factor
         self.xlim = (centerx - nWx*0.5, centerx + nWx*0.5)
         self.ylim = (centery - nWy*0.5, centery + nWy*0.5)
+                    
 
     @invalidate_data
     def pan(self, deltas):
@@ -899,15 +900,6 @@
         >>> slc.save(mpl_kwargs={'bbox_inches':'tight'})
 
         """
-<<<<<<< HEAD
-        if mpl_kwargs is None:
-            mpl_kwargs = {}
-        if name == None:
-            name = str(self.pf)
-        elif name.endswith('.png'):
-            #import pdb; pdb.set_trace()
-            return self.plots.values()[0].save(name, mpl_kwargs)
-=======
         names = []
         if mpl_kwargs is None: mpl_kwargs = {}
         if name == None:
@@ -917,7 +909,6 @@
             for k, v in self.plots.iteritems():
                 names.append(v.save(name,mpl_kwargs))
             return names
->>>>>>> a79ead99
         axis = axis_names[self.data_source.axis]
         weight = None
         type = self._plot_type
@@ -1341,7 +1332,6 @@
     _ext_widget_id = None
     _current_field = None
     _widget_name = "plot_window"
-    _frb_generator = FixedResolutionBuffer
 
     def _setup_plots(self):
         from yt.gui.reason.bottle_mods import PayloadHandler
