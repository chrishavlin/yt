--- conflicted
+++ resolved
@@ -19,14 +19,9 @@
 from yt.funcs import *
 from yt.utilities.exceptions import YTNotInsideNotebook
 import _colormap_data as cmd
-<<<<<<< HEAD
 import yt.utilities.lib.image_utilities as au
 import yt.utilities.png_writer as pw
-import __builtin__
-=======
-import yt.utilities.lib as au
 from yt.extern.six.moves import builtins
->>>>>>> ed8f7ee0
 
 def scale_image(image, mi=None, ma=None):
     r"""Scale an image ([NxNxM] where M = 1-4) to be uint8 and values scaled 
@@ -158,11 +153,7 @@
     if transpose:
         bitmap_array = bitmap_array.swapaxes(0,1)
     if filename is not None:
-<<<<<<< HEAD
         pw.write_png(bitmap_array.copy(), filename)
-=======
-        au.write_png(bitmap_array.copy(), filename.encode('ascii'))
->>>>>>> ed8f7ee0
     else:
         return pw.write_png_to_string(bitmap_array.copy())
     return bitmap_array
