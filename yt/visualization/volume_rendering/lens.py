--- conflicted
+++ resolved
@@ -415,12 +415,8 @@
 
         dx = np.dot(pos1 - sight_center.d, east_vec_rot)
         dy = np.dot(pos1 - sight_center.d, north_vec)
-<<<<<<< HEAD
         dz = np.dot(pos - camera_position_shift, normal_vec_rot)
-=======
-        dz = np.dot(pos1 - sight_center.d, normal_vec_rot)
-
->>>>>>> ea103aad
+
         # Transpose into image coords.
         px = (res0_h * 0.5 + res0_h / camera.width[0].d * dx).astype('int')
         py = (res[1] * 0.5 + res[1] / camera.width[1].d * dy).astype('int')
