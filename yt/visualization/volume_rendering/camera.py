"""
Import the components of the volume rendering extension

Author: Matthew Turk <matthewturk@gmail.com>
Affiliation: KIPAC/SLAC/Stanford
Homepage: http://yt-project.org/
License:
  Copyright (C) 2009 Matthew Turk.  All Rights Reserved.

  This file is part of yt.

  yt is free software; you can redistribute it and/or modify
  it under the terms of the GNU General Public License as published by
  the Free Software Foundation; either version 3 of the License, or
  (at your option) any later version.

  This program is distributed in the hope that it will be useful,
  but WITHOUT ANY WARRANTY; without even the implied warranty of
  MERCHANTABILITY or FITNESS FOR A PARTICULAR PURPOSE.  See the
  GNU General Public License for more details.

  You should have received a copy of the GNU General Public License
  along with this program.  If not, see <http://www.gnu.org/licenses/>.
"""

import __builtin__
import numpy as np

from yt.funcs import *
from yt.utilities.math_utils import *

from .grid_partitioner import HomogenizedVolume
from .transfer_functions import ProjectionTransferFunction

from yt.utilities.lib import \
    arr_vec2pix_nest, arr_pix2vec_nest, \
    arr_ang2pix_nest, arr_fisheye_vectors
from yt.utilities.math_utils import get_rotation_matrix
from yt.utilities.orientation import Orientation
from yt.visualization.image_writer import write_bitmap, write_image
from yt.data_objects.data_containers import data_object_registry
from yt.utilities.parallel_tools.parallel_analysis_interface import \
    ParallelAnalysisInterface, ProcessorPool
from yt.utilities.amr_kdtree.api import AMRKDTree

from yt.utilities.lib import \
    PartitionedGrid, ProjectionSampler, VolumeRenderSampler, \
    LightSourceRenderSampler, InterpolatedProjectionSampler, \
    arr_vec2pix_nest, arr_pix2vec_nest, arr_ang2pix_nest, \
    pixelize_healpix, arr_fisheye_vectors

class Camera(ParallelAnalysisInterface):

    _sampler_object = VolumeRenderSampler

    def __init__(self, center, normal_vector, width,
                 resolution, transfer_function,
                 north_vector = None, steady_north=False,
                 volume = None, fields = None,
                 log_fields = None,
                 sub_samples = 5, pf = None,
                 use_kd=True, l_max=None, no_ghost=True,
                 tree_type='domain',
                 le=None, re=None, use_light=False):
        r"""A viewpoint into a volume, for volume rendering.

        The camera represents the eye of an observer, which will be used to
        generate ray-cast volume renderings of the domain.

        Parameters
        ----------
        center : array_like
            The current "center" of the view port -- the focal point for the
            camera.
        normal_vector : array_like
            The vector between the camera position and the center.
        width : float or list of floats
            The current width of the image.  If a single float, the volume is
            cubical, but if not, it is left/right, top/bottom, front/back.
        resolution : int or list of ints
            The number of pixels in each direction.
        north_vector : array_like, optional
            The 'up' direction for the plane of rays.  If not specific, calculated
            automatically.
        steady_north : bool, optional
            Boolean to control whether to normalize the north_vector
            by subtracting off the dot product of it and the normal
            vector.  Makes it easier to do rotations along a single
            axis.  If north_vector is specified, is switched to
            True. Default: False
        volume : `yt.extensions.volume_rendering.HomogenizedVolume`, optional
            The volume to ray cast through.  Can be specified for finer-grained
            control, but otherwise will be automatically generated.
        fields : list of fields, optional
            This is the list of fields we want to volume render; defaults to
            Density.
        log_fields : list of bool, optional
            Whether we should take the log of the fields before supplying them to
            the volume rendering mechanism.
        sub_samples : int, optional
            The number of samples to take inside every cell per ray.
        pf : `~yt.data_objects.api.StaticOutput`
            For now, this is a require parameter!  But in the future it will become
            optional.  This is the parameter file to volume render.
        use_kd: bool, optional
            Specifies whether or not to use a kd-Tree framework for
            the Homogenized Volume and ray-casting.  Default to True.
        l_max: int, optional
            Specifies the maximum level to be rendered.  Also
            specifies the maximum level used in the kd-Tree
            construction.  Defaults to None (all levels), and only
            applies if use_kd=True.
        no_ghost: bool, optional
            Optimization option.  If True, homogenized bricks will
            extrapolate out from grid instead of interpolating from
            ghost zones that have to first be calculated.  This can
            lead to large speed improvements, but at a loss of
            accuracy/smoothness in resulting image.  The effects are
            less notable when the transfer function is smooth and
            broad. Default: False
        tree_type: string, optional
            Specifies the type of kd-Tree to be constructed/cast.
            There are three options, the default being 'domain'. Only
            affects parallel rendering.  'domain' is suggested.

            'domain' - Tree construction/casting is load balanced by
            splitting up the domain into the first N subtrees among N
            processors (N must be a power of 2).  Casting then
            proceeds with each processor rendering their subvolume,
            and final image is composited on the root processor.  The
            kd-Tree is never combined, reducing communication and
            memory overhead. The viewpoint can be changed without
            communication or re-partitioning of the data, making it
            ideal for rotations/spins.

            'breadth' - kd-Tree is first constructed as in 'domain',
            but then combined among all the subtrees.  Rendering is
            then split among N processors (again a power of 2), based
            on the N most expensive branches of the tree.  As in
            'domain', viewpoint can be changed without re-partitioning
            or communication.

            'depth' - kd-Tree is first constructed as in 'domain', but
            then combined among all subtrees.  Rendering is then load
            balanced in a back-to-front manner, splitting up the cost
            as evenly as possible.  If the viewpoint changes,
            additional data might have to be partitioned.  Is also
            prone to longer data IO times.  If all the data can fit in
            memory on each cpu, this can be the fastest option for
            multiple ray casts on the same dataset.
        le: array_like, optional
            Specifies the left edge of the volume to be rendered.
            Currently only works with use_kd=True.
        re: array_like, optional
            Specifies the right edge of the volume to be rendered.
            Currently only works with use_kd=True.

        Examples
        --------

        >>> cam = vr.Camera(c, L, W, (N,N), transfer_function = tf, pf = pf)
        >>> image = cam.snapshot()

        >>> from yt.mods import *
        >>> import yt.visualization.volume_rendering.api as vr
        
        >>> pf = EnzoStaticOutput('DD1701') # Load pf
        >>> c = [0.5]*3 # Center
        >>> L = [1.0,1.0,1.0] # Viewpoint
        >>> W = np.sqrt(3) # Width
        >>> N = 1024 # Pixels (1024^2)

        # Get density min, max
        >>> mi, ma = pf.h.all_data().quantities['Extrema']('Density')[0]
        >>> mi, ma = np.log10(mi), np.log10(ma)

        # Construct transfer function
        >>> tf = vr.ColorTransferFunction((mi-2, ma+2))
        # Sample transfer function with 5 gaussians.  Use new col_bounds keyword.
        >>> tf.add_layers(5,w=0.05, col_bounds = (mi+1,ma), colormap='spectral')
        
        # Create the camera object
        >>> cam = vr.Camera(c, L, W, (N,N), transfer_function=tf, pf=pf) 
        
        # Ray cast, and save the image.
        >>> image = cam.snapshot(fn='my_rendering.png')

        """
        ParallelAnalysisInterface.__init__(self)
        if pf is not None: self.pf = pf
        if not iterable(resolution):
            resolution = (resolution, resolution)
        self.resolution = resolution
        self.sub_samples = sub_samples
        if not iterable(width):
            width = (width, width, width) # left/right, top/bottom, front/back 
        self.orienter = Orientation(normal_vector, north_vector=north_vector, steady_north=steady_north)
        self.rotation_vector = self.orienter.unit_vectors[1]
        self._setup_box_properties(width, center, self.orienter.unit_vectors)
        if fields is None: fields = ["Density"]
        self.fields = fields
        if transfer_function is None:
            transfer_function = ProjectionTransferFunction()
        self.transfer_function = transfer_function
        self.log_fields = log_fields
        self.use_kd = use_kd
        self.l_max = l_max
        self.no_ghost = no_ghost
        self.use_light = use_light
        self.light_dir = None
        self.light_rgba = None
        if self.no_ghost:
            mylog.info('Warning: no_ghost is currently True (default). This may lead to artifacts at grid boundaries.')
        self.tree_type = tree_type
        if volume is None:
            if self.use_kd:
                volume = AMRKDTree(self.pf, l_max=l_max, fields=self.fields, no_ghost=no_ghost, tree_type=tree_type,
                                   log_fields = log_fields, le=le, re=re)
            else:
                volume = HomogenizedVolume(fields, pf = self.pf,
                                           log_fields = log_fields)
        else:
            self.use_kd = isinstance(volume, AMRKDTree)
        self.volume = volume

    def _setup_box_properties(self, width, center, unit_vectors):
        self.width = width
        self.center = center
        self.box_vectors = np.array([unit_vectors[0]*width[0],
                                     unit_vectors[1]*width[1],
                                     unit_vectors[2]*width[2]])
        self.origin = center - 0.5*np.dot(width,unit_vectors)
        self.back_center =  center - 0.5*width[2]*unit_vectors[2]
        self.front_center = center + 0.5*width[2]*unit_vectors[2]         

    def update_view_from_matrix(self, mat):
        pass

    def look_at(self, new_center, north_vector = None):
        r"""Change the view direction based on a new focal point.

        This will recalculate all the necessary vectors and vector planes to orient
        the image plane so that it points at a new location.

        Parameters
        ----------
        new_center : array_like
            The new "center" of the view port -- the focal point for the
            camera.
        north_vector : array_like, optional
            The "up" direction for the plane of rays.  If not specific,
            calculated automatically.
        """
        normal_vector = self.front_center - new_center
        self.orienter.switch_orientation(normal_vector=normal_vector,
                                         north_vector = north_vector)

    def switch_view(self, normal_vector=None, width=None, center=None, north_vector=None):
        r"""Change the view based on any of the view parameters.

        This will recalculate the orientation and width based on any of
        normal_vector, width, center, and north_vector.

        Parameters
        ----------
        normal_vector: array_like, optional
            The new looking vector.
        width: float or array of floats, optional
            The new width.  Can be a single value W -> [W,W,W] or an
            array [W1, W2, W3] (left/right, top/bottom, front/back)
        center: array_like, optional
            Specifies the new center.
        north_vector : array_like, optional
            The 'up' direction for the plane of rays.  If not specific,
            calculated automatically.
        """
        if width is None:
            width = self.width
        if not iterable(width):
            width = (width, width, width) # left/right, tom/bottom, front/back 
        self.width = width
        if center is not None:
            self.center = center
        if north_vector is None:
            north_vector = self.orienter.unit_vectors[1]
        if normal_vector is None:
            normal_vector = self.orienter.normal_vector
        self.orienter.switch_orientation(normal_vector = normal_vector,
                                         north_vector = north_vector)
        self._setup_box_properties(width, self.center, self.orienter.unit_vectors)
    def new_image(self):
        image = np.zeros((self.resolution[0], self.resolution[1], 3), dtype='float64', order='C')
        return image

    def get_sampler_args(self, image):
        rotp = np.concatenate([self.orienter.inv_mat.ravel('F'), self.back_center.ravel()])
        args = (rotp, self.box_vectors[2], self.back_center,
                (-self.width[0]/2.0, self.width[0]/2.0,
                 -self.width[1]/2.0, self.width[1]/2.0),
                image, self.orienter.unit_vectors[0], self.orienter.unit_vectors[1],
                np.array(self.width), self.transfer_function, self.sub_samples)
        return args

    star_trees = None
    def get_sampler(self, args):
        kwargs = {}
        if self.star_trees is not None:
            kwargs = {'star_list': self.star_trees}
        if self.use_light:
            if self.light_dir is None:
                self.set_default_light_dir()
            temp_dir = np.empty(3,dtype='float64')
            temp_dir = self.light_dir[0] * self.orienter.unit_vectors[1] + \
                    self.light_dir[1] * self.orienter.unit_vectors[2] + \
                    self.light_dir[2] * self.orienter.unit_vectors[0]
            if self.light_rgba is None:
                self.set_default_light_rgba()
            sampler = LightSourceRenderSampler(*args, light_dir=temp_dir,
                    light_rgba=self.light_rgba, **kwargs)
        else:
            sampler = self._sampler_object(*args, **kwargs)
        print sampler, kwargs
        return sampler

    def finalize_image(self, image):
        pass

    def _render(self, double_check, num_threads, image, sampler):
        pbar = get_pbar("Ray casting", (self.volume.brick_dimensions + 1).prod(axis=-1).sum())
        total_cells = 0
        if double_check:
            for brick in self.volume.bricks:
                for data in brick.my_data:
                    if np.any(np.isnan(data)):
                        raise RuntimeError

        view_pos = self.front_center + self.orienter.unit_vectors[2] * 1.0e6 * self.width[2]
        for brick in self.volume.traverse(view_pos, self.front_center, image):
            sampler(brick, num_threads=num_threads)
            total_cells += np.prod(brick.my_data[0].shape)
            pbar.update(total_cells)

        pbar.finish()
        image = sampler.aimage
        self.finalize_image(image)
        return image

    def save_image(self, fn, clip_ratio, image):
        if self.comm.rank is 0 and fn is not None:
            if clip_ratio is not None:
                write_bitmap(image, fn, clip_ratio * image.std())
            else:
                write_bitmap(image, fn)


    def initialize_source(self):
        return self.volume.initialize_source()

    def snapshot(self, fn = None, clip_ratio = None, double_check = False,
                 num_threads = 0):
        r"""Ray-cast the camera.

        This method instructs the camera to take a snapshot -- i.e., call the ray
        caster -- based on its current settings.

        Parameters
        ----------
        fn : string, optional
            If supplied, the image will be saved out to this before being
            returned.  Scaling will be to the maximum value.
        clip_ratio : float, optional
            If supplied, the 'max_val' argument to write_bitmap will be handed
            clip_ratio * image.std()
        double_check : bool, optional
            Optionally makes sure that the data contains only valid entries.
            Used for debugging.
        num_threads : int, optional
            If supplied, will use 'num_threads' number of OpenMP threads during
            the rendering.  Defaults to 0, which uses the environment variable
            OMP_NUM_THREADS.

        Returns
        -------
        image : array
            An (N,M,3) array of the final returned values, in float64 form.
        """
        if num_threads is None:
            num_threads=get_num_threads()
        image = self.new_image()
        args = self.get_sampler_args(image)
        sampler = self.get_sampler(args)
        self.initialize_source()
        image = self._render(double_check, num_threads, image, sampler)
        self.save_image(fn, clip_ratio, image)
        return image

    def show(self, clip_ratio = None):
        r"""This will take a snapshot and display the resultant image in the
        IPython notebook.

        If yt is being run from within an IPython session, and it is able to
        determine this, this function will snapshot and send the resultant
        image to the IPython notebook for display.

        If yt can't determine if it's inside an IPython session, it will raise
        YTNotInsideNotebook.

        Parameters
        ----------
        clip_ratio : float, optional
            If supplied, the 'max_val' argument to write_bitmap will be handed
            clip_ratio * image.std()

        Examples
        --------

        >>> cam.show()

        """
        if "__IPYTHON__" in dir(__builtin__):
            from IPython.core.displaypub import publish_display_data
            image = self.snapshot()
            if clip_ratio is not None: clip_ratio *= image.std()
            data = write_bitmap(image, None, clip_ratio)
            publish_display_data(
                'yt.visualization.volume_rendering.camera.Camera',
                {'image/png' : data}
            )
        else:
            raise YTNotInsideNotebook


    def set_default_light_dir(self):
        self.light_dir = [1.,1.,1.]

    def set_default_light_rgba(self):
        self.light_rgba = [1.,1.,1.,1.]

    def zoom(self, factor):
        r"""Change the distance to the focal point.

        This will zoom the camera in by some `factor` toward the focal point,
        along the current view direction, modifying the left/right and up/down
        extents as well.

        Parameters
        ----------
        factor : float
            The factor by which to reduce the distance to the focal point.


        Notes
        -----

        You will need to call snapshot() again to get a new image.

        """
        self.width = [w / factor for w in self.width]
        self._setup_box_properties(self.width, self.center, self.orienter.unit_vectors)

    def zoomin(self, final, n_steps, clip_ratio = None):
        r"""Loop over a zoomin and return snapshots along the way.

        This will yield `n_steps` snapshots until the current view has been
        zooming in to a final factor of `final`.

        Parameters
        ----------
        final : float
            The zoom factor, with respect to current, desired at the end of the
            sequence.
        n_steps : int
            The number of zoom snapshots to make.
        clip_ratio : float, optional
            If supplied, the 'max_val' argument to write_bitmap will be handed
            clip_ratio * image.std()


        Examples
        --------

        >>> for i, snapshot in enumerate(cam.zoomin(100.0, 10)):
        ...     iw.write_bitmap(snapshot, "zoom_%04i.png" % i)
        """
        f = final**(1.0/n_steps)
        for i in xrange(n_steps):
            self.zoom(f)
            yield self.snapshot(clip_ratio = clip_ratio)

    def move_to(self, final, n_steps, final_width=None, exponential=False, clip_ratio = None):
        r"""Loop over a look_at

        This will yield `n_steps` snapshots until the current view has been
        moved to a final center of `final` with a final width of final_width.

        Parameters
        ----------
        final : array_like
            The final center to move to after `n_steps`
        n_steps : int
            The number of look_at snapshots to make.
        final_width: float or array_like, optional
            Specifies the final width after `n_steps`.  Useful for
            moving and zooming at the same time.
        exponential : boolean
            Specifies whether the move/zoom transition follows an
            exponential path toward the destination or linear
        clip_ratio : float, optional
            If supplied, the 'max_val' argument to write_bitmap will be handed
            clip_ratio * image.std()
            
        Examples
        --------

        >>> for i, snapshot in enumerate(cam.move_to([0.2,0.3,0.6], 10)):
        ...     iw.write_bitmap(snapshot, "move_%04i.png" % i)
        """
        self.center = np.array(self.center)
        dW = None
        if exponential:
            if final_width is not None:
                if not iterable(final_width):
                    width = np.array([final_width, final_width, final_width]) 
                    # left/right, top/bottom, front/back 
                if (self.center == 0.0).all():
                    self.center += (np.array(final) - self.center) / (10. * n_steps)
                final_zoom = final_width/np.array(self.width)
                dW = final_zoom**(1.0/n_steps)
            else:
                dW = np.array([1.0,1.0,1.0])
            position_diff = (np.array(final)/self.center)*1.0
            dx = position_diff**(1.0/n_steps)
        else:
            if final_width is not None:
                if not iterable(final_width):
                    width = np.array([final_width, final_width, final_width]) 
                    # left/right, top/bottom, front/back
                dW = (1.0*final_width-np.array(self.width))/n_steps
            else:
                dW = np.array([0.0,0.0,0.0])
            dx = (np.array(final)-self.center)*1.0/n_steps
        for i in xrange(n_steps):
            if exponential:
                self.switch_view(center=self.center*dx, width=self.width*dW)
            else:
                self.switch_view(center=self.center+dx, width=self.width+dW)
            yield self.snapshot(clip_ratio = clip_ratio)

    def rotate(self, theta, rot_vector=None):
        r"""Rotate by a given angle

        Rotate the view.  If `rot_vector` is None, rotation will occur
        around the `north_vector`.

        Parameters
        ----------
        theta : float, in radians
             Angle (in radians) by which to rotate the view.
        rot_vector  : array_like, optional
            Specify the rotation vector around which rotation will
            occur.  Defaults to None, which sets rotation around
            `north_vector`

        Examples
        --------

        >>> cam.rotate(np.pi/4)
        """
        if rot_vector is None:
            rot_vector = self.rotation_vector
          
        R = get_rotation_matrix(theta, rot_vector)

        normal_vector = self.front_center-self.center

        self.switch_view(normal_vector=np.dot(R,normal_vector))

    def roll(self, theta):
        r"""Roll by a given angle

        Roll the view.

        Parameters
        ----------
        theta : float, in radians
             Angle (in radians) by which to roll the view.

        Examples
        --------

        >>> cam.roll(np.pi/4)
        """
        rot_vector = self.orienter.normal_vector
        R = get_rotation_matrix(theta, rot_vector)
<<<<<<< HEAD
        north_vector = self.orienter.north_vector
=======
        north_vector = self.orienter.unit_vectors[1]
>>>>>>> 4c30e2af
        self.switch_view(north_vector=np.dot(R, north_vector))

    def rotation(self, theta, n_steps, rot_vector=None, clip_ratio = None):
        r"""Loop over rotate, creating a rotation

        This will yield `n_steps` snapshots until the current view has been
        rotated by an angle `theta`

        Parameters
        ----------
        theta : float, in radians
            Angle (in radians) by which to rotate the view.
        n_steps : int
            The number of look_at snapshots to make.
        rot_vector  : array_like, optional
            Specify the rotation vector around which rotation will
            occur.  Defaults to None, which sets rotation around the
            original `north_vector`
        clip_ratio : float, optional
            If supplied, the 'max_val' argument to write_bitmap will be handed
            clip_ratio * image.std()

        Examples
        --------

        >>> for i, snapshot in enumerate(cam.rotation(np.pi, 10)):
        ...     iw.write_bitmap(snapshot, 'rotation_%04i.png' % i)
        """

        dtheta = (1.0*theta)/n_steps
        for i in xrange(n_steps):
            self.rotate(dtheta, rot_vector=rot_vector)
            yield self.snapshot(clip_ratio = clip_ratio)

data_object_registry["camera"] = Camera

class InteractiveCamera(Camera):
    frames = []

    def snapshot(self, fn=None, clip_ratio=None):
        import matplotlib.pylab as pylab
        pylab.figure(2)
        self.transfer_function.show()
        pylab.draw()
        im = Camera.snapshot(self, fn, clip_ratio)
        pylab.figure(1)
        pylab.imshow(im / im.max())
        pylab.draw()
        self.frames.append(im)

    def rotation(self, theta, n_steps, rot_vector=None):
        for frame in Camera.rotation(self, theta, n_steps, rot_vector):
            if frame is not None:
                self.frames.append(frame)
                
    def zoomin(self, final, n_steps):
        for frame in Camera.zoomin(self, final, n_steps):
            if frame is not None:
                self.frames.append(frame)
                
    def clear_frames(self):
        del self.frames
        self.frames = []
        
    def save_frames(self, basename, clip_ratio=None):
        for i, frame in enumerate(self.frames):
            fn = basename + '_%04i.png'%i
            if clip_ratio is not None:
                write_bitmap(frame, fn, clip_ratio*image.std())
            else:
                write_bitmap(frame, fn)

data_object_registry["interactive_camera"] = InteractiveCamera

class PerspectiveCamera(Camera):
    expand_factor = 1.0
    def __init__(self, *args, **kwargs):
        expand_factor = kwargs.pop('expand_factor', 1.0)
        Camera.__init__(self, *args, **kwargs)

    def get_sampler_args(self, image):
        # We should move away from pre-generation of vectors like this and into
        # the usage of on-the-fly generation in the VolumeIntegrator module
        # We might have a different width and back_center
        dl = (self.back_center - self.front_center)
        self.front_center += self.expand_factor*dl
        self.back_center -= dl

        px = np.linspace(-self.width[0]/2.0, self.width[0]/2.0,
                         self.resolution[0])[:,None]
        py = np.linspace(-self.width[1]/2.0, self.width[1]/2.0,
                         self.resolution[1])[None,:]
        inv_mat = self.orienter.inv_mat
        positions = np.zeros((self.resolution[0], self.resolution[1], 3),
                          dtype='float64', order='C')
        positions[:,:,0] = inv_mat[0,0]*px+inv_mat[0,1]*py+self.back_center[0]
        positions[:,:,1] = inv_mat[1,0]*px+inv_mat[1,1]*py+self.back_center[1]
        positions[:,:,2] = inv_mat[2,0]*px+inv_mat[2,1]*py+self.back_center[2]
        bounds = (px.min(), px.max(), py.min(), py.max())

        # We are likely adding on an odd cutting condition here
        vectors = self.front_center - positions
        positions = self.front_center - 1.0*(((self.back_center-self.front_center)**2).sum())**0.5*vectors
        vectors = (self.front_center - positions)

        uv = np.ones(3, dtype='float64')
        image.shape = (self.resolution[0]**2,1,3)
        vectors.shape = (self.resolution[0]**2,1,3)
        positions.shape = (self.resolution[0]**2,1,3)
        args = (positions, vectors, self.back_center, 
                (0.0,1.0,0.0,1.0),
                image, uv, uv,
                np.zeros(3, dtype='float64'), 
                self.transfer_function, self.sub_samples)
        return args

    def finalize_image(self, image):
        image.shape = self.resolution[0], self.resolution[0], 3

def corners(left_edge, right_edge):
    return np.array([
      [left_edge[:,0], left_edge[:,1], left_edge[:,2]],
      [right_edge[:,0], left_edge[:,1], left_edge[:,2]],
      [right_edge[:,0], right_edge[:,1], left_edge[:,2]],
      [right_edge[:,0], right_edge[:,1], right_edge[:,2]],
      [left_edge[:,0], right_edge[:,1], right_edge[:,2]],
      [left_edge[:,0], left_edge[:,1], right_edge[:,2]],
      [right_edge[:,0], left_edge[:,1], right_edge[:,2]],
      [left_edge[:,0], right_edge[:,1], left_edge[:,2]],
    ], dtype='float64')

class HEALpixCamera(Camera):

    _sampler_object = None 
    
    def __init__(self, center, radius, nside,
                 transfer_function = None, fields = None,
                 sub_samples = 5, log_fields = None, volume = None,
                 pf = None, use_kd=True, no_ghost=False, use_light=False):
        ParallelAnalysisInterface.__init__(self)
        if pf is not None: self.pf = pf
        self.center = np.array(center, dtype='float64')
        self.radius = radius
        self.nside = nside
        self.use_kd = use_kd
        if transfer_function is None:
            transfer_function = ProjectionTransferFunction()
        self.transfer_function = transfer_function

        if isinstance(self.transfer_function, ProjectionTransferFunction):
            self._sampler_object = ProjectionSampler
        else:
            self._sampler_object = VolumeRenderSampler

        if fields is None: fields = ["Density"]
        self.fields = fields
        self.sub_samples = sub_samples
        self.log_fields = log_fields
        self.use_light = use_light
        self.light_dir = None
        self.light_rgba = None
        if volume is None:
            volume = AMRKDTree(self.pf, fields=self.fields, no_ghost=no_ghost,
                               log_fields=log_fields)
        self.use_kd = isinstance(volume, AMRKDTree)
        self.volume = volume

    def new_image(self):
        image = np.zeros((12 * self.nside ** 2, 1, 3), dtype='float64', order='C')
        return image

    def get_sampler_args(self, image):
        nv = 12 * self.nside ** 2
        vs = arr_pix2vec_nest(self.nside, np.arange(nv))
        vs *= self.radius
        vs.shape = nv, 1, 3
        uv = np.ones(3, dtype='float64')
        positions = np.ones((nv, 1, 3), dtype='float64') * self.center
        args = (positions, vs, self.center,
                (0.0, 1.0, 0.0, 1.0),
                image, uv, uv,
                np.zeros(3, dtype='float64'),
                self.transfer_function, self.sub_samples)
        return args
 

    def _render(self, double_check, num_threads, image, sampler):
        pbar = get_pbar("Ray casting", (self.volume.brick_dimensions + 1).prod(axis=-1).sum())
        total_cells = 0
        if double_check:
            for brick in self.volume.bricks:
                for data in brick.my_data:
                    if np.any(np.isnan(data)):
                        raise RuntimeError
        
        view_pos = self.center
        for brick in self.volume.traverse(view_pos, None, image):
            sampler(brick, num_threads=num_threads)
            total_cells += np.prod(brick.my_data[0].shape)
            pbar.update(total_cells)
        
        pbar.finish()
        image = sampler.aimage

        self.finalize_image(image)

        return image

    def snapshot(self, fn = None, clip_ratio = None, double_check = False,
                 num_threads = 0, clim = None, label = None):
        r"""Ray-cast the camera.

        This method instructs the camera to take a snapshot -- i.e., call the ray
        caster -- based on its current settings.

        Parameters
        ----------
        fn : string, optional
            If supplied, the image will be saved out to this before being
            returned.  Scaling will be to the maximum value.
        clip_ratio : float, optional
            If supplied, the 'max_val' argument to write_bitmap will be handed
            clip_ratio * image.std()

        Returns
        -------
        image : array
            An (N,M,3) array of the final returned values, in float64 form.
        """
        if num_threads is None:
            num_threads=get_num_threads()
        image = self.new_image()
        args = self.get_sampler_args(image)
        sampler = self.get_sampler(args)
        self.volume.initialize_source()
        image = self._render(double_check, num_threads, image, sampler)
        self.save_image(fn, clim, image, label = label)
        return image

    def save_image(self, fn, clim, image, label = None):
        if self.comm.rank is 0 and fn is not None:
            # This assumes Density; this is a relatively safe assumption.
            import matplotlib.figure
            import matplotlib.backends.backend_agg
            phi, theta = np.mgrid[0.0:2*np.pi:800j, 0:np.pi:800j]
            pixi = arr_ang2pix_nest(self.nside, theta.ravel(), phi.ravel())
            image *= self.radius * self.pf['cm']
            img = np.log10(image[:,0,0][pixi]).reshape((800,800))

            fig = matplotlib.figure.Figure((10, 5))
            ax = fig.add_subplot(1,1,1,projection='hammer')
            implot = ax.imshow(img, extent=(-np.pi,np.pi,-np.pi/2,np.pi/2), clip_on=False, aspect=0.5)
            cb = fig.colorbar(implot, orientation='horizontal')

            if label == None:
                cb.set_label("Projected %s" % self.fields[0])
            else:
                cb.set_label(label)
            if clim is not None: cb.set_clim(*clim)
            ax.xaxis.set_ticks(())
            ax.yaxis.set_ticks(())
            canvas = matplotlib.backends.backend_agg.FigureCanvasAgg(fig)
            canvas.print_figure(fn)


class AdaptiveHEALpixCamera(Camera):
    def __init__(self, center, radius, nside,
                 transfer_function = None, fields = None,
                 sub_samples = 5, log_fields = None, volume = None,
                 pf = None, use_kd=True, no_ghost=False,
                 rays_per_cell = 0.1, max_nside = 8192):
        ParallelAnalysisInterface.__init__(self)
        if pf is not None: self.pf = pf
        self.center = np.array(center, dtype='float64')
        self.radius = radius
        self.use_kd = use_kd
        if transfer_function is None:
            transfer_function = ProjectionTransferFunction()
        self.transfer_function = transfer_function
        if fields is None: fields = ["Density"]
        self.fields = fields
        self.sub_samples = sub_samples
        self.log_fields = log_fields
        if volume is None:
            volume = AMRKDTree(self.pf, fields=self.fields, no_ghost=no_ghost,
                               log_fields=log_fields)
        self.use_kd = isinstance(volume, AMRKDTree)
        self.volume = volume
        self.initial_nside = nside
        self.rays_per_cell = rays_per_cell
        self.max_nside = max_nside

    def snapshot(self, fn = None):
        tfp = TransferFunctionProxy(self.transfer_function)
        tfp.ns = self.sub_samples
        self.volume.initialize_source()
        mylog.info("Adaptively rendering.")
        pbar = get_pbar("Ray casting",
                        (self.volume.brick_dimensions + 1).prod(axis=-1).sum())
        total_cells = 0
        bricks = [b for b in self.volume.traverse(None, self.center, None)][::-1]
        left_edges = np.array([b.LeftEdge for b in bricks])
        right_edges = np.array([b.RightEdge for b in bricks])
        min_dx = min(((b.RightEdge[0] - b.LeftEdge[0])/b.my_data[0].shape[0]
                     for b in bricks))
        # We jitter a bit if we're on a boundary of our initial grid
        for i in range(3):
            if bricks[0].LeftEdge[i] == self.center[i]:
                self.center += 1e-2 * min_dx
            elif bricks[0].RightEdge[i] == self.center[i]:
                self.center -= 1e-2 * min_dx
        ray_source = AdaptiveRaySource(self.center, self.rays_per_cell,
                                       self.initial_nside, self.radius,
                                       bricks, left_edges, right_edges, self.max_nside)
        for i,brick in enumerate(bricks):
            ray_source.integrate_brick(brick, tfp, i, left_edges, right_edges,
                                       bricks)
            total_cells += np.prod(brick.my_data[0].shape)
            pbar.update(total_cells)
        pbar.finish()
        info, values = ray_source.get_rays()
        return info, values

class StereoPairCamera(Camera):
    def __init__(self, original_camera, relative_separation = 0.005):
        ParallelAnalysisInterface.__init__(self)
        self.original_camera = original_camera
        self.relative_separation = relative_separation

    def split(self):
        oc = self.original_camera
        uv = oc.orienter.unit_vectors
        c = oc.center
        fc = oc.front_center
        wx, wy, wz = oc.width
        left_normal = fc + uv[1] * 0.5*self.relative_separation * wx - c
        right_normal = fc - uv[1] * 0.5*self.relative_separation * wx - c
        left_camera = Camera(c, left_normal, oc.width,
                             oc.resolution, oc.transfer_function, north_vector=uv[0],
                             volume=oc.volume, fields=oc.fields, log_fields=oc.log_fields,
                             sub_samples=oc.sub_samples, pf=oc.pf)
        right_camera = Camera(c, right_normal, oc.width,
                             oc.resolution, oc.transfer_function, north_vector=uv[0],
                             volume=oc.volume, fields=oc.fields, log_fields=oc.log_fields,
                             sub_samples=oc.sub_samples, pf=oc.pf)
        return (left_camera, right_camera)

class FisheyeCamera(Camera):
    def __init__(self, center, radius, fov, resolution,
                 transfer_function = None, fields = None,
                 sub_samples = 5, log_fields = None, volume = None,
                 pf = None, no_ghost=False, rotation = None, use_light=False):
        ParallelAnalysisInterface.__init__(self)
        self.use_light = use_light
        self.light_dir = None
        self.light_rgba = None
        if rotation is None: rotation = np.eye(3)
        self.rotation_matrix = rotation
        if pf is not None: self.pf = pf
        self.center = np.array(center, dtype='float64')
        self.radius = radius
        self.fov = fov
        if iterable(resolution):
            raise RuntimeError("Resolution must be a single int")
        self.resolution = resolution
        if transfer_function is None:
            transfer_function = ProjectionTransferFunction()
        self.transfer_function = transfer_function
        if fields is None: fields = ["Density"]
        self.fields = fields
        self.sub_samples = sub_samples
        self.log_fields = log_fields
        if volume is None:
            volume = AMRKDTree(self.pf, fields=self.fields, no_ghost=no_ghost,
                               log_fields=log_fields)
        self.volume = volume

    def new_image(self):
        image = np.zeros((self.resolution**2,1,3), dtype='float64', order='C')
        return image
        
    def get_sampler_args(self, image):
        vp = arr_fisheye_vectors(self.resolution, self.fov)
        vp.shape = (self.resolution**2,1,3)
        vp2 = vp.copy()
        for i in range(3):
            vp[:,:,i] = (vp2 * self.rotation_matrix[:,i]).sum(axis=2)
        del vp2
        vp *= self.radius
        uv = np.ones(3, dtype='float64')
        positions = np.ones((self.resolution**2, 1, 3), dtype='float64') * self.center

        args = (positions, vp, self.center,
                (0.0, 1.0, 0.0, 1.0),
                image, uv, uv,
                np.zeros(3, dtype='float64'),
                self.transfer_function, self.sub_samples)
        return args


    def finalize_image(self, image):
        image.shape = self.resolution, self.resolution, 3

    def _render(self, double_check, num_threads, image, sampler):
        pbar = get_pbar("Ray casting", (self.volume.brick_dimensions + 1).prod(axis=-1).sum())
        total_cells = 0
        if double_check:
            for brick in self.volume.bricks:
                for data in brick.my_data:
                    if np.any(np.isnan(data)):
                        raise RuntimeError
        
        view_pos = self.center
        for brick in self.volume.traverse(view_pos, None, image):
            sampler(brick, num_threads=num_threads)
            total_cells += np.prod(brick.my_data[0].shape)
            pbar.update(total_cells)
        
        pbar.finish()
        image = sampler.aimage

        self.finalize_image(image)

        return image

class MosaicFisheyeCamera(Camera):
    def __init__(self, center, radius, fov, resolution, focal_center=None,
                 transfer_function=None, fields=None,
                 sub_samples=5, log_fields=None, volume=None,
                 pf=None, l_max=None, no_ghost=False,nimx=1, nimy=1, procs_per_wg=None,
                 rotation=None):
        r"""A fisheye lens camera, taking adantage of image plane decomposition
        for parallelism..

        The camera represents the eye of an observer, which will be used to
        generate ray-cast volume renderings of the domain. In this case, the
        rays are defined by a fisheye lens

        Parameters
        ----------
        center : array_like
            The current "center" of the observer, from which the rays will be
            cast
        radius : float
            The radial distance to cast to
        resolution : int
            The number of pixels in each direction.  Must be a single int.
        volume : `yt.extensions.volume_rendering.HomogenizedVolume`, optional
            The volume to ray cast through.  Can be specified for finer-grained
            control, but otherwise will be automatically generated.
        fields : list of fields, optional
            This is the list of fields we want to volume render; defaults to
            Density.
        log_fields : list of bool, optional
            Whether we should take the log of the fields before supplying them to
            the volume rendering mechanism.
        sub_samples : int, optional
            The number of samples to take inside every cell per ray.
        pf : `~yt.data_objects.api.StaticOutput`
            For now, this is a require parameter!  But in the future it will become
            optional.  This is the parameter file to volume render.
        l_max: int, optional
            Specifies the maximum level to be rendered.  Also
            specifies the maximum level used in the AMRKDTree
            construction.  Defaults to None (all levels), and only
            applies if use_kd=True.
        no_ghost: bool, optional
            Optimization option.  If True, homogenized bricks will
            extrapolate out from grid instead of interpolating from
            ghost zones that have to first be calculated.  This can
            lead to large speed improvements, but at a loss of
            accuracy/smoothness in resulting image.  The effects are
            less notable when the transfer function is smooth and
            broad. Default: False
        nimx: int, optional
            The number by which to decompose the image plane into in the x
            direction.  Must evenly divide the resolution.
        nimy: int, optional
            The number by which to decompose the image plane into in the y 
            direction.  Must evenly divide the resolution.
        procs_per_wg: int, optional
            The number of processors to use on each sub-image. Within each
            subplane, the volume will be decomposed using the AMRKDTree with
            procs_per_wg processors.  

        Notes
        -----
            The product of nimx*nimy*procs_per_wg must be equal to or less than
            the total number of mpi processes.  

            Unlike the non-Mosaic camera, this will only return each sub-image
            to the root processor of each sub-image workgroup in order to save
            memory.  To save the final image, one must then call
            MosaicFisheyeCamera.save_image('filename')

        Examples
        --------

        >>> from yt.mods import *
        
        >>> pf = load('DD1717')
        
        >>> N = 512 # Pixels (1024^2)
        >>> c = (pf.domain_right_edge + pf.domain_left_edge)/2. # Center
        >>> radius = (pf.domain_right_edge - pf.domain_left_edge)/2.
        >>> fov = 180.0
        
        >>> field='Density'
        >>> mi,ma = pf.h.all_data().quantities['Extrema']('Density')[0]
        >>> mi,ma = np.log10(mi), np.log10(ma)
        
        # You may want to comment out the above lines and manually set the min and max
        # of the log of the Density field. For example:
        # mi,ma = -30.5,-26.5
        
        # Another good place to center the camera is close to the maximum density.
        # v,c = pf.h.find_max('Density')
        # c -= 0.1*radius
        
       
        # Construct transfer function
        >>> tf = ColorTransferFunction((mi-1, ma+1),nbins=1024)
        
        # Sample transfer function with Nc gaussians.  Use col_bounds keyword to limit
        # the color range to the min and max values, rather than the transfer function
        # bounds.
        >>> Nc = 5
        >>> tf.add_layers(Nc,w=0.005, col_bounds = (mi,ma), alpha=np.logspace(-2,0,Nc),
        >>>         colormap='RdBu_r')
        >>> 
        # Create the camera object. Use the keyword: no_ghost=True if a lot of time is
        # spent creating vertex-centered data. In this case I'm running with 8
        # processors, and am splitting the image plane into 4 pieces and using 2
        # processors on each piece.
        >>> cam = MosaicFisheyeCamera(c, radius, fov, N,
        >>>         transfer_function = tf, 
        >>>         sub_samples = 5, 
        >>>         pf=pf, 
        >>>         nimx=2,nimy=2,procs_per_wg=2)
        
        # Take a snapshot
        >>> im = cam.snapshot()
        
        # Save the image
        >>> cam.save_image('fisheye_mosaic.png')

        """

        ParallelAnalysisInterface.__init__(self)
        self.image_decomp = self.comm.size>1
        if self.image_decomp:
            PP = ProcessorPool()
            npatches = nimy*nimx
            if procs_per_wg is None:
                if (PP.size % npatches):
                    raise RuntimeError("Cannot evenly divide %i procs to %i patches" % (PP.size,npatches))
                else:
                    procs_per_wg = PP.size / npatches
            if (PP.size != npatches*procs_per_wg):
               raise RuntimeError("You need %i processors to utilize %i procs per one patch in [%i,%i] grid" 
                     % (npatches*procs_per_wg,procs_per_wg,nimx,nimy))
 
            for j in range(nimy):
                for i in range(nimx):
                    PP.add_workgroup(size=procs_per_wg, name='%04i_%04i'%(i,j))
                    
            for wg in PP.workgroups:
                if self.comm.rank in wg.ranks:
                    my_wg = wg
            
            self.global_comm = self.comm
            self.comm = my_wg.comm
            self.wg = my_wg
            self.imi = int(self.wg.name[0:4])
            self.imj = int(self.wg.name[5:9])
            mylog.info('My new communicator has the name %s' % self.wg.name)
            self.nimx = nimx
            self.nimy = nimy
        else:
            self.imi = 0
            self.imj = 0
            self.nimx = 1
            self.nimy = 1
        if pf is not None: self.pf = pf
        
        if rotation is None: rotation = np.eye(3)
        self.rotation_matrix = rotation
        
        self.normal_vector = np.array([0.,0.,1])
        self.north_vector = np.array([1.,0.,0.])
        self.east_vector = np.array([0.,1.,0.])
        self.rotation_vector = self.north_vector

        if iterable(resolution):
            raise RuntimeError("Resolution must be a single int")
        self.resolution = resolution
        self.center = np.array(center, dtype='float64')
        self.focal_center = focal_center
        self.radius = radius
        self.fov = fov
        if transfer_function is None:
            transfer_function = ProjectionTransferFunction()
        self.transfer_function = transfer_function
        if fields is None: fields = ["Density"]
        self.fields = fields
        self.sub_samples = sub_samples
        self.log_fields = log_fields
        if volume is None:
            volume = AMRKDTree(self.pf, fields=self.fields, no_ghost=no_ghost,
                               log_fields=log_fields,l_max=l_max)
        self.volume = volume
        self.vp = None
        self.image = None 

    def get_vector_plane(self):
        if self.focal_center is not None:
            rvec =  np.array(self.focal_center) - np.array(self.center)
            rvec /= (rvec**2).sum()**0.5
            angle = np.arccos( (self.normal_vector*rvec).sum()/( (self.normal_vector**2).sum()**0.5 *
                (rvec**2).sum()**0.5))
            rot_vector = np.cross(rvec, self.normal_vector)
            rot_vector /= (rot_vector**2).sum()**0.5
            
            self.rotation_matrix = get_rotation_matrix(angle,rot_vector)
            self.normal_vector = np.dot(self.rotation_matrix,self.normal_vector)
            self.north_vector = np.dot(self.rotation_matrix,self.north_vector)
            self.east_vector = np.dot(self.rotation_matrix,self.east_vector)
        else:
            self.focal_center = self.center + self.radius*self.normal_vector  
        dist = ((self.focal_center - self.center)**2).sum()**0.5
        # We now follow figures 4-7 of:
        # http://paulbourke.net/miscellaneous/domefisheye/fisheye/
        # ...but all in Cython.
        
        self.vp = arr_fisheye_vectors(self.resolution, self.fov, self.nimx, 
                self.nimy, self.imi, self.imj)
        
        self.vp = rotate_vectors(self.vp, self.rotation_matrix)

        self.center = self.focal_center - dist*self.normal_vector
        self.vp *= self.radius
        nx, ny = self.vp.shape[0], self.vp.shape[1]
        self.vp.shape = (nx*ny,1,3)

    def snapshot(self):
        if self.vp is None:
            self.get_vector_plane()

        nx,ny = self.resolution/self.nimx, self.resolution/self.nimy
        image = np.zeros((nx*ny,1,3), dtype='float64', order='C')
        uv = np.ones(3, dtype='float64')
        positions = np.ones((nx*ny, 1, 3), dtype='float64') * self.center
        vector_plane = VectorPlane(positions, self.vp, self.center,
                        (0.0, 1.0, 0.0, 1.0), image, uv, uv)
        tfp = TransferFunctionProxy(self.transfer_function)
        tfp.ns = self.sub_samples
        self.volume.initialize_source()
        mylog.info("Rendering fisheye of %s^2", self.resolution)
        pbar = get_pbar("Ray casting",
                        (self.volume.brick_dimensions + 1).prod(axis=-1).sum())

        total_cells = 0
        for brick in self.volume.traverse(None, self.center, image):
            brick.cast_plane(tfp, vector_plane)
            total_cells += np.prod(brick.my_data[0].shape)
            pbar.update(total_cells)
        pbar.finish()
        image.shape = (nx, ny, 3)

        if self.image is not None:
            del self.image
        self.image = image
       
        return image

    def save_image(self, fn, clip_ratio=None):
        if '.png' not in fn:
            fn = fn + '.png'
        
        try:
            image = self.image
        except:
            mylog.error('You must first take a snapshot')
            raise(UserWarning)
        
        image = self.image
        nx,ny = self.resolution/self.nimx, self.resolution/self.nimy
        if self.image_decomp:
            if self.comm.rank == 0:
                if self.global_comm.rank == 0:
                    final_image = np.empty((nx*self.nimx, 
                        ny*self.nimy, 3),
                        dtype='float64',order='C')
                    final_image[:nx, :ny, :] = image
                    for j in range(self.nimy):
                        for i in range(self.nimx):
                            if i==0 and j==0: continue
                            arr = self.global_comm.recv_array((self.wg.size)*(j*self.nimx + i), tag = (self.wg.size)*(j*self.nimx + i))

                            final_image[i*nx:(i+1)*nx, j*ny:(j+1)*ny,:] = arr
                            del arr
                    if clip_ratio is not None:
                        write_bitmap(final_image, fn, clip_ratio*final_image.std())
                    else:
                        write_bitmap(final_image, fn)
                else:
                    self.global_comm.send_array(image, 0, tag = self.global_comm.rank)
        else:
            if self.comm.rank == 0:
                if clip_ratio is not None:
                    write_bitmap(image, fn, clip_ratio*image.std())
                else:
                    write_bitmap(image, fn)
        return

    def rotate(self, theta, rot_vector=None, keep_focus=True):
        r"""Rotate by a given angle

        Rotate the view.  If `rot_vector` is None, rotation will occur
        around the `north_vector`.

        Parameters
        ----------
        theta : float, in radians
             Angle (in radians) by which to rotate the view.
        rot_vector  : array_like, optional
            Specify the rotation vector around which rotation will
            occur.  Defaults to None, which sets rotation around
            `north_vector`

        Examples
        --------

        >>> cam.rotate(np.pi/4)
        """
        if rot_vector is None:
            rot_vector = self.north_vector

        dist = ((self.focal_center - self.center)**2).sum()**0.5

        R = get_rotation_matrix(theta, rot_vector)

        self.vp = rotate_vectors(self.vp, R)
        self.normal_vector = np.dot(R,self.normal_vector)
        self.north_vector = np.dot(R,self.north_vector)
        self.east_vector = np.dot(R,self.east_vector)

        if keep_focus:
            self.center = self.focal_center - dist*self.normal_vector

    def rotation(self, theta, n_steps, rot_vector=None, keep_focus=True):
        r"""Loop over rotate, creating a rotation

        This will yield `n_steps` snapshots until the current view has been
        rotated by an angle `theta`

        Parameters
        ----------
        theta : float, in radians
            Angle (in radians) by which to rotate the view.
        n_steps : int
            The number of look_at snapshots to make.
        rot_vector  : array_like, optional
            Specify the rotation vector around which rotation will
            occur.  Defaults to None, which sets rotation around the
            original `north_vector`

        Examples
        --------

        >>> for i, snapshot in enumerate(cam.rotation(np.pi, 10)):
        ...     iw.write_bitmap(snapshot, 'rotation_%04i.png' % i)
        """

        dtheta = (1.0*theta)/n_steps
        for i in xrange(n_steps):
            self.rotate(dtheta, rot_vector=rot_vector, keep_focus=keep_focus)
            yield self.snapshot()

    def move_to(self,final,n_steps,exponential=False):
        r"""Loop over a look_at

        This will yield `n_steps` snapshots until the current view has been
        moved to a final center of `final`.

        Parameters
        ----------
        final : array_like
            The final center to move to after `n_steps`
        n_steps : int
            The number of look_at snapshots to make.
        exponential : boolean
            Specifies whether the move/zoom transition follows an
            exponential path toward the destination or linear

        Examples
        --------

        >>> for i, snapshot in enumerate(cam.move_to([0.2,0.3,0.6], 10)):
        ...     cam.save_image('move_%04i.png' % i)
        """
        if exponential:
            position_diff = (np.array(final)/self.center)*1.0
            dx = position_diff**(1.0/n_steps)
        else:
            dx = (np.array(final) - self.center)*1.0/n_steps
        for i in xrange(n_steps):
            if exponential:
                self.center *= dx
            else:
                self.center += dx
            yield self.snapshot()

def allsky_projection(pf, center, radius, nside, field, weight = None,
                      inner_radius = 10, rotation = None):
    r"""Project through a parameter file, through an allsky-method
    decomposition from HEALpix, and return the image plane.

    This function will accept the necessary items to integrate through a volume
    over 4pi and return the integrated field of view to the user.  Note that if
    a weight is supplied, it will multiply the pre-interpolated values
    together.

    Parameters
    ----------
    pf : `~yt.data_objects.api.StaticOutput`
        This is the parameter file to volume render.
    center : array_like
        The current "center" of the view port -- the focal point for the
        camera.
    radius : float or list of floats
        The radius to integrate out to of the image.
    nside : int
        The HEALpix degree.  The number of rays integrated is 12*(Nside**2)
        Must be a power of two!
    field : string
        The field to project through the volume
    weight : optional, default None
        If supplied, the field will be pre-multiplied by this, then divided by
        the integrated value of this field.  This returns an average rather
        than a sum.
    inner_radius : optional, float, defaults to 0.05
        The radius of the inner clipping plane, in units of the dx at the point
        at which the volume rendering is centered.  This avoids unphysical
        effects of nearby cells.
    rotation : optional, 3x3 array
        If supplied, the vectors will be rotated by this.  You can construct
        this by, for instance, calling np.array([v1,v2,v3]) where those are the
        three reference planes of an orthogonal frame (see ortho_find).

    Returns
    -------
    image : array
        An ((Nside**2)*12,1,3) array of the final integrated values, in float64 form.

    Examples
    --------

    >>> image = allsky_projection(pf, [0.5, 0.5, 0.5], 1.0/pf['mpc'],
                      32, "Temperature", "Density")
    >>> plot_allsky_healpix(image, 32, "healpix.png")

    """
    # We manually modify the ProjectionTransferFunction to get it to work the
    # way we want, with a second field that's also passed through.
    fields = [field]
    center = np.array(center, dtype='float64')
    if weight is not None:
        # This is a temporary field, which we will remove at the end.
        def _make_wf(f, w):
            def temp_weightfield(a, b):
                tr = b[f].astype("float64") * b[w]
                return tr
            return temp_weightfield
        pf.field_info.add_field("temp_weightfield",
            function=_make_wf(field, weight))
        fields = ["temp_weightfield", weight]
    nv = 12*nside**2
    image = np.zeros((nv,1,3), dtype='float64', order='C')
    vs = arr_pix2vec_nest(nside, np.arange(nv))
    vs.shape = (nv,1,3)
    if rotation is not None:
        vs2 = vs.copy()
        for i in range(3):
            vs[:,:,i] = (vs2 * rotation[:,i]).sum(axis=2)
    else:
        vs += 1e-8
    positions = np.ones((nv, 1, 3), dtype='float64', order='C') * center
    dx = min(g.dds.min() for g in pf.h.find_point(center)[0])
    positions += inner_radius * dx * vs
    vs *= radius
    uv = np.ones(3, dtype='float64')
    grids = pf.h.sphere(center, radius)._grids
    sampler = ProjectionSampler(positions, vs, center, (0.0, 0.0, 0.0, 0.0),
                                image, uv, uv, np.zeros(3, dtype='float64'))
    pb = get_pbar("Sampling ", len(grids))
    for i,grid in enumerate(grids):
        data = [grid[field] * grid.child_mask.astype('float64')
                for field in fields]
        pg = PartitionedGrid(
            grid.id, data,
            grid.LeftEdge, grid.RightEdge,
            grid.ActiveDimensions.astype("int64"))
        grid.clear_data()
        sampler(pg)
        pb.update(i)
    pb.finish()
    image = sampler.aimage
    if weight is None:
        dl = radius * pf.units[pf.field_info[field].projection_conversion]
        image *= dl
    else:
        image[:,:,0] /= image[:,:,1]
        pf.field_info.pop("temp_weightfield")
        for g in pf.h.grids:
            if "temp_weightfield" in g.keys():
                del g["temp_weightfield"]
    return image[:,0,0]

def plot_allsky_healpix(image, nside, fn, label = "", rotation = None,
                        take_log = True, resolution=512, cmin=None, cmax=None):
    import matplotlib.figure
    import matplotlib.backends.backend_agg
    if rotation is None: rotation = np.eye(3).astype("float64")

    img, count = pixelize_healpix(nside, image, resolution, resolution, rotation)

    fig = matplotlib.figure.Figure((10, 5))
    ax = fig.add_subplot(1,1,1,projection='aitoff')
    if take_log: func = np.log10
    else: func = lambda a: a
    implot = ax.imshow(func(img), extent=(-np.pi,np.pi,-np.pi/2,np.pi/2),
                       clip_on=False, aspect=0.5, vmin=cmin, vmax=cmax)
    cb = fig.colorbar(implot, orientation='horizontal')
    cb.set_label(label)
    ax.xaxis.set_ticks(())
    ax.yaxis.set_ticks(())
    canvas = matplotlib.backends.backend_agg.FigureCanvasAgg(fig)
    canvas.print_figure(fn)
    return img, count

class ProjectionCamera(Camera):
    def __init__(self, center, normal_vector, width, resolution,
            field, weight=None, volume=None, no_ghost = False, 
            le=None, re=None,
            north_vector=None, pf=None, interpolated=False):

        if not interpolated:
            volume = 1

        self.interpolated = interpolated
        self.field = field
        self.weight = weight
        self.resolution = resolution

        fields = [field]
        if self.weight is not None:
            # This is a temporary field, which we will remove at the end.
            def _make_wf(f, w):
                def temp_weightfield(a, b):
                    tr = b[f].astype("float64") * b[w]
                    return tr
                return temp_weightfield
            pf.field_info.add_field("temp_weightfield",
                function=_make_wf(self.field, self.weight))
            fields = ["temp_weightfield", self.weight]
        
        self.fields = fields
        self.log_fields = [False]*len(self.fields)
        Camera.__init__(self, center, normal_vector, width, resolution, None,
                fields = fields, pf=pf, volume=volume,
                log_fields=self.log_fields, 
                le=le, re=re, north_vector=north_vector,
                no_ghost=no_ghost)

    def get_sampler(self, args):
        if self.interpolated:
            sampler = InterpolatedProjectionSampler(*args)
        else:
            sampler = ProjectionSampler(*args)
        return sampler

    def initialize_source(self):
        if self.interpolated:
            Camera.initialize_source(self)
        else:
            pass

    def get_sampler_args(self, image):
        rotp = np.concatenate([self.orienter.inv_mat.ravel('F'), self.back_center.ravel()])
        args = (rotp, self.box_vectors[2], self.back_center,
            (-self.width[0]/2, self.width[0]/2,
             -self.width[1]/2, self.width[1]/2),
            image, self.orienter.unit_vectors[0], self.orienter.unit_vectors[1],
                np.array(self.width), self.sub_samples)
        return args

    def finalize_image(self,image):
        pf = self.pf
        if self.weight is None:
            dl = self.width[2] * pf.units[pf.field_info[self.field].projection_conversion]
            image *= dl
        else:
            image[:,:,0] /= image[:,:,1]
        return image[:,:,0]


    def _render(self, double_check, num_threads, image, sampler):
        # Calculate the eight corners of the box
        # Back corners ...
        if self.interpolated:
            return Camera._render(self, double_check, num_threads, image,
                    sampler)
        pf = self.pf
        width = self.width[2]
        north_vector = self.orienter.unit_vectors[0]
        east_vector = self.orienter.unit_vectors[1]
        normal_vector = self.orienter.unit_vectors[2]
        fields = self.fields

        mi = pf.domain_right_edge.copy()
        ma = pf.domain_left_edge.copy()
        for off1 in [-1, 1]:
            for off2 in [-1, 1]:
                for off3 in [-1, 1]:
                    this_point = (self.center + width/2. * off1 * north_vector
                                         + width/2. * off2 * east_vector
                                         + width/2. * off3 * normal_vector)
                    np.minimum(mi, this_point, mi)
                    np.maximum(ma, this_point, ma)
        # Now we have a bounding box.
        grids = pf.h.region(self.center, mi, ma)._grids

        pb = get_pbar("Sampling ", len(grids))
        for i,grid in enumerate(grids):
            data = [(grid[field] * grid.child_mask).astype("float64")
                    for field in fields]
            pg = PartitionedGrid(
                grid.id, data,
                grid.LeftEdge, grid.RightEdge, grid.ActiveDimensions.astype("int64"))
            grid.clear_data()
            sampler(pg, num_threads = num_threads)
            pb.update(i)
        pb.finish()

        image = sampler.aimage
        self.finalize_image(image)
        return image

    def save_image(self, fn, clip_ratio, image):
        if self.pf.field_info[self.field].take_log:
            im = np.log10(image)
        else:
            im = image
        if self.comm.rank is 0 and fn is not None:
            if clip_ratio is not None:
                write_image(im, fn)
            else:
                write_image(im, fn)

    def snapshot(self, fn = None, clip_ratio = None, double_check = False,
                 num_threads = 0):

        if num_threads is None:
            num_threads=get_num_threads()

        fields = [self.field]
        resolution = self.resolution

        image = self.new_image()

        args = self.get_sampler_args(image)

        sampler = self.get_sampler(args)

        self.initialize_source()

        image = self._render(double_check, num_threads, image, sampler)

        self.save_image(fn, clip_ratio, image)

        return image
    snapshot.__doc__ = Camera.snapshot.__doc__

data_object_registry["projection_camera"] = ProjectionCamera

def off_axis_projection(pf, center, normal_vector, width, resolution,
                        field, weight = None, 
                        volume = None, no_ghost = False, interpolated = False,
                        north_vector = None):
    r"""Project through a parameter file, off-axis, and return the image plane.

    This function will accept the necessary items to integrate through a volume
    at an arbitrary angle and return the integrated field of view to the user.
    Note that if a weight is supplied, it will multiply the pre-interpolated
    values together, then create cell-centered values, then interpolate within
    the cell to conduct the integration.

    Parameters
    ----------
    pf : `~yt.data_objects.api.StaticOutput`
        This is the parameter file to volume render.
    center : array_like
        The current 'center' of the view port -- the focal point for the
        camera.
    normal_vector : array_like
        The vector between the camera position and the center.
    width : float or list of floats
        The current width of the image.  If a single float, the volume is
        cubical, but if not, it is left/right, top/bottom, front/back
    resolution : int or list of ints
        The number of pixels in each direction.
    field : string
        The field to project through the volume
    weight : optional, default None
        If supplied, the field will be pre-multiplied by this, then divided by
        the integrated value of this field.  This returns an average rather
        than a sum.
    volume : `yt.extensions.volume_rendering.HomogenizedVolume`, optional
        The volume to ray cast through.  Can be specified for finer-grained
        control, but otherwise will be automatically generated.
    no_ghost: bool, optional
        Optimization option.  If True, homogenized bricks will
        extrapolate out from grid instead of interpolating from
        ghost zones that have to first be calculated.  This can
        lead to large speed improvements, but at a loss of
        accuracy/smoothness in resulting image.  The effects are
        less notable when the transfer function is smooth and
        broad. Default: True
    interpolated : optional, default False
        If True, the data is first interpolated to vertex-centered data, 
        then tri-linearly interpolated along the ray. Not suggested for 
        quantitative studies.

    Returns
    -------
    image : array
        An (N,N) array of the final integrated values, in float64 form.

    Examples
    --------

    >>> image = off_axis_projection(pf, [0.5, 0.5, 0.5], [0.2,0.3,0.4],
                      0.2, N, "Temperature", "Density")
    >>> write_image(np.log10(image), "offaxis.png")

    """
    projcam = ProjectionCamera(center, normal_vector, width, resolution,
                               field, weight=weight, pf=pf, volume=volume,
                               no_ghost=no_ghost, interpolated=interpolated, 
                               north_vector=north_vector)
    image = projcam.snapshot()
    if weight is not None:
        pf.field_info.pop("temp_weightfield")
    del projcam
    return image[:,:,0]
<|MERGE_RESOLUTION|>--- conflicted
+++ resolved
@@ -319,7 +319,6 @@
                     light_rgba=self.light_rgba, **kwargs)
         else:
             sampler = self._sampler_object(*args, **kwargs)
-        print sampler, kwargs
         return sampler
 
     def finalize_image(self, image):
@@ -592,11 +591,7 @@
         """
         rot_vector = self.orienter.normal_vector
         R = get_rotation_matrix(theta, rot_vector)
-<<<<<<< HEAD
-        north_vector = self.orienter.north_vector
-=======
         north_vector = self.orienter.unit_vectors[1]
->>>>>>> 4c30e2af
         self.switch_view(north_vector=np.dot(R, north_vector))
 
     def rotation(self, theta, n_steps, rot_vector=None, clip_ratio = None):
