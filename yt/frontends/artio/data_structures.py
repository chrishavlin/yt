--- conflicted
+++ resolved
@@ -181,8 +181,6 @@
         """
         return (self.dataset.domain_width /
                 (self.dataset.domain_dimensions * 2**(self.max_level))).min()
-<<<<<<< HEAD
-=======
 
     def _get_particle_type_counts(self):
         # this could be done in the artio C interface without creating temporary
@@ -194,7 +192,6 @@
         for ptype in self.ds.particle_types_raw:
             result[ptype] = ad[ptype, 'PID'].size
         return result
->>>>>>> 0b78f46f
 
     def convert(self, unit):
         return self.dataset.conversion_factors[unit]
