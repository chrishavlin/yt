"""
RAMSES-specific data structures



"""
# BytesIO needs absolute import
from __future__ import print_function, absolute_import

#-----------------------------------------------------------------------------
# Copyright (c) 2013, yt Development Team.
#
# Distributed under the terms of the Modified BSD License.
#
# The full license is in the file COPYING.txt, distributed with this software.
#-----------------------------------------------------------------------------

import glob
import os
import numpy as np
import stat
import weakref
from io import BytesIO

from yt.extern.six import string_types
from yt.funcs import \
    mylog, \
    setdefaultattr
from yt.geometry.oct_geometry_handler import \
    OctreeIndex
from yt.geometry.geometry_handler import \
    YTDataChunk
from yt.data_objects.static_output import \
    Dataset
from yt.data_objects.octree_subset import \
    OctreeSubset

from .definitions import ramses_header, field_aliases
from yt.utilities.physical_constants import mp, kb
from .fields import \
    RAMSESFieldInfo, _X
import yt.utilities.fortran_utils as fpu
from yt.geometry.oct_container import \
    RAMSESOctreeContainer
from yt.arraytypes import blankRecordArray

from yt.utilities.lib.cosmology_time import \
    friedman

class RAMSESDomainFile(object):
    _last_mask = None
    _last_selector_id = None

    def __init__(self, ds, domain_id):
        self.ds = ds
        self.domain_id = domain_id
        self.nvar = 0 # Set this later!

        num = os.path.basename(ds.parameter_filename).split("."
                )[0].split("_")[1]
        basename = "%s/%%s_%s.out%05i" % (
            os.path.abspath(
              os.path.dirname(ds.parameter_filename)),
            num, domain_id)
        for t in ['grav', 'hydro', 'part', 'amr', 'sink']:
            setattr(self, "%s_fn" % t, basename % t)
        self._read_amr_header()
        self._read_hydro_header()
        self._read_particle_header()
        self._read_sink_header()
        self._read_amr()

    _hydro_offset = None
    _level_count = None

    def __repr__(self):
        return "RAMSESDomainFile: %i" % self.domain_id

    @property
    def _has_hydro(self):
        '''
        Does the output include hydro?
        '''
        return os.path.exists(self.hydro_fn)

    @property
    def _has_sink(self):
        '''
        Does the output include sinks (black holes)?
        '''
        return os.path.exists(self.sink_fn)

    @property
    def level_count(self):
        if self._level_count is not None: return self._level_count
        self.hydro_offset
        return self._level_count

    @property
    def hydro_offset(self):
        if self._hydro_offset is not None: return self._hydro_offset
        # We now have to open the file and calculate it
        f = open(self.hydro_fn, "rb")
        fpu.skip(f, 6)
        # It goes: level, CPU, 8-variable
        min_level = self.ds.min_level
        n_levels = self.amr_header['nlevelmax'] - min_level
        hydro_offset = np.zeros(n_levels, dtype='int64')
        hydro_offset -= 1
        level_count = np.zeros(n_levels, dtype='int64')
        skipped = []
        for level in range(self.amr_header['nlevelmax']):
            for cpu in range(self.amr_header['nboundary'] +
                             self.amr_header['ncpu']):
                header = ( ('file_ilevel', 1, 'I'),
                           ('file_ncache', 1, 'I') )
                try:
                    hvals = fpu.read_attrs(f, header, "=")
                except AssertionError:
                    print("You are running with the wrong number of fields.")
                    print("If you specified these in the load command, check the array length.")
                    print("In this file there are %s hydro fields." % skipped)
                    #print"The last set of field sizes was: %s" % skipped
                    raise
                if hvals['file_ncache'] == 0: continue
                assert(hvals['file_ilevel'] == level+1)
                if cpu + 1 == self.domain_id and level >= min_level:
                    hydro_offset[level - min_level] = f.tell()
                    level_count[level - min_level] = hvals['file_ncache']
                skipped = fpu.skip(f, 8 * self.nvar)
        self._hydro_offset = hydro_offset
        self._level_count = level_count
        return self._hydro_offset

    def _read_hydro_header(self):
        # If no hydro file is found, return
        if not self._has_hydro:
            return
        if self.nvar > 0: return self.nvar
        # Read the number of hydro variables
        f = open(self.hydro_fn, "rb")
        fpu.skip(f, 1)
        self.nvar = fpu.read_vector(f, "i")[0]


    def _read_sink_header(self):
        if not self._has_sink:
            self.local_sink_count = 0
            self.sink_field_offsets = {}
            return
        f = open(self.sink_fn, "rb")
        f.seek(0, os.SEEK_END)
        flen = f.tell()
        f.seek(0)
        hvals = {}
        attrs = (('nsink', 1, 'I'),
                 ('nindsink', 1, 'I'))
        hvals.update(fpu.read_attrs(f, attrs))
        self.sink_header = hvals
        self.local_sink_count = hvals['nsink']

        sink_fields = [
            ("particle_identifier", "i"),
            ("particle_mass", "d"),
            ("particle_position_x", "d"),
            ("particle_position_y", "d"),
            ("particle_position_z", "d"),
            ("particle_velocity_x", "d"),
            ("particle_velocity_y", "d"),
            ("particle_velocity_z", "d"),
            ("particle_age", "d"),
            ("BH_real_accretion", "d"),
            ("BH_bondi_accretion", "d"),
            ("BH_eddington_accretion", "d"),
            ("BH_esave", "d"),
            ("gas_spin_x", "d"),
            ("gas_spin_y", "d"),
            ("gas_spin_z", "d"),
            ("BH_spin_x", "d"),
            ("BH_spin_y", "d"),
            ("BH_spin_z", "d"),
            ("BH_spin", "d"),
            ("BH_efficiency", "d")]

        for i in range(self.ds.dimensionality*2+1):
            for j in range(self.ds.max_level, self.ds.min_level):
                sink_fields.append((
                    "particle_prop_%s_%s" % (i, j), "d"
                ))

        field_offsets = {}
        _pfields = {}
        for field, vtype in sink_fields:
            if f.tell() >= flen: break
            field_offsets["sink", field] = f.tell()
            _pfields["sink", field] = vtype
            fpu.skip(f, 1)
        self.sink_field_offsets = field_offsets
        self.sink_field_types = _pfields

        try:
            ptypes = list(self.particles_types)
        except AttributeError:
            ptypes = []
        finally:
            ptypes.append('sink')
        self.particle_types = self.particle_types_raw = tuple(ptypes)

    def _read_particle_header(self):
        if not os.path.exists(self.part_fn):
            self.local_particle_count = 0
            self.particle_field_offsets = {}
            return
        f = open(self.part_fn, "rb")
        f.seek(0, os.SEEK_END)
        flen = f.tell()
        f.seek(0)
        hvals = {}
        attrs = ( ('ncpu', 1, 'I'),
                  ('ndim', 1, 'I'),
                  ('npart', 1, 'I') )
        hvals.update(fpu.read_attrs(f, attrs))
        fpu.read_vector(f, 'I')

        attrs = ( ('nstar_tot', 1, 'I'),
                  ('mstar_tot', 1, 'd'),
                  ('mstar_lost', 1, 'd'),
                  ('nsink', 1, 'I') )
        hvals.update(fpu.read_attrs(f, attrs))
        self.particle_header = hvals
        self.local_particle_count = hvals['npart']

        particle_fields = [
                ("particle_position_x", "d"),
                ("particle_position_y", "d"),
                ("particle_position_z", "d"),
                ("particle_velocity_x", "d"),
                ("particle_velocity_y", "d"),
                ("particle_velocity_z", "d"),
                ("particle_mass", "d"),
                ("particle_identifier", "i"),
                ("particle_refinement_level", "I")]

        if self.ds._extra_particle_fields is not None:
            particle_fields += self.ds._extra_particle_fields

        field_offsets = {}
        _pfields = {}

<<<<<<< HEAD
        ptype = 'io'

=======
        # Read offsets
>>>>>>> 0062666f
        for field, vtype in particle_fields:
            if f.tell() >= flen: break
            field_offsets[ptype, field] = f.tell()
            _pfields[ptype, field] = vtype
            fpu.skip(f, 1)

        iextra = 0
        while f.tell() < flen:
            iextra += 1
            field, vtype = ('particle_extra_field_%i' % iextra, 'd')
            particle_fields.append((field, vtype))

            field_offsets["io", field] = f.tell()
            _pfields["io", field] = vtype
            fpu.skip(f, 1)

        if iextra > 0 and not self.ds._warn_extra_fields:
            self.ds._warn_extra_fields = True
            w = ("Detected %s extra particle fields assuming kind "
                 "`double`. Consider using the `extra_particle_fields` "
                 "keyword argument if you have unexpected behavior.")
            mylog.warning(w % iextra)

        self.particle_field_offsets = field_offsets
        self.particle_field_types = _pfields

    def _read_amr_header(self):
        hvals = {}
        f = open(self.amr_fn, "rb")
        for header in ramses_header(hvals):
            hvals.update(fpu.read_attrs(f, header))
        # That's the header, now we skip a few.
        hvals['numbl'] = np.array(hvals['numbl']).reshape(
            (hvals['nlevelmax'], hvals['ncpu']))
        fpu.skip(f)
        if hvals['nboundary'] > 0:
            fpu.skip(f, 2)
            self.ngridbound = fpu.read_vector(f, 'i').astype("int64")
        else:
            self.ngridbound = np.zeros(hvals['nlevelmax'], dtype='int64')
        free_mem = fpu.read_attrs(f, (('free_mem', 5, 'i'), ) )  # NOQA
        ordering = fpu.read_vector(f, 'c')  # NOQA
        fpu.skip(f, 4)
        # Now we're at the tree itself
        # Now we iterate over each level and each CPU.
        self.amr_header = hvals
        self.amr_offset = f.tell()
        self.local_oct_count = hvals['numbl'][self.ds.min_level:, self.domain_id - 1].sum()
        self.total_oct_count = hvals['numbl'][self.ds.min_level:,:].sum(axis=0)

    def _read_amr(self):
        """Open the oct file, read in octs level-by-level.
           For each oct, only the position, index, level and domain
           are needed - its position in the octree is found automatically.
           The most important is finding all the information to feed
           oct_handler.add
        """
        self.oct_handler = RAMSESOctreeContainer(self.ds.domain_dimensions/2,
                self.ds.domain_left_edge, self.ds.domain_right_edge)
        root_nodes = self.amr_header['numbl'][self.ds.min_level,:].sum()
        self.oct_handler.allocate_domains(self.total_oct_count, root_nodes)
        fb = open(self.amr_fn, "rb")
        fb.seek(self.amr_offset)
        f = BytesIO()
        f.write(fb.read())
        f.seek(0)
        mylog.debug("Reading domain AMR % 4i (%0.3e, %0.3e)",
            self.domain_id, self.total_oct_count.sum(), self.ngridbound.sum())
        def _ng(c, l):
            if c < self.amr_header['ncpu']:
                ng = self.amr_header['numbl'][l, c]
            else:
                ng = self.ngridbound[c - self.amr_header['ncpu'] +
                                self.amr_header['nboundary']*l]
            return ng
        min_level = self.ds.min_level
        # yt max level is not the same as the RAMSES one.
        # yt max level is the maximum number of additional refinement levels
        # so for a uni grid run with no refinement, it would be 0.
        # So we initially assume that.
        max_level = 0
        nx, ny, nz = (((i-1.0)/2.0) for i in self.amr_header['nx'])
        for level in range(self.amr_header['nlevelmax']):
            # Easier if do this 1-indexed
            for cpu in range(self.amr_header['nboundary'] + self.amr_header['ncpu']):
                #ng is the number of octs on this level on this domain
                ng = _ng(cpu, level)
                if ng == 0: continue
                ind = fpu.read_vector(f, "I").astype("int64")  # NOQA
                fpu.skip(f, 2)
                pos = np.empty((ng, 3), dtype='float64')
                pos[:,0] = fpu.read_vector(f, "d") - nx
                pos[:,1] = fpu.read_vector(f, "d") - ny
                pos[:,2] = fpu.read_vector(f, "d") - nz
                #pos *= self.ds.domain_width
                #pos += self.dataset.domain_left_edge
                fpu.skip(f, 31)
                #parents = fpu.read_vector(f, "I")
                #fpu.skip(f, 6)
                #children = np.empty((ng, 8), dtype='int64')
                #for i in range(8):
                #    children[:,i] = fpu.read_vector(f, "I")
                #cpu_map = np.empty((ng, 8), dtype="int64")
                #for i in range(8):
                #    cpu_map[:,i] = fpu.read_vector(f, "I")
                #rmap = np.empty((ng, 8), dtype="int64")
                #for i in range(8):
                #    rmap[:,i] = fpu.read_vector(f, "I")
                # We don't want duplicate grids.
                # Note that we're adding *grids*, not individual cells.
                if level >= min_level:
                    assert(pos.shape[0] == ng)
                    n = self.oct_handler.add(cpu + 1, level - min_level, pos,
                                count_boundary = 1)
                    self._error_check(cpu, level, pos, n, ng, (nx, ny, nz))
                    if n > 0: max_level = max(level - min_level, max_level)
        self.max_level = max_level
        self.oct_handler.finalize()

    def _error_check(self, cpu, level, pos, n, ng, nn):
        # NOTE: We have the second conditional here because internally, it will
        # not add any octs in that case.
        if n == ng or cpu + 1 > self.oct_handler.num_domains:
            return
        # This is where we now check for issues with creating the new octs, and
        # we attempt to determine what precisely is going wrong.
        # These are all print statements.
        print("We have detected an error with the construction of the Octree.")
        print("  The number of Octs to be added :  %s" % ng)
        print("  The number of Octs added       :  %s" % n)
        print("  Level                          :  %s" % level)
        print("  CPU Number (0-indexed)         :  %s" % cpu)
        for i, ax in enumerate('xyz'):
            print("  extent [%s]                     :  %s %s" % \
            (ax, pos[:,i].min(), pos[:,i].max()))
        print("  domain left                    :  %s" % \
            (self.ds.domain_left_edge,))
        print("  domain right                   :  %s" % \
            (self.ds.domain_right_edge,))
        print("  offset applied                 :  %s %s %s" % \
            (nn[0], nn[1], nn[2]))
        print("AMR Header:")
        for key in sorted(self.amr_header):
            print("   %-30s: %s" % (key, self.amr_header[key]))
        raise RuntimeError

    def included(self, selector):
        if getattr(selector, "domain_id", None) is not None:
            return selector.domain_id == self.domain_id
        domain_ids = self.oct_handler.domain_identify(selector)
        return self.domain_id in domain_ids

class RAMSESDomainSubset(OctreeSubset):

    _domain_offset = 1
    _block_reorder = "F"

    def fill(self, content, fields, selector):
        # Here we get a copy of the file, which we skip through and read the
        # bits we want.
        oct_handler = self.oct_handler
        all_fields = self.domain.ds.index.fluid_field_list
        fields = [f for ft, f in fields]
        tr = {}
        cell_count = selector.count_oct_cells(self.oct_handler, self.domain_id)
        levels, cell_inds, file_inds = self.oct_handler.file_index_octs(
            selector, self.domain_id, cell_count)
        for field in fields:
            tr[field] = np.zeros(cell_count, 'float64')
        for level, offset in enumerate(self.domain.hydro_offset):
            if offset == -1: continue
            content.seek(offset)
            nc = self.domain.level_count[level]
            temp = {}
            for field in all_fields:
                temp[field] = np.empty((nc, 8), dtype="float64")
            for i in range(8):
                for field in all_fields:
                    if field not in fields:
                        fpu.skip(content)
                    else:
                        temp[field][:,i] = fpu.read_vector(content, 'd') # cell 1
            oct_handler.fill_level(level, levels, cell_inds, file_inds, tr, temp)
        return tr

class RAMSESIndex(OctreeIndex):

    def __init__(self, ds, dataset_type='ramses'):
        self.fluid_field_list = ds._fields_in_file
        self.dataset_type = dataset_type
        self.dataset = weakref.proxy(ds)
        self.index_filename = self.dataset.parameter_filename
        self.directory = os.path.dirname(self.index_filename)
        self.max_level = None

        self.float_type = np.float64
        super(RAMSESIndex, self).__init__(ds, dataset_type)

    def _initialize_oct_handler(self):
        self.domains = [RAMSESDomainFile(self.dataset, i + 1)
                        for i in range(self.dataset['ncpu'])]
        total_octs = sum(dom.local_oct_count #+ dom.ngridbound.sum()
                         for dom in self.domains)
        self.max_level = max(dom.max_level for dom in self.domains)
        self.num_grids = total_octs

    def _detect_output_fields(self):
        # Do we want to attempt to figure out what the fields are in the file?
        dsl = set([])
        if self.fluid_field_list is None or len(self.fluid_field_list) <= 0:
            self._setup_auto_fields()

        for domain in self.domains:
            dsl.update(set(domain.particle_field_offsets.keys()))
            dsl.update(set(domain.sink_field_offsets.keys()))

        self.particle_field_list = list(dsl)
        self.field_list = [("ramses", f) for f in self.fluid_field_list] \
                        + self.particle_field_list

    def _setup_auto_fields(self):
        '''
        If no fluid fields are set, the code tries to set up a fluids array by hand
        '''
        # TODO: copy/pasted from DomainFile; needs refactoring!
        num = os.path.basename(self.dataset.parameter_filename).split("."
                )[0].split("_")[1]
        testdomain = 1 # Just pick the first domain file to read
        basename = "%s/%%s_%s.out%05i" % (
            os.path.abspath(
              os.path.dirname(self.dataset.parameter_filename)),
            num, testdomain)
        hydro_fn = basename % "hydro"
        # Do we have a hydro file?
        if not os.path.exists(hydro_fn):
            self.fluid_field_list = []
            return
        # Read the number of hydro variables
        f = open(hydro_fn, "rb")
        hydro_header = ( ('ncpu', 1, 'i'),
                         ('nvar', 1, 'i'),
                         ('ndim', 1, 'i'),
                         ('nlevelmax', 1, 'i'),
                         ('nboundary', 1, 'i'),
                         ('gamma', 1, 'd')
                         )
        hvals = fpu.read_attrs(f, hydro_header)
        self.ds.gamma = hvals['gamma']
        nvar = hvals['nvar']
        # OK, we got NVAR, now set up the arrays depending on what NVAR is
        # but first check for radiative transfer!
        foldername  = os.path.abspath(os.path.dirname(self.ds.parameter_filename))
        rt_flag = any(glob.glob(os.sep.join([foldername, 'info_rt_*.txt'])))
        if rt_flag: # rt run
            if nvar < 10:
                mylog.info('Detected RAMSES-RT file WITHOUT IR trapping.')
                fields = ["Density", "x-velocity", "y-velocity", "z-velocity", "Pressure", "Metallicity", "HII", "HeII", "HeIII"]
            else:
                mylog.info('Detected RAMSES-RT file WITH IR trapping.')
                fields = ["Density", "x-velocity", "y-velocity", "z-velocity", "Pres_IR", "Pressure", "Metallicity", "HII", "HeII", "HeIII"]
        else:
            if nvar < 5:
                mylog.debug("nvar=%s is too small! YT doesn't currently support 1D/2D runs in RAMSES %s")
                raise ValueError
            # Basic hydro runs
            if nvar == 5:
                fields = ["Density",
                          "x-velocity", "y-velocity", "z-velocity",
                          "Pressure"]
            if nvar > 5 and nvar < 11:
                fields = ["Density",
                          "x-velocity", "y-velocity", "z-velocity",
                          "Pressure", "Metallicity"]
            # MHD runs - NOTE: THE MHD MODULE WILL SILENTLY ADD 3 TO THE NVAR IN THE MAKEFILE
            if nvar == 11:
                fields = ["Density",
                          "x-velocity", "y-velocity", "z-velocity",
                          "x-Bfield-left", "y-Bfield-left", "z-Bfield-left",
                          "x-Bfield-right", "y-Bfield-right", "z-Bfield-right",
                          "Pressure"]
            if nvar > 11:
                fields = ["Density",
                          "x-velocity", "y-velocity", "z-velocity",
                          "x-Bfield-left", "y-Bfield-left", "z-Bfield-left",
                          "x-Bfield-right", "y-Bfield-right", "z-Bfield-right",
                          "Pressure","Metallicity"]
        # Allow some wiggle room for users to add too many variables
        while len(fields) < nvar:
            fields.append("var"+str(len(fields)))
        mylog.debug("No fields specified by user; automatically setting fields array to %s", str(fields))
        self.fluid_field_list = fields

    def _identify_base_chunk(self, dobj):
        if getattr(dobj, "_chunk_info", None) is None:
            domains = [dom for dom in self.domains if
                       dom.included(dobj.selector)]
            base_region = getattr(dobj, "base_region", dobj)
            if len(domains) > 1:
                mylog.debug("Identified %s intersecting domains", len(domains))
            subsets = [RAMSESDomainSubset(base_region, domain, self.dataset)
                       for domain in domains]
            dobj._chunk_info = subsets
        dobj._current_chunk = list(self._chunk_all(dobj))[0]

    def _chunk_all(self, dobj):
        oobjs = getattr(dobj._current_chunk, "objs", dobj._chunk_info)
        yield YTDataChunk(dobj, "all", oobjs, None)

    def _chunk_spatial(self, dobj, ngz, sort = None, preload_fields = None):
        sobjs = getattr(dobj._current_chunk, "objs", dobj._chunk_info)
        for i,og in enumerate(sobjs):
            if ngz > 0:
                g = og.retrieve_ghost_zones(ngz, [], smoothed=True)
            else:
                g = og
            yield YTDataChunk(dobj, "spatial", [g], None)

    def _chunk_io(self, dobj, cache = True, local_only = False):
        oobjs = getattr(dobj._current_chunk, "objs", dobj._chunk_info)
        for subset in oobjs:
            yield YTDataChunk(dobj, "io", [subset], None, cache = cache)

    def _initialize_level_stats(self):
        levels=sum([dom.level_count for dom in self.domains])
        desc = {'names': ['numcells','level'],
                'formats':['Int64']*2}
        max_level=self.dataset.min_level+self.dataset.max_level+2
        self.level_stats = blankRecordArray(desc, max_level)
        self.level_stats['level'] = [i for i in range(max_level)]
        self.level_stats['numcells'] = [0 for i in range(max_level)]
        for level in range(self.dataset.min_level+1):
            self.level_stats[level+1]['numcells']=2**(level*self.dataset.dimensionality)
        for level in range(self.max_level+1):
            self.level_stats[level+self.dataset.min_level+1]['numcells'] = levels[level]

    def _get_particle_type_counts(self):
        npart = 0
        for dom in self.domains:
            npart += dom.local_particle_count

        return {'io': npart}

    def print_stats(self):

        # This function prints information based on the fluid on the grids,
        # and therefore does not work for DM only runs.
        if not self.fluid_field_list:
            print("This function is not implemented for DM only runs")
            return

        self._initialize_level_stats()
        """
        Prints out (stdout) relevant information about the simulation
        """
        header = "%3s\t%14s\t%14s" % ("level", "# cells","# cells^3")
        print(header)
        print("%s" % (len(header.expandtabs())*"-"))
        for level in range(self.dataset.min_level+self.dataset.max_level+2):
            print("% 3i\t% 14i\t% 14i" % \
                  (level,
                   self.level_stats['numcells'][level],
                   np.ceil(self.level_stats['numcells'][level]**(1./3))))
        print("-" * 46)
        print("   \t% 14i" % (self.level_stats['numcells'].sum()))
        print("\n")

        dx = self.get_smallest_dx()
        try:
            print("z = %0.8f" % (self.dataset.current_redshift))
        except:
            pass
        print("t = %0.8e = %0.8e s = %0.8e years" % (
            self.ds.current_time.in_units("code_time"),
            self.ds.current_time.in_units("s"),
            self.ds.current_time.in_units("yr")))
        print("\nSmallest Cell:")
        for item in ("Mpc", "pc", "AU", "cm"):
            print("\tWidth: %0.3e %s" % (dx.in_units(item), item))



class RAMSESDataset(Dataset):
    _index_class = RAMSESIndex
    _field_info_class = RAMSESFieldInfo
    gamma = 1.4 # This will get replaced on hydro_fn open

    def __init__(self, filename, dataset_type='ramses',
                 fields=None, storage_filename=None,
                 units_override=None, unit_system="cgs",
                 extra_particle_fields=None, cosmological=None):
        # Here we want to initiate a traceback, if the reader is not built.
        if isinstance(fields, string_types):
            fields = field_aliases[fields]
        '''
        fields: An array of hydro variable fields in order of position in the hydro_XXXXX.outYYYYY file
                If set to None, will try a default set of fields
        extra_particle_fields: An array of extra particle variables in order of position in the particle_XXXXX.outYYYYY file.
        cosmological: If set to None, automatically detect cosmological simulation. If a boolean, force
                      its value.
        '''
        self.fluid_types += ("ramses",)
        self._fields_in_file = fields
        self._extra_particle_fields = extra_particle_fields
        self._warn_extra_fields = False
        self.force_cosmological = cosmological
        Dataset.__init__(self, filename, dataset_type, units_override=units_override,
                         unit_system=unit_system)

        self.storage_filename = storage_filename


    def __repr__(self):
        return self.basename.rsplit(".", 1)[0]

    def _set_code_unit_attributes(self):
        """
        Generates the conversion to various physical _units based on the parameter file
        """
        # loading the units from the info file
        boxlen=self.parameters['boxlen']
        length_unit = self.parameters['unit_l']
        density_unit = self.parameters['unit_d']
        time_unit = self.parameters['unit_t']

        # calculating derived units (except velocity and temperature, done below)
        mass_unit = density_unit * length_unit**3
        magnetic_unit = np.sqrt(4*np.pi * mass_unit /
                                (time_unit**2 * length_unit))
        pressure_unit = density_unit * (length_unit / time_unit)**2

        # TODO:
        # Generalize the temperature field to account for ionization
        # For now assume an atomic ideal gas with cosmic abundances (x_H = 0.76)
        mean_molecular_weight_factor = _X**-1

        setdefaultattr(self, 'density_unit', self.quan(density_unit, 'g/cm**3'))
        setdefaultattr(self, 'magnetic_unit', self.quan(magnetic_unit, "gauss"))
        setdefaultattr(self, 'pressure_unit',
                       self.quan(pressure_unit, 'dyne/cm**2'))
        setdefaultattr(self, 'time_unit', self.quan(time_unit, "s"))
        setdefaultattr(self, 'mass_unit', self.quan(mass_unit, "g"))
        setdefaultattr(self, 'velocity_unit',
                       self.quan(length_unit, 'cm') / self.time_unit)
        temperature_unit = (
            self.velocity_unit**2*mp*mean_molecular_weight_factor/kb)
        setdefaultattr(self, 'temperature_unit', temperature_unit.in_units('K'))

        # Only the length unit get scales by a factor of boxlen
        setdefaultattr(self, 'length_unit',
                       self.quan(length_unit * boxlen, "cm"))

    def _parse_parameter_file(self):
        # hardcoded for now
        # These should be explicitly obtained from the file, but for now that
        # will wait until a reorganization of the source tree and better
        # generalization.
        self.dimensionality = 3
        self.refine_by = 2
        self.parameters["HydroMethod"] = 'ramses'
        self.parameters["Time"] = 1. # default unit is 1...

        self.unique_identifier = \
            int(os.stat(self.parameter_filename)[stat.ST_CTIME])
        # We now execute the same logic Oliver's code does
        rheader = {}
        f = open(self.parameter_filename)
        def read_rhs(cast):
            line = f.readline()
            p, v = line.split("=")
            rheader[p.strip()] = cast(v)
        for i in range(6): read_rhs(int)
        f.readline()
        for i in range(11): read_rhs(float)
        f.readline()
        read_rhs(str)
        # This next line deserves some comment.  We specify a min_level that
        # corresponds to the minimum level in the RAMSES simulation.  RAMSES is
        # one-indexed, but it also does refer to the *oct* dimensions -- so
        # this means that a levelmin of 1 would have *1* oct in it.  So a
        # levelmin of 2 would have 8 octs at the root mesh level.
        self.min_level = rheader['levelmin'] - 1
        # Now we read the hilbert indices
        self.hilbert_indices = {}
        if rheader['ordering type'] == "hilbert":
            f.readline() # header
            for n in range(rheader['ncpu']):
                dom, mi, ma = f.readline().split()
                self.hilbert_indices[int(dom)] = (float(mi), float(ma))
        self.parameters.update(rheader)
        self.domain_left_edge = np.zeros(3, dtype='float64')
        self.domain_dimensions = np.ones(3, dtype='int32') * \
                        2**(self.min_level+1)
        self.domain_right_edge = np.ones(3, dtype='float64')
        # This is likely not true, but it's not clear how to determine the boundary conditions
        self.periodicity = (True, True, True)

        if self.force_cosmological is not None:
            is_cosmological = self.force_cosmological
        else:
            # These conditions seem to always be true for non-cosmological datasets
            is_cosmological = not (rheader["time"] >= 0 and
                                   rheader["H0"] == 1 and
                                   rheader["aexp"] == 1)

        if not is_cosmological:
            self.cosmological_simulation = 0
            self.current_redshift = 0
            self.hubble_constant = 0
            self.omega_matter = 0
            self.omega_lambda = 0
        else:
            self.cosmological_simulation = 1
            self.current_redshift = (1.0 / rheader["aexp"]) - 1.0
            self.omega_lambda = rheader["omega_l"]
            self.omega_matter = rheader["omega_m"]
            self.hubble_constant = rheader["H0"] / 100.0 # This is H100
        self.max_level = rheader['levelmax'] - self.min_level - 1
        f.close()


        if self.cosmological_simulation == 0:
            self.current_time = self.parameters['time']
        else :
            self.tau_frw, self.t_frw, self.dtau, self.n_frw, self.time_tot = \
                friedman( self.omega_matter, self.omega_lambda, 1. - self.omega_matter - self.omega_lambda )

            age = self.parameters['time']
            iage = 1 + int(10.*age/self.dtau)
            iage = np.min([iage,self.n_frw//2 + (iage - self.n_frw//2)//10])

            self.time_simu = self.t_frw[iage  ]*(age-self.tau_frw[iage-1])/(self.tau_frw[iage]-self.tau_frw[iage-1])+ \
                             self.t_frw[iage-1]*(age-self.tau_frw[iage  ])/(self.tau_frw[iage-1]-self.tau_frw[iage])

            self.current_time = (self.time_tot + self.time_simu)/(self.hubble_constant*1e7/3.08e24)/self.parameters['unit_t']

        # Check for the presence of sink files
        sink_files = os.path.join(
            os.path.split(self.parameter_filename)[0],
            'sink_?????.out?????')
        has_sink = len(glob.glob(sink_files))

        if has_sink:
            ptypes = ('io', 'sink')
        else:
            ptypes = ('io', )

        self.particle_types = self.particle_types_raw = ptypes



    @classmethod
    def _is_valid(self, *args, **kwargs):
        if not os.path.basename(args[0]).startswith("info_"): return False
        fn = args[0].replace("info_", "amr_").replace(".txt", ".out00001")
        return os.path.exists(fn)<|MERGE_RESOLUTION|>--- conflicted
+++ resolved
@@ -247,12 +247,7 @@
         field_offsets = {}
         _pfields = {}
 
-<<<<<<< HEAD
-        ptype = 'io'
-
-=======
         # Read offsets
->>>>>>> 0062666f
         for field, vtype in particle_fields:
             if f.tell() >= flen: break
             field_offsets[ptype, field] = f.tell()
