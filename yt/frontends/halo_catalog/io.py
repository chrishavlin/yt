from collections import defaultdict

import numpy as np

from yt.frontends.gadget_fof.io import IOHandlerGadgetFOFHaloHDF5
from yt.funcs import parse_h5_attr
<<<<<<< HEAD
from yt.units.yt_array import uvstack
from yt.utilities.io_handler import BaseParticleIOHandler
=======
from yt.units.yt_array import uvstack  # type: ignore
from yt.utilities.io_handler import BaseIOHandler
>>>>>>> 7d8cbd4f
from yt.utilities.on_demand_imports import _h5py as h5py


class IOHandlerYTHaloCatalog(BaseParticleIOHandler):
    _dataset_type = "ythalocatalog"

    def _read_fluid_selection(self, chunks, selector, fields, size):
        raise NotImplementedError

    def _read_particle_coords(self, chunks, ptf):
        # This will read chunks and yield the results.
        chunks = list(chunks)
        data_files = set()
        # Only support halo reading for now.
        assert len(ptf) == 1
        assert list(ptf.keys())[0] == "halos"
        ptype = "halos"
        for chunk in chunks:
            for obj in chunk.objs:
                data_files.update(obj.data_files)
        pn = "particle_position_%s"
        for data_file in sorted(data_files, key=lambda x: (x.filename, x.start)):
            with h5py.File(data_file.filename, mode="r") as f:
                units = parse_h5_attr(f[pn % "x"], "units")
                pos = data_file._get_particle_positions(ptype, f=f)
                x, y, z = (self.ds.arr(pos[:, i], units) for i in range(3))
                yield "halos", (x, y, z)

    def _yield_coordinates(self, data_file):
        pn = "particle_position_%s"
        with h5py.File(data_file.filename, mode="r") as f:
            units = parse_h5_attr(f[pn % "x"], "units")
            x, y, z = (
                self.ds.arr(f[pn % ax][()].astype("float64"), units) for ax in "xyz"
            )
            pos = uvstack([x, y, z]).T
            pos.convert_to_units("code_length")
            yield "halos", pos

    def _read_particle_fields(self, chunks, ptf, selector):
        # Now we have all the sizes, and we can allocate
        chunks = list(chunks)
        data_files = set()
        # Only support halo reading for now.
        assert len(ptf) == 1
        assert list(ptf.keys())[0] == "halos"
        for chunk in chunks:
            for obj in chunk.objs:
                data_files.update(obj.data_files)
        pn = "particle_position_%s"
        for data_file in sorted(data_files, key=lambda x: (x.filename, x.start)):
            si, ei = data_file.start, data_file.end
            with h5py.File(data_file.filename, mode="r") as f:
                for ptype, field_list in sorted(ptf.items()):
                    units = parse_h5_attr(f[pn % "x"], "units")
                    pos = data_file._get_particle_positions(ptype, f=f)
                    x, y, z = (self.ds.arr(pos[:, i], units) for i in range(3))
                    mask = selector.select_points(x, y, z, 0.0)
                    del x, y, z
                    if mask is None:
                        continue
                    for field in field_list:
                        data = f[field][si:ei][mask].astype("float64")
                        yield (ptype, field), data

    def _count_particles(self, data_file):
        si, ei = data_file.start, data_file.end
        nhalos = data_file.header["num_halos"]
        if None not in (si, ei):
            nhalos = np.clip(nhalos - si, 0, ei - si)
        return {"halos": nhalos}

    def _identify_fields(self, data_file):
        with h5py.File(data_file.filename, mode="r") as f:
            fields = [
                ("halos", field) for field in f if not isinstance(f[field], h5py.Group)
            ]
            units = {("halos", field): parse_h5_attr(f[field], "units") for field in f}
        return fields, units


class HaloDatasetIOHandler:
    """
    Base class for io handlers to load halo member particles.
    """

    def _read_particle_coords(self, chunks, ptf):
        pass

    def _read_particle_fields(self, dobj, ptf):
        # separate member particle fields from scalar fields
        scalar_fields = defaultdict(list)
        member_fields = defaultdict(list)
        for ptype, field_list in sorted(ptf.items()):
            for field in field_list:
                if (ptype, field) in self.ds.scalar_field_list:
                    scalar_fields[ptype].append(field)
                else:
                    member_fields[ptype].append(field)

        all_data = self._read_scalar_fields(dobj, scalar_fields)
        all_data.update(self._read_member_fields(dobj, member_fields))

        for field, field_data in all_data.items():
            yield field, field_data

    # This will be refactored.
    _read_particle_selection = IOHandlerGadgetFOFHaloHDF5._read_particle_selection


# ignoring type in this mixing to circunvent this error from mypy
# Definition of "_read_particle_fields" in base class "HaloDatasetIOHandler"
# is incompatible with definition in base class "IOHandlerYTHaloCatalog"
#
# it may not be possible to refactor out of this situation without breaking downstream
class IOHandlerYTHalo(HaloDatasetIOHandler, IOHandlerYTHaloCatalog):  # type: ignore
    _dataset_type = "ythalo"

    def _identify_fields(self, data_file):
        with h5py.File(data_file.filename, mode="r") as f:
            scalar_fields = [
                ("halos", field) for field in f if not isinstance(f[field], h5py.Group)
            ]
            units = {("halos", field): parse_h5_attr(f[field], "units") for field in f}
            if "particles" in f:
                id_fields = [("halos", field) for field in f["particles"]]
            else:
                id_fields = []

        return scalar_fields + id_fields, scalar_fields, id_fields, units

    def _read_member_fields(self, dobj, member_fields):
        all_data = defaultdict(lambda: np.empty(dobj.particle_number, dtype=np.float64))
        if not member_fields:
            return all_data
        field_start = 0
        for i, data_file in enumerate(dobj.field_data_files):
            start_index = dobj.field_data_start[i]
            end_index = dobj.field_data_end[i]
            pcount = end_index - start_index
            if pcount == 0:
                continue
            field_end = field_start + end_index - start_index
            with h5py.File(data_file.filename, mode="r") as f:
                for ptype, field_list in sorted(member_fields.items()):
                    for field in field_list:
                        field_data = all_data[(ptype, field)]
                        my_data = f["particles"][field][start_index:end_index].astype(
                            "float64"
                        )
                        field_data[field_start:field_end] = my_data
            field_start = field_end
        return all_data

    def _read_scalar_fields(self, dobj, scalar_fields):
        all_data = {}
        if not scalar_fields:
            return all_data
        with h5py.File(dobj.scalar_data_file.filename, mode="r") as f:
            for ptype, field_list in sorted(scalar_fields.items()):
                for field in field_list:
                    data = np.array([f[field][dobj.scalar_index]]).astype("float64")
                    all_data[(ptype, field)] = data
        return all_data<|MERGE_RESOLUTION|>--- conflicted
+++ resolved
@@ -4,13 +4,8 @@
 
 from yt.frontends.gadget_fof.io import IOHandlerGadgetFOFHaloHDF5
 from yt.funcs import parse_h5_attr
-<<<<<<< HEAD
-from yt.units.yt_array import uvstack
+from yt.units.yt_array import uvstack  # type: ignore
 from yt.utilities.io_handler import BaseParticleIOHandler
-=======
-from yt.units.yt_array import uvstack  # type: ignore
-from yt.utilities.io_handler import BaseIOHandler
->>>>>>> 7d8cbd4f
 from yt.utilities.on_demand_imports import _h5py as h5py
 
 
