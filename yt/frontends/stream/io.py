--- conflicted
+++ resolved
@@ -266,15 +266,8 @@
         mesh_id = chunk.objs[0].mesh_id
         rv = {}
         for field in fields:
-<<<<<<< HEAD
-            ftype, fname = field
             if field in self.ds._node_fields:
                 nodes_per_element = self.fields[mesh_id][field].shape[1]
-=======
-            field_name = field[1]
-            nodes_per_element = self.fields[mesh_id][field].shape[1]
-            if field_name in self._node_types:
->>>>>>> 353c36cf
                 rv[field] = np.empty((size, nodes_per_element), dtype="float64")
             else:
                 rv[field] = np.empty(size, dtype="float64")
