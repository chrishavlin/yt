from collections import \
    defaultdict
from numbers import \
    Number as numeric_type
import numpy as np
import os
import stat
import weakref

from .fields import \
    YTDataContainerFieldInfo, \
    YTGridFieldInfo

from yt.data_objects.grid_patch import \
    AMRGridPatch
from yt.data_objects.particle_unions import \
    ParticleUnion
from yt.data_objects.profiles import \
    Profile1DFromDataset, \
    Profile2DFromDataset, \
    Profile3DFromDataset
from yt.data_objects.static_output import \
    Dataset, \
    ParticleFile, \
    validate_index_order
from yt.funcs import \
    is_root, \
    parse_h5_attr
from yt.geometry.grid_geometry_handler import \
    GridIndex
from yt.geometry.particle_geometry_handler import \
    ParticleIndex
from yt.units import \
    dimensions
from yt.units.unit_registry import \
    UnitRegistry
from yt.units.yt_array import \
    uconcatenate, \
    YTQuantity
from yt.utilities.logger import \
    ytLogger as mylog
from yt.utilities.exceptions import \
    YTFieldTypeNotFound
from yt.utilities.on_demand_imports import \
    _h5py as h5py
from yt.utilities.parallel_tools.parallel_analysis_interface import \
    parallel_root_only
from yt.utilities.tree_container import \
    TreeContainer
from yt.fields.field_exceptions import \
    NeedsGridType
from yt.data_objects.data_containers import \
    GenerationInProgress

_grid_data_containers = ["arbitrary_grid",
                         "covering_grid",
                         "smoothed_covering_grid"]

class SavedDataset(Dataset):
    """
    Base dataset class for products of calling save_as_dataset.
    """
    _con_attrs = ()

    def _parse_parameter_file(self):
        self.refine_by = 2
        with h5py.File(self.parameter_filename, mode="r") as f:
            for key in f.attrs.keys():
                v = parse_h5_attr(f, key)
                if key == "con_args":
                    try:
                        v = eval(v)
                    except ValueError:
                        # support older ytdata outputs
                        v = v.astype('str')
                self.parameters[key] = v
            self._with_parameter_file_open(f)

        # if saved, restore unit registry from the json string
        if "unit_registry_json" in self.parameters:
            self.unit_registry = UnitRegistry.from_json(
                self.parameters["unit_registry_json"])
            # reset self.arr and self.quan to use new unit_registry
            self._arr = None
            self._quan = None
            for dim in ["length", "mass", "pressure",
                        "temperature", "time", "velocity"]:
                cu = "code_" + dim
                if cu not in self.unit_registry:
                    self.unit_registry.add(
                        cu, 1.0, getattr(dimensions, dim))
            if "code_magnetic" not in self.unit_registry:
                self.unit_registry.add("code_magnetic", 1.0,
                                       dimensions.magnetic_field)

        # if saved, set unit system
        if "unit_system_name" in self.parameters:
            unit_system = self.parameters["unit_system_name"]
            del self.parameters["unit_system_name"]
        else:
            unit_system = "cgs"
        # reset unit system since we may have a new unit registry
        self._assign_unit_system(unit_system)

        # assign units to parameters that have associated unit string
        del_pars = []
        for par in self.parameters:
            ustr = "%s_units" % par
            if ustr in self.parameters:
                if isinstance(self.parameters[par], np.ndarray):
                    to_u = self.arr
                else:
                    to_u = self.quan
                self.parameters[par] = to_u(
                    self.parameters[par], self.parameters[ustr])
                del_pars.append(ustr)
        for par in del_pars:
            del self.parameters[par]

        for attr in self._con_attrs:
            setattr(self, attr, self.parameters.get(attr))
        self.unique_identifier = \
          int(os.stat(self.parameter_filename)[stat.ST_CTIME])

    def _with_parameter_file_open(self, f):
        # This allows subclasses to access the parameter file
        # while it's still open to get additional information.
        pass

    def set_units(self):
        if "unit_registry_json" in self.parameters:
            self._set_code_unit_attributes()
            del self.parameters["unit_registry_json"]
        else:
            super(SavedDataset, self).set_units()

    def _set_code_unit_attributes(self):
        attrs = ('length_unit', 'mass_unit', 'time_unit',
                 'velocity_unit', 'magnetic_unit')
        cgs_units = ('cm', 'g', 's', 'cm/s', 'gauss')
        base_units = np.ones(len(attrs))
        for unit, attr, cgs_unit in zip(base_units, attrs, cgs_units):
            if attr in self.parameters and \
              isinstance(self.parameters[attr], YTQuantity):
                uq = self.parameters[attr]
            elif attr in self.parameters and \
              "%s_units" % attr in self.parameters:
                uq = self.quan(self.parameters[attr],
                               self.parameters["%s_units" % attr])
                del self.parameters[attr]
                del self.parameters["%s_units" % attr]
            elif isinstance(unit, str):
                uq = self.quan(1.0, unit)
            elif isinstance(unit, numeric_type):
                uq = self.quan(unit, cgs_unit)
            elif isinstance(unit, YTQuantity):
                uq = unit
            elif isinstance(unit, tuple):
                uq = self.quan(unit[0], unit[1])
            else:
                raise RuntimeError("%s (%s) is invalid." % (attr, unit))
            setattr(self, attr, uq)

class YTDataset(SavedDataset):
    """Base dataset class for all ytdata datasets."""

    _con_attrs = ("cosmological_simulation", "current_time",
                  "current_redshift", "hubble_constant",
                  "omega_matter", "omega_lambda",
                  "dimensionality", "domain_dimensions",
                  "periodicity",
                  "domain_left_edge", "domain_right_edge",
                  "container_type", "data_type")

    def _with_parameter_file_open(self, f):
        self.num_particles = \
          dict([(group, parse_h5_attr(f[group], "num_elements"))
                for group in f if group != self.default_fluid_type])

    def create_field_info(self):
        self.field_dependencies = {}
        self.derived_field_list = []
        self.filtered_particle_types = []
        self.field_info = self._field_info_class(self, self.field_list)
        self.coordinates.setup_fields(self.field_info)
        self.field_info.setup_fluid_fields()
        for ptype in self.particle_types:
            self.field_info.setup_particle_fields(ptype)

        self._setup_gas_alias()
        self.field_info.setup_fluid_index_fields()

        if "all" not in self.particle_types:
            mylog.debug("Creating Particle Union 'all'")
            pu = ParticleUnion("all", list(self.particle_types_raw))
            self.add_particle_union(pu)
        self.field_info.setup_extra_union_fields()
        mylog.debug("Loading field plugins.")
        self.field_info.load_all_plugins()
        deps, unloaded = self.field_info.check_derived_fields()
        self.field_dependencies.update(deps)

    def _setup_gas_alias(self):
        pass

    def _setup_override_fields(self):
        pass

class YTDataHDF5File(ParticleFile):
<<<<<<< HEAD
    def __init__(self, ds, io, filename, file_id, range):
        with h5py.File(filename, "r") as f:
=======
    def __init__(self, ds, io, filename, file_id):
        with h5py.File(filename, mode="r") as f:
>>>>>>> 19f9db76
            self.header = dict((field, parse_h5_attr(f, field)) \
                               for field in f.attrs.keys())

        super(YTDataHDF5File, self).__init__(ds, io, filename, file_id, range)

class YTDataContainerDataset(YTDataset):
    """Dataset for saved geometric data containers."""
    _index_class = ParticleIndex
    _file_class = YTDataHDF5File
    _field_info_class = YTDataContainerFieldInfo
    _suffix = ".h5"
    fluid_types = ("grid", "gas", "deposit", "index")

    def __init__(self, filename, dataset_type="ytdatacontainer_hdf5",
                 index_order=None, index_filename=None, units_override=None,
                 unit_system="cgs"):
        self.index_order = validate_index_order(index_order)
        self.index_filename=index_filename
        super(YTDataContainerDataset, self).__init__(filename, dataset_type,
            units_override=units_override, unit_system=unit_system)

    def _parse_parameter_file(self):
        super(YTDataContainerDataset, self)._parse_parameter_file()
        self.particle_types_raw = tuple(self.num_particles.keys())
        self.particle_types = self.particle_types_raw
        self.filename_template = self.parameter_filename
        self.file_count = 1
        self.domain_dimensions = np.ones(3, "int32")

    def _setup_gas_alias(self):
        "Alias the grid type to gas by making a particle union."

        if "grid" in self.particle_types and \
          "gas" not in self.particle_types:
            pu = ParticleUnion("gas", ["grid"])
            self.add_particle_union(pu)
        # We have to alias this because particle unions only
        # cover the field_list.
        self.field_info.alias(("gas", "cell_volume"), ("grid", "cell_volume"))

    _data_obj = None
    @property
    def data(self):
        """
        Return a data container configured like the original used to
        create this dataset.
        """

        if self._data_obj is None:
            # Some data containers can't be reconstructed in the same way
            # since this is now particle-like data.
            data_type = self.parameters.get("data_type")
            container_type = self.parameters.get("container_type")
            ex_container_type = ["cutting", "quad_proj", "ray", "slice", "cut_region"]
            if data_type == "yt_light_ray" or container_type in ex_container_type:
                mylog.info("Returning an all_data data container.")
                return self.all_data()

            my_obj = getattr(self, self.parameters["container_type"])
            my_args = [self.parameters[con_arg]
                       for con_arg in self.parameters["con_args"]]
            self._data_obj = my_obj(*my_args)
        return self._data_obj

    @classmethod
    def _is_valid(self, *args, **kwargs):
        if not args[0].endswith(".h5"): return False
        with h5py.File(args[0], mode="r") as f:
            data_type = parse_h5_attr(f, "data_type")
            cont_type = parse_h5_attr(f, "container_type")
            if data_type is None:
                return False
            if data_type == "yt_data_container" and \
                cont_type not in _grid_data_containers:
                return True
        return False

class YTDataLightRayDataset(YTDataContainerDataset):
    """Dataset for saved LightRay objects."""

    def _parse_parameter_file(self):
        super(YTDataLightRayDataset, self)._parse_parameter_file()
        self._restore_light_ray_solution()

    def _restore_light_ray_solution(self):
        """
        Restore all information associate with the light ray solution
        to its original form.
        """
        key = "light_ray_solution"
        self.light_ray_solution = []
        lrs_fields = [par for par in self.parameters \
                      if key in par and not par.endswith("_units")]
        if len(lrs_fields) == 0:
            return
        self.light_ray_solution = \
          [{} for val in self.parameters[lrs_fields[0]]]
        for sp3 in ["unique_identifier", "filename"]:
            ksp3 = "%s_%s" % (key, sp3)
            if ksp3 not in lrs_fields:
                continue
            self.parameters[ksp3] = self.parameters[ksp3].astype(str)
        for field in lrs_fields:
            field_name = field[len(key)+1:]
            for i in range(self.parameters[field].shape[0]):
                self.light_ray_solution[i][field_name] = \
                  self.parameters[field][i]

    @classmethod
    def _is_valid(self, *args, **kwargs):
        if not args[0].endswith(".h5"): return False
        with h5py.File(args[0], mode="r") as f:
            data_type = parse_h5_attr(f, "data_type")
            if data_type in ["yt_light_ray"]:
                return True
        return False

class YTSpatialPlotDataset(YTDataContainerDataset):
    """Dataset for saved slices and projections."""
    _field_info_class = YTGridFieldInfo

    def __init__(self, *args, **kwargs):
        super(YTSpatialPlotDataset, self).__init__(
            *args, dataset_type="ytspatialplot_hdf5", **kwargs)

    def _parse_parameter_file(self):
        super(YTSpatialPlotDataset, self)._parse_parameter_file()
        if self.parameters["container_type"] == "proj":
            if isinstance(self.parameters["weight_field"], str) and \
              self.parameters["weight_field"] == "None":
                self.parameters["weight_field"] = None
            elif isinstance(self.parameters["weight_field"], np.ndarray):
                self.parameters["weight_field"] = \
                  tuple(self.parameters["weight_field"])

    @classmethod
    def _is_valid(self, *args, **kwargs):
        if not args[0].endswith(".h5"): return False
        with h5py.File(args[0], mode="r") as f:
            data_type = parse_h5_attr(f, "data_type")
            cont_type = parse_h5_attr(f, "container_type")
            if data_type == "yt_data_container" and \
                cont_type in ["cutting", "proj", "slice", "quad_proj"]:
                return True
        return False

class YTGrid(AMRGridPatch):
    _id_offset = 0
    def __init__(self, gid, index, filename=None):
        AMRGridPatch.__init__(self, gid, filename=filename, index=index)
        self._children_ids = []
        self._parent_id = -1
        self.Level = 0
        self.LeftEdge = self.index.ds.domain_left_edge
        self.RightEdge = self.index.ds.domain_right_edge

    def __getitem__(self, key):
        tr = super(AMRGridPatch, self).__getitem__(key)
        try:
            fields = self._determine_fields(key)
        except YTFieldTypeNotFound:
            return tr
        finfo = self.ds._get_field_info(*fields[0])
        if not finfo.sampling_type == "particle":
            return tr.reshape(self.ActiveDimensions[:self.ds.dimensionality])
        return tr

    @property
    def Parent(self):
        return None

    @property
    def Children(self):
        return []

class YTDataHierarchy(GridIndex):
    def __init__(self, ds, dataset_type = None):
        self.dataset_type = dataset_type
        self.float_type = 'float64'
        self.dataset = weakref.proxy(ds)
        self.directory = os.getcwd()
        super(YTDataHierarchy, self).__init__(ds, dataset_type)

    def _count_grids(self):
        self.num_grids = 1

    def _parse_index(self):
        self.grid_dimensions[:] = self.ds.domain_dimensions
        self.grid_left_edge[:] = self.ds.domain_left_edge
        self.grid_right_edge[:] = self.ds.domain_right_edge
        self.grid_levels[:] = np.zeros(self.num_grids)
        self.grid_procs = np.zeros(self.num_grids)
        self.grid_particle_count[:] = sum(self.ds.num_particles.values())
        self.grids = []
        for gid in range(self.num_grids):
            self.grids.append(self.grid(gid, self))
            self.grids[gid].Level = self.grid_levels[gid, 0]
        self.max_level = self.grid_levels.max()
        temp_grids = np.empty(self.num_grids, dtype='object')
        for i, grid in enumerate(self.grids):
            grid.filename = self.ds.parameter_filename
            grid._prepare_grid()
            grid.proc_num = self.grid_procs[i]
            temp_grids[i] = grid
        self.grids = temp_grids

    def _detect_output_fields(self):
        self.field_list = []
        self.ds.field_units = self.ds.field_units or {}
        with h5py.File(self.ds.parameter_filename, mode="r") as f:
            for group in f:
                for field in f[group]:
                    field_name = (str(group), str(field))
                    self.field_list.append(field_name)
                    self.ds.field_units[field_name] = \
                      parse_h5_attr(f[group][field], "units")

class YTGridHierarchy(YTDataHierarchy):
    grid = YTGrid

    def _populate_grid_objects(self):
        for g in self.grids:
            g._setup_dx()
        self.max_level = self.grid_levels.max()

class YTGridDataset(YTDataset):
    """Dataset for saved covering grids, arbitrary grids, and FRBs."""
    _index_class = YTGridHierarchy
    _field_info_class = YTGridFieldInfo
    _dataset_type = 'ytgridhdf5'
    geometry = "cartesian"
    default_fluid_type = "grid"
    fluid_types = ("grid", "gas", "deposit", "index")

    def __init__(self, filename, unit_system="cgs"):
        super(YTGridDataset, self).__init__(filename, self._dataset_type,
                                            unit_system=unit_system)
        self.data = self.index.grids[0]

    def _parse_parameter_file(self):
        super(YTGridDataset, self)._parse_parameter_file()
        self.num_particles.pop(self.default_fluid_type, None)
        self.particle_types_raw = tuple(self.num_particles.keys())
        self.particle_types = self.particle_types_raw

        # correct domain dimensions for the covering grid dimension
        self.base_domain_left_edge = self.domain_left_edge
        self.base_domain_right_edge = self.domain_right_edge
        self.base_domain_dimensions = self.domain_dimensions

        if self.container_type in _grid_data_containers:
            self.domain_left_edge = self.parameters["left_edge"]

            if "level" in self.parameters["con_args"]:
                dx = (self.base_domain_right_edge -
                      self.base_domain_left_edge) / \
                  (self.domain_dimensions *
                   self.refine_by**self.parameters["level"])
                self.domain_right_edge = self.domain_left_edge + \
                  self.parameters["ActiveDimensions"] * dx
                self.domain_dimensions = \
                  ((self.domain_right_edge -
                    self.domain_left_edge) / dx).astype(int)
            else:
                self.domain_right_edge = self.parameters["right_edge"]
                self.domain_dimensions = self.parameters["ActiveDimensions"]
                dx = (self.domain_right_edge - self.domain_left_edge) / \
                  self.domain_dimensions

            self.periodicity = \
              np.abs(self.domain_left_edge -
                     self.base_domain_left_edge) < 0.5 * dx
            self.periodicity &= \
            np.abs(self.domain_right_edge -
                   self.base_domain_right_edge) < 0.5 * dx

        elif self.data_type == "yt_frb":
            dle = self.domain_left_edge
            self.domain_left_edge = uconcatenate(
                [self.parameters["left_edge"].to(dle.units), [0] * dle.uq])
            dre = self.domain_right_edge
            self.domain_right_edge = uconcatenate(
                [self.parameters["right_edge"].to(dre.units), [1] * dre.uq])
            self.domain_dimensions = \
              np.concatenate([self.parameters["ActiveDimensions"], [1]])

    def _setup_gas_alias(self):
        "Alias the grid type to gas with a field alias."

        for ftype, field in self.field_list:
            if ftype == "grid":
                self.field_info.alias(("gas", field), ("grid", field))

    @classmethod
    def _is_valid(self, *args, **kwargs):
        if not args[0].endswith(".h5"): return False
        with h5py.File(args[0], mode="r") as f:
            data_type = parse_h5_attr(f, "data_type")
            cont_type = parse_h5_attr(f, "container_type")
            if data_type == "yt_frb":
                return True
            if data_type == "yt_data_container" and \
                cont_type in _grid_data_containers:
                return True
        return False

class YTNonspatialGrid(AMRGridPatch):
    _id_offset = 0
    def __init__(self, gid, index, filename=None):
        super(YTNonspatialGrid, self).__init__(gid, filename=filename, index=index)
        self._children_ids = []
        self._parent_id = -1
        self.Level = 0
        self.LeftEdge = self.index.ds.domain_left_edge
        self.RightEdge = self.index.ds.domain_right_edge

    def __repr__(self):
        return "YTNonspatialGrid"

    def __getitem__(self, key):
        tr = super(AMRGridPatch, self).__getitem__(key)
        try:
            fields = self._determine_fields(key)
        except YTFieldTypeNotFound:
            return tr
        self.ds._get_field_info(*fields[0])
        return tr

    def get_data(self, fields=None):
        if fields is None: return
        nfields = []
        apply_fields = defaultdict(list)
        for field in self._determine_fields(fields):
            if field[0] in self.ds.filtered_particle_types:
                f = self.ds.known_filters[field[0]]
                apply_fields[field[0]].append(
                    (f.filtered_type, field[1]))
            else:
                nfields.append(field)
        for filter_type in apply_fields:
            f = self.ds.known_filters[filter_type]
            with f.apply(self):
                self.get_data(apply_fields[filter_type])
        fields = nfields
        if len(fields) == 0: return
        # Now we collect all our fields
        # Here is where we need to perform a validation step, so that if we
        # have a field requested that we actually *can't* yet get, we put it
        # off until the end.  This prevents double-reading fields that will
        # need to be used in spatial fields later on.
        fields_to_get = []
        # This will be pre-populated with spatial fields
        fields_to_generate = []
        for field in self._determine_fields(fields):
            if field in self.field_data: continue
            finfo = self.ds._get_field_info(*field)
            try:
                finfo.check_available(self)
            except NeedsGridType:
                fields_to_generate.append(field)
                continue
            fields_to_get.append(field)
        if len(fields_to_get) == 0 and len(fields_to_generate) == 0:
            return
        elif self._locked:
            raise GenerationInProgress(fields)
        # Track which ones we want in the end
        ofields = set(list(self.field_data.keys())
                    + fields_to_get
                    + fields_to_generate)
        # At this point, we want to figure out *all* our dependencies.
        fields_to_get = self._identify_dependencies(fields_to_get,
            self._spatial)
        # We now split up into readers for the types of fields
        fluids, particles = [], []
        finfos = {}
        for ftype, fname in fields_to_get:
            finfo = self.ds._get_field_info(ftype, fname)
            finfos[ftype, fname] = finfo
            if finfo.sampling_type == "particle":
                particles.append((ftype, fname))
            elif (ftype, fname) not in fluids:
                fluids.append((ftype, fname))

        # The _read method will figure out which fields it needs to get from
        # disk, and return a dict of those fields along with the fields that
        # need to be generated.
        read_fluids, gen_fluids = self.index._read_fluid_fields(
                                        fluids, self, self._current_chunk)
        for f, v in read_fluids.items():
            convert = True
            if v.dtype != np.float64:
                if finfos[f].units == "":
                    self.field_data[f] = v
                    convert = False
                else:
                    v = v.astype(np.float64)
            if convert:
                self.field_data[f] = self.ds.arr(v, units = finfos[f].units)
                self.field_data[f].convert_to_units(finfos[f].output_units)

        read_particles, gen_particles = self.index._read_fluid_fields(
                                        particles, self, self._current_chunk)
        for f, v in read_particles.items():
            convert = True
            if v.dtype != np.float64:
                if finfos[f].units == "":
                    self.field_data[f] = v
                    convert = False
                else:
                    v = v.astype(np.float64)
            if convert:
                self.field_data[f] = self.ds.arr(v, units = finfos[f].units)
                self.field_data[f].convert_to_units(finfos[f].output_units)

        fields_to_generate += gen_fluids + gen_particles
        self._generate_fields(fields_to_generate)
        for field in list(self.field_data.keys()):
            if field not in ofields:
                self.field_data.pop(field)

    @property
    def Parent(self):
        return None

    @property
    def Children(self):
        return []

class YTNonspatialHierarchy(YTDataHierarchy):
    grid = YTNonspatialGrid

    def _populate_grid_objects(self):
        for g in self.grids:
            g._setup_dx()
            # this is non-spatial, so remove the code_length units
            g.dds = self.ds.arr(g.dds.d, "")
            g.ActiveDimensions = self.ds.domain_dimensions
        self.max_level = self.grid_levels.max()

    def _read_fluid_fields(self, fields, dobj, chunk = None):
        if len(fields) == 0: return {}, []
        fields_to_read, fields_to_generate = self._split_fields(fields)
        if len(fields_to_read) == 0:
            return {}, fields_to_generate
        selector = dobj.selector
        fields_to_return = self.io._read_fluid_selection(
            dobj,
            selector,
            fields_to_read)
        return fields_to_return, fields_to_generate

class YTNonspatialDataset(YTGridDataset):
    """Dataset for general array data."""
    _index_class = YTNonspatialHierarchy
    _field_info_class = YTGridFieldInfo
    _dataset_type = 'ytnonspatialhdf5'
    geometry = "cartesian"
    default_fluid_type = "data"
    fluid_types = ("data", "gas")

    def _parse_parameter_file(self):
        super(YTGridDataset, self)._parse_parameter_file()
        self.num_particles.pop(self.default_fluid_type, None)
        self.particle_types_raw = tuple(self.num_particles.keys())
        self.particle_types = self.particle_types_raw

    def _set_derived_attrs(self):
        # set some defaults just to make things go
        default_attrs = {
            "dimensionality": 3,
            "domain_dimensions": np.ones(3, dtype="int"),
            "domain_left_edge": np.zeros(3),
            "domain_right_edge": np.ones(3),
            "periodicity": np.ones(3, dtype="bool")
        }
        for att, val in default_attrs.items():
            if getattr(self, att, None) is None:
                setattr(self, att, val)

    def _setup_classes(self):
        # We don't allow geometric selection for non-spatial datasets
        self.objects = []

    @parallel_root_only
    def print_key_parameters(self):
        for a in ["current_time", "domain_dimensions", "domain_left_edge",
                  "domain_right_edge", "cosmological_simulation"]:
            v = getattr(self, a)
            if v is not None: mylog.info("Parameters: %-25s = %s", a, v)
        if hasattr(self, "cosmological_simulation") and \
           getattr(self, "cosmological_simulation"):
            for a in ["current_redshift", "omega_lambda", "omega_matter",
                      "hubble_constant"]:
                v = getattr(self, a)
                if v is not None: mylog.info("Parameters: %-25s = %s", a, v)
        mylog.warning("Geometric data selection not available for this dataset type.")

    @classmethod
    def _is_valid(self, *args, **kwargs):
        if not args[0].endswith(".h5"): return False
        with h5py.File(args[0], mode="r") as f:
            data_type = parse_h5_attr(f, "data_type")
            if data_type == "yt_array_data":
                return True
        return False

class YTProfileDataset(YTNonspatialDataset):
    """Dataset for saved profile objects."""
    fluid_types = ("data", "gas", "standard_deviation")
    def __init__(self, filename, unit_system="cgs"):
        super(YTProfileDataset, self).__init__(filename,
                                               unit_system=unit_system)

    _profile = None
    @property
    def profile(self):
        if self._profile is not None:
            return self._profile
        if self.dimensionality == 1:
            self._profile = Profile1DFromDataset(self)
        elif self.dimensionality == 2:
            self._profile = Profile2DFromDataset(self)
        elif self.dimensionality == 3:
            self._profile = Profile3DFromDataset(self)
        else:
            self._profile = None
        return self._profile

    def _parse_parameter_file(self):
        super(YTGridDataset, self)._parse_parameter_file()

        if isinstance(self.parameters["weight_field"], str) and \
          self.parameters["weight_field"] == "None":
            self.parameters["weight_field"] = None
        elif isinstance(self.parameters["weight_field"], np.ndarray):
            self.parameters["weight_field"] = \
              tuple(self.parameters["weight_field"].astype(str))

        for a in ["profile_dimensions"] + \
          ["%s_%s" % (ax, attr)
           for ax in "xyz"[:self.dimensionality]
           for attr in ["log"]]:
            setattr(self, a, self.parameters[a])

        self.base_domain_left_edge = self.domain_left_edge
        self.base_domain_right_edge = self.domain_right_edge
        self.base_domain_dimensions = self.domain_dimensions

        domain_dimensions = np.ones(3, dtype="int")
        domain_dimensions[:self.dimensionality] = \
          self.profile_dimensions
        self.domain_dimensions = domain_dimensions
        domain_left_edge = np.zeros(3)
        domain_right_edge = np.ones(3)
        for i, ax in enumerate("xyz"[:self.dimensionality]):
            range_name = "%s_range" % ax
            my_range = self.parameters[range_name]
            if getattr(self, "%s_log" % ax, False):
                my_range = np.log10(my_range)
            domain_left_edge[i] = my_range[0]
            domain_right_edge[i] = my_range[1]
            setattr(self, range_name, self.parameters[range_name])

            bin_field = "%s_field" % ax
            if isinstance(self.parameters[bin_field], str) and \
              self.parameters[bin_field] == "None":
                self.parameters[bin_field] = None
            elif isinstance(self.parameters[bin_field], np.ndarray):
                self.parameters[bin_field] = \
                  tuple(["data", self.parameters[bin_field].astype(str)[1]])
            setattr(self, bin_field, self.parameters[bin_field])
        self.domain_left_edge = domain_left_edge
        self.domain_right_edge = domain_right_edge

    def _setup_gas_alias(self):
        "Alias the grid type to gas with a field alias."
        for ftype, field in self.field_list:
            if ftype == "data":
                self.field_info.alias(("gas", field), (ftype, field))

    def create_field_info(self):
        super(YTProfileDataset, self).create_field_info()
        if self.parameters["weight_field"] is not None:
            self.field_info.alias(self.parameters["weight_field"],
                                  (self.default_fluid_type, "weight"))

    def _set_derived_attrs(self):
        self.domain_center = 0.5 * (self.domain_right_edge +
                                    self.domain_left_edge)
        self.domain_width = self.domain_right_edge - \
          self.domain_left_edge

    def print_key_parameters(self):
        if is_root():
            mylog.info("YTProfileDataset")
            for a in ["dimensionality", "profile_dimensions"] + \
              ["%s_%s" % (ax, attr)
               for ax in "xyz"[:self.dimensionality]
               for attr in ["field", "range", "log"]]:
                v = getattr(self, a)
                mylog.info("Parameters: %-25s = %s", a, v)
        super(YTProfileDataset, self).print_key_parameters()

    @classmethod
    def _is_valid(self, *args, **kwargs):
        if not args[0].endswith(".h5"): return False
        with h5py.File(args[0], mode="r") as f:
            data_type = parse_h5_attr(f, "data_type")
            if data_type == "yt_profile":
                return True
        return False

class YTClumpContainer(TreeContainer):
    def __init__(self, clump_id, global_id, parent_id,
                 contour_key, contour_id, ds=None):
        self.clump_id = clump_id
        self.global_id = global_id
        self.parent_id = parent_id
        self.contour_key = contour_key
        self.contour_id = contour_id
        self.parent = None
        self.ds = ds
        TreeContainer.__init__(self)

    def add_child(self, child):
        if self.children is None:
            self.children = []
        self.children.append(child)
        child.parent = self

    def __repr__(self):
        return "Clump[%d]" % self.clump_id

    def __getitem__(self, field):
        g = self.ds.data
        f = g._determine_fields(field)[0]
        if f[0] == "clump":
            return g[f][self.global_id]
        if self.contour_id == -1:
            return g[f]
        cfield = (f[0], "contours_%s" % self.contour_key.decode('utf-8'))
        if f[0] == "grid":
            return g[f][g[cfield] == self.contour_id]
        return self.parent[f][g[cfield] == self.contour_id]

class YTClumpTreeDataset(YTNonspatialDataset):
    """Dataset for saved clump-finder data."""
    def __init__(self, filename, unit_system="cgs"):
        super(YTClumpTreeDataset, self).__init__(filename,
                                                 unit_system=unit_system)
        self._load_tree()

    def _load_tree(self):
        my_tree = {}
        for i, clump_id in enumerate(self.data[("clump", "clump_id")]):
            my_tree[clump_id] = YTClumpContainer(
                clump_id, i, self.data["clump", "parent_id"][i],
                self.data["clump", "contour_key"][i],
                self.data["clump", "contour_id"][i], self)
        for clump in my_tree.values():
            if clump.parent_id == -1:
                self.tree = clump
            else:
                parent = my_tree[clump.parent_id]
                parent.add_child(clump)

    _leaves = None
    @property
    def leaves(self):
        if self._leaves is None:
            self._leaves = []
            for clump in self.tree:
                if clump.children is None:
                    self._leaves.append(clump)
        return self._leaves

    @classmethod
    def _is_valid(self, *args, **kwargs):
        if not args[0].endswith(".h5"): return False
        with h5py.File(args[0], mode="r") as f:
            data_type = parse_h5_attr(f, "data_type")
            if data_type is None:
                return False
            if data_type == "yt_clump_tree":
                return True
        return False<|MERGE_RESOLUTION|>--- conflicted
+++ resolved
@@ -207,13 +207,8 @@
         pass
 
 class YTDataHDF5File(ParticleFile):
-<<<<<<< HEAD
     def __init__(self, ds, io, filename, file_id, range):
-        with h5py.File(filename, "r") as f:
-=======
-    def __init__(self, ds, io, filename, file_id):
         with h5py.File(filename, mode="r") as f:
->>>>>>> 19f9db76
             self.header = dict((field, parse_h5_attr(f, field)) \
                                for field in f.attrs.keys())
 
