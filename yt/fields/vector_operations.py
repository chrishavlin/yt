--- conflicted
+++ resolved
@@ -41,11 +41,14 @@
 
 def create_magnitude_field(registry, basename, field_units,
                            ftype="gas", slice_info=None,
-                           validators=None, particle_type=False):
+                           validators=None, sampling_type=None):
 
     axis_order = registry.ds.coordinates.axis_order
 
     field_components = [(ftype, "%s_%s" % (basename, ax)) for ax in axis_order]
+
+    if sampling_type is None:
+        sampling_type = 'local'
 
     def _magnitude(field, data):
         fn = field_components[0]
@@ -60,17 +63,6 @@
             mag += (data[fn])**2
         return np.sqrt(mag)
 
-<<<<<<< HEAD
-    registry.add_field((ftype, "%s_magnitude" % basename),
-                       sampling_type="local",
-                       function=_magnitude, units=field_units,
-                       validators=validators, particle_type=particle_type)
-=======
-    if particle_type is True:
-        sampling_type = 'particle'
-    else:
-        sampling_type = 'cell'
-
     registry.add_field((ftype, "%s_magnitude" % basename),
                        sampling_type=sampling_type,
                        function=_magnitude,
@@ -78,8 +70,7 @@
                        validators=validators)
 
 def create_relative_field(registry, basename, field_units, ftype='gas',
-                          slice_info=None, validators=None,
-                          particle_type=False):
+                          slice_info=None, validators=None):
 
     axis_order = registry.ds.coordinates.axis_order
 
@@ -94,23 +85,16 @@
             return d - bulk[iax]
         return _relative_vector
 
-    if particle_type is True:
-        sampling_type = 'particle'
-    else:
-        sampling_type = 'cell'
-
     for d in axis_order:
         registry.add_field((ftype, "relative_%s_%s" % (basename, d)),
-                           sampling_type=sampling_type,
+                           sampling_type='local',
                            function=relative_vector(d),
                            units=field_units,
                            validators=validators)
 
->>>>>>> d2770e45
-
 def create_squared_field(registry, basename, field_units,
                          ftype="gas", slice_info=None,
-                         validators=None, particle_type=False):
+                         validators=None):
 
     axis_order = registry.ds.coordinates.axis_order
 
@@ -126,14 +110,11 @@
             squared += data[fn] * data[fn]
         return squared
 
-<<<<<<< HEAD
     registry.add_field((ftype, "%s_squared" % basename),
                        sampling_type="local",
-=======
-    registry.add_field((ftype, "%s_squared" % basename), sampling_type="cell",
->>>>>>> d2770e45
-                       function=_squared, units=field_units,
-                       validators=validators, particle_type=particle_type)
+                       function=_squared,
+                       units=field_units,
+                       validators=validators)
 
 def create_vector_fields(registry, basename, field_units,
                          ftype="gas", slice_info=None):
@@ -185,11 +166,7 @@
         return rv
 
     registry.add_field((ftype, "%s_spherical_radius" % basename),
-<<<<<<< HEAD
-                       sampling_type="local",
-=======
-                       sampling_type="cell",
->>>>>>> d2770e45
+                       sampling_type="local",
                        function=_spherical_radius_component,
                        units=field_units,
                        validators=[ValidateParameter("normal"),
@@ -207,31 +184,19 @@
                        data[ftype, "%s_spherical_phi" % basename]**2.0)
 
     registry.add_field((ftype, "radial_%s" % basename),
-<<<<<<< HEAD
-                       sampling_type="local",
-=======
-                       sampling_type="cell",
->>>>>>> d2770e45
+                       sampling_type="local",
                        function=_radial,
                        units=field_units,
                        validators=[ValidateParameter("normal"),
                                    ValidateParameter("center")])
 
     registry.add_field((ftype, "radial_%s_absolute" % basename),
-<<<<<<< HEAD
-                       sampling_type="local",
-=======
-                       sampling_type="cell",
->>>>>>> d2770e45
+                       sampling_type="local",
                        function=_radial_absolute,
                        units=field_units)
 
     registry.add_field((ftype, "tangential_%s" % basename),
-<<<<<<< HEAD
-                       sampling_type="local",
-=======
-                       sampling_type="cell",
->>>>>>> d2770e45
+                       sampling_type="local",
                        function=_tangential,
                        units=field_units)
 
@@ -249,11 +214,7 @@
         return get_sph_theta_component(vectors, theta, phi, normal)
 
     registry.add_field((ftype, "%s_spherical_theta" % basename),
-<<<<<<< HEAD
-                       sampling_type="local",
-=======
-                       sampling_type="cell",
->>>>>>> d2770e45
+                       sampling_type="local",
                        function=_spherical_theta_component,
                        units=field_units,
                        validators=[ValidateParameter("normal"),
@@ -273,11 +234,7 @@
         return get_sph_phi_component(vectors, phi, normal)
 
     registry.add_field((ftype, "%s_spherical_phi" % basename),
-<<<<<<< HEAD
-                       sampling_type="local",
-=======
-                       sampling_type="cell",
->>>>>>> d2770e45
+                       sampling_type="local",
                        function=_spherical_phi_component,
                        units=field_units,
                        validators=[ValidateParameter("normal"),
@@ -293,26 +250,11 @@
             return tr
         return _cp_val
 
-<<<<<<< HEAD
-    registry.add_field((ftype, "cutting_plane_%s_x" % basename),
-                       sampling_type="local",
-                       function=_cp_vectors('x'),
-                       units=field_units)
-    registry.add_field((ftype, "cutting_plane_%s_y" % basename),
-                       sampling_type="local",
-                       function=_cp_vectors('y'),
-                       units=field_units)
-    registry.add_field((ftype, "cutting_plane_%s_z" % basename),
-                       sampling_type="local",
-                       function=_cp_vectors('z'),
-                       units=field_units)
-=======
     for ax in 'xyz':
         registry.add_field((ftype, "cutting_plane_%s_%s" % (basename, ax)),
-                           sampling_type="cell",
+                           sampling_type="local",
                            function=_cp_vectors(ax),
                            units=field_units)
->>>>>>> d2770e45
 
     def _divergence(field, data):
         ds = div_fac * just_one(data["index", "dx"])
@@ -336,22 +278,14 @@
     div_units = field_units / registry.ds.unit_system["length"]
 
     registry.add_field((ftype, "%s_divergence" % basename),
-<<<<<<< HEAD
-                       sampling_type="local",
-=======
-                       sampling_type="cell",
->>>>>>> d2770e45
+                       sampling_type="local",
                        function=_divergence,
                        units=div_units,
                        validators=[ValidateSpatial(1),
                                    ValidateParameter('bulk_%s' % basename)])
     
     registry.add_field((ftype, "%s_divergence_absolute" % basename),
-<<<<<<< HEAD
-                       sampling_type="local",
-=======
-                       sampling_type="cell",
->>>>>>> d2770e45
+                       sampling_type="local",
                        function=_divergence_abs,
                        units=div_units)
 
@@ -359,14 +293,9 @@
         tr = (data[ftype, "tangential_%s" % basename] /
               data[ftype, '%s_magnitude' % basename])
         return np.abs(tr)
-<<<<<<< HEAD
 
     registry.add_field((ftype, "tangential_over_%s_magnitude" % basename),
                        sampling_type="local",
-=======
-    registry.add_field((ftype, "tangential_over_%s_magnitude" % basename),
-                       sampling_type="cell",
->>>>>>> d2770e45
                        function=_tangential_over_magnitude,
                        take_log=False)
 
@@ -383,11 +312,7 @@
         return get_cyl_r_component(vectors, theta, normal)
 
     registry.add_field((ftype, "%s_cylindrical_radius" % basename),
-<<<<<<< HEAD
-                       sampling_type="local",
-=======
-                       sampling_type="cell",
->>>>>>> d2770e45
+                       sampling_type="local",
                        function=_cylindrical_radius_component,
                        units=field_units,
                        validators=[ValidateParameter("normal")])
@@ -397,11 +322,7 @@
         return data[ftype, '%s_cylindrical_radius' % basename]
 
     registry.add_field((ftype, "cylindrical_radial_%s" % basename),
-<<<<<<< HEAD
-                       sampling_type="local",
-=======
-                       sampling_type="cell",
->>>>>>> d2770e45
+                       sampling_type="local",
                        function=_cylindrical_radial,
                        units=field_units)
 
@@ -410,11 +331,7 @@
         return np.abs(data[ftype, '%s_cylindrical_radius' % basename])
 
     registry.add_field((ftype, "cylindrical_radial_%s_absolute" % basename),
-<<<<<<< HEAD
-                       sampling_type="local",
-=======
-                       sampling_type="cell",
->>>>>>> d2770e45
+                       sampling_type="local",
                        function=_cylindrical_radial_absolute,
                        units=field_units,
                        validators=[ValidateParameter("normal")])
@@ -433,11 +350,7 @@
         return get_cyl_theta_component(vectors, theta, normal)
 
     registry.add_field((ftype, "%s_cylindrical_theta" % basename),
-<<<<<<< HEAD
-                       sampling_type="local",
-=======
-                       sampling_type="cell",
->>>>>>> d2770e45
+                       sampling_type="local",
                        function=_cylindrical_theta_component,
                        units=field_units,
                        validators=[ValidateParameter("normal"),
@@ -453,7 +366,6 @@
         return np.abs(data[ftype, 'cylindrical_tangential_%s' % basename])
 
     registry.add_field((ftype, "cylindrical_tangential_%s" % basename),
-<<<<<<< HEAD
                        sampling_type="local",
                        function=_cylindrical_tangential,
                        units=field_units)
@@ -462,17 +374,6 @@
                        sampling_type="local",
                        function=_cylindrical_tangential_absolute,
                        units=field_units)
-=======
-                       sampling_type="cell",
-                       function=_cylindrical_tangential,
-                       units=field_units)
-
-    registry.add_field(
-        (ftype, "cylindrical_tangential_%s_absolute" % basename),
-        sampling_type="cell",
-        function=_cylindrical_tangential_absolute,
-        units=field_units)
->>>>>>> d2770e45
 
     def _cylindrical_z_component(field, data):
         """The cylindrical z component of the vector field
@@ -486,11 +387,7 @@
         return get_cyl_z_component(vectors, normal)
 
     registry.add_field((ftype, "%s_cylindrical_z" % basename),
-<<<<<<< HEAD
-                       sampling_type="local",
-=======
-                       sampling_type="cell",
->>>>>>> d2770e45
+                       sampling_type="local",
                        function=_cylindrical_z_component,
                        units=field_units,
                        validators=[ValidateParameter("normal"),
