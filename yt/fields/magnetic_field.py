"""
Magnetic field ... er, fields.



"""

#-----------------------------------------------------------------------------
# Copyright (c) 2013, yt Development Team.
#
# Distributed under the terms of the Modified BSD License.
#
# The full license is in the file COPYING.txt, distributed with this software.
#-----------------------------------------------------------------------------

import numpy as np

from yt.units import dimensions
from yt.units.unit_object import Unit
from yt.units.yt_array import ustack
from yt.utilities.physical_constants import mu_0
from yt.funcs import handle_mks_cgs

from yt.fields.derived_field import \
    ValidateParameter

from .field_plugin_registry import \
    register_field_plugin

from yt.utilities.math_utils import \
    get_sph_theta_component, \
    get_sph_phi_component

mag_factors = {dimensions.magnetic_field_cgs: 4.0*np.pi,
               dimensions.magnetic_field_mks: mu_0}

@register_field_plugin
def setup_magnetic_field_fields(registry, ftype = "gas", slice_info = None):
    unit_system = registry.ds.unit_system

    axis_names = registry.ds.coordinates.axis_order

    if (ftype,"magnetic_field_%s" % axis_names[0]) not in registry:
        return

    u = registry[ftype,"magnetic_field_%s" % axis_names[0]].units

<<<<<<< HEAD
    def _magnetic_field_strength(field,data):
        B2 = (data[ftype,"magnetic_field_%s" % axis_names[0]]**2 +
              data[ftype,"magnetic_field_%s" % axis_names[1]]**2 +
              data[ftype,"magnetic_field_%s" % axis_names[2]]**2)
        return np.sqrt(B2)
    registry.add_field((ftype,"magnetic_field_strength"),
                       sampling_type="local",
=======
    def _magnetic_field_strength(field, data):
        xm = "relative_magnetic_field_%s" % axis_names[0]
        ym = "relative_magnetic_field_%s" % axis_names[1]
        zm = "relative_magnetic_field_%s" % axis_names[2]

        B2 = (data[ftype, xm])**2 + (data[ftype, ym])**2 + (data[ftype, zm])**2

        return handle_mks_cgs(np.sqrt(B2), field.units)

    registry.add_field((ftype,"magnetic_field_strength"),
                       sampling_type="cell",
>>>>>>> d2770e45
                       function=_magnetic_field_strength,
                       validators=[ValidateParameter('bulk_magnetic_field')],
                       units=u)

    def _magnetic_energy(field, data):
        B = data[ftype,"magnetic_field_strength"]
        return 0.5*B*B/mag_factors[B.units.dimensions]
<<<<<<< HEAD
    registry.add_field((ftype, "magnetic_energy"),
                       sampling_type="local",
                       function=_magnetic_energy,
                       units=unit_system["pressure"])

    def _plasma_beta(field,data):
        return data[ftype,'pressure']/data[ftype,'magnetic_energy']
    registry.add_field((ftype, "plasma_beta"),
                       sampling_type="local",
                       function=_plasma_beta,
                       units="")

    def _magnetic_pressure(field,data):
        return data[ftype,'magnetic_energy']
    registry.add_field((ftype, "magnetic_pressure"),
                       sampling_type="local",
                       function=_magnetic_pressure,
                       units=unit_system["pressure"])
=======

    registry.add_field((ftype, "magnetic_energy"), sampling_type="cell", 
             function=_magnetic_energy,
             units=unit_system["pressure"])

    def _plasma_beta(field,data):
        return data[ftype,'pressure']/data[ftype,'magnetic_energy']

    registry.add_field((ftype, "plasma_beta"), sampling_type="cell", 
             function=_plasma_beta,
             units="")

    def _magnetic_pressure(field,data):
        return data[ftype,'magnetic_energy']

    registry.add_field((ftype, "magnetic_pressure"), sampling_type="cell", 
             function=_magnetic_pressure,
             units=unit_system["pressure"])
>>>>>>> d2770e45

    if registry.ds.geometry == "cartesian":
        def _magnetic_field_poloidal(field,data):
            normal = data.get_field_parameter("normal")

            Bfields = ustack([data[ftype, 'relative_magnetic_field_x'],
                              data[ftype, 'relative_magnetic_field_y'],
                              data[ftype, 'relative_magnetic_field_z']])

            theta = data["index", 'spherical_theta']
            phi   = data["index", 'spherical_phi']

            return get_sph_theta_component(Bfields, theta, phi, normal)

        def _magnetic_field_toroidal(field,data):
            normal = data.get_field_parameter("normal")

            Bfields = ustack([data[ftype,'relative_magnetic_field_x'],
                              data[ftype,'relative_magnetic_field_y'],
                              data[ftype,'relative_magnetic_field_z']])

            phi = data["index", 'spherical_phi']
            return get_sph_phi_component(Bfields, phi, normal)

    elif registry.ds.geometry == "cylindrical":
        def _magnetic_field_poloidal(field, data):
            bm = handle_mks_cgs(
                data.get_field_parameter("bulk_magnetic_field"), field.units)
            r = data["index", "r"]
            z = data["index", "z"]
            d = np.sqrt(r*r+z*z)
            rax = axis_names.find('r')
            zax = axis_names.find('z')
            return ((data[ftype, "magnetic_field_r"] - bm[rax])*(r/d) +
                    (data[ftype, "magnetic_field_z"] - bm[zax])*(z/d))

        def _magnetic_field_toroidal(field, data):
            ax = axis_names.find('theta')
            bm = handle_mks_cgs(
                data.get_field_parameter("bulk_magnetic_field"), field.units)
            return data[ftype,"magnetic_field_theta"] - bm[ax]

    elif registry.ds.geometry == "spherical":
        def _magnetic_field_poloidal(field, data):
            ax = axis_names.find('theta')
            bm = handle_mks_cgs(
                data.get_field_parameter("bulk_magnetic_field"), field.units)
            return data[ftype,"magnetic_field_theta"] - bm[ax]

        def _magnetic_field_toroidal(field, data):
            ax = axis_names.find('phi')
            bm = handle_mks_cgs(
                data.get_field_parameter("bulk_magnetic_field"), field.units)
            return data[ftype,"magnetic_field_phi"] - bm[ax]

    else:

        # Unidentified geometry--set to None

        _magnetic_field_toroidal = None
        _magnetic_field_poloidal = None

    registry.add_field((ftype, "magnetic_field_poloidal"),
<<<<<<< HEAD
                       sampling_type="local",
                       function=_magnetic_field_poloidal,
                       units=u, validators=[ValidateParameter("normal")])

    registry.add_field((ftype, "magnetic_field_toroidal"),
                       sampling_type="local",
                       function=_magnetic_field_toroidal,
                       units=u, validators=[ValidateParameter("normal")])
=======
                       sampling_type="cell",
                       function=_magnetic_field_poloidal,
                       units=u,
                       validators=[ValidateParameter("normal"),
                                   ValidateParameter("bulk_magnetic_field")])

    registry.add_field((ftype, "magnetic_field_toroidal"),
                       sampling_type="cell",
                       function=_magnetic_field_toroidal,
                       units=u,
                       validators=[ValidateParameter("normal"),
                                   ValidateParameter("bulk_magnetic_field")])
>>>>>>> d2770e45

    def _alfven_speed(field,data):
        B = data[ftype,'magnetic_field_strength']
        return B/np.sqrt(mag_factors[B.units.dimensions]*data[ftype,'density'])

    registry.add_field((ftype, "alfven_speed"),
                       sampling_type="local",
                       function=_alfven_speed,
                       units=unit_system["velocity"])

    def _mach_alfven(field,data):
        return data[ftype,'velocity_magnitude']/data[ftype,'alfven_speed']

    registry.add_field((ftype, "mach_alfven"),
                       sampling_type="local",
                       function=_mach_alfven,
                       units="dimensionless")

def setup_magnetic_field_aliases(registry, ds_ftype, ds_fields, ftype="gas"):
    r"""
    This routine sets up special aliases between dataset-specific magnetic fields
    and the default magnetic fields in yt so that unit conversions between different
    unit systems can be handled properly. This is only called from the `setup_fluid_fields`
    method of a frontend's :class:`FieldInfoContainer` instance.

    Parameters
    ----------
    registry : :class:`FieldInfoContainer`
        The field registry that these definitions will be installed into.
    ds_ftype : string
        The field type for the fields we're going to alias, e.g. "flash", "enzo", "athena", etc.
    ds_fields : list of strings
        The fields that will be aliased.
    ftype : string, optional
        The resulting field type of the fields. Default "gas".

    Examples
    --------
    >>> class PlutoFieldInfo(ChomboFieldInfo):
    ...     def setup_fluid_fields(self):
    ...         from yt.fields.magnetic_field import \
    ...             setup_magnetic_field_aliases
    ...         setup_magnetic_field_aliases(self, "chombo", ["bx%s" % ax for ax in [1,2,3]])
    """
    unit_system = registry.ds.unit_system
    ds_fields = [(ds_ftype, fd) for fd in ds_fields]
    if ds_fields[0] not in registry:
        return
    from_units = Unit(registry[ds_fields[0]].units,
                      registry=registry.ds.unit_registry)
    if dimensions.current_mks in unit_system.base_units:
        to_units = unit_system["magnetic_field_mks"]
        equiv = "SI"
    else:
        to_units = unit_system["magnetic_field_cgs"]
        equiv = "CGS"
    if from_units.dimensions == to_units.dimensions:
        convert = lambda x: x.in_units(to_units)
    else:
        convert = lambda x: x.to_equivalent(to_units, equiv)
    def mag_field(fd):
        def _mag_field(field, data):
            return convert(data[fd])
        return _mag_field
    for ax, fd in zip(registry.ds.coordinates.axis_order, ds_fields):
        registry.add_field((ftype,"magnetic_field_%s" % ax),
<<<<<<< HEAD
                           sampling_type="local",
=======
                           sampling_type="cell", 
>>>>>>> d2770e45
                           function=mag_field(fd),
                           units=unit_system[to_units.dimensions])<|MERGE_RESOLUTION|>--- conflicted
+++ resolved
@@ -45,15 +45,6 @@
 
     u = registry[ftype,"magnetic_field_%s" % axis_names[0]].units
 
-<<<<<<< HEAD
-    def _magnetic_field_strength(field,data):
-        B2 = (data[ftype,"magnetic_field_%s" % axis_names[0]]**2 +
-              data[ftype,"magnetic_field_%s" % axis_names[1]]**2 +
-              data[ftype,"magnetic_field_%s" % axis_names[2]]**2)
-        return np.sqrt(B2)
-    registry.add_field((ftype,"magnetic_field_strength"),
-                       sampling_type="local",
-=======
     def _magnetic_field_strength(field, data):
         xm = "relative_magnetic_field_%s" % axis_names[0]
         ym = "relative_magnetic_field_%s" % axis_names[1]
@@ -64,8 +55,7 @@
         return handle_mks_cgs(np.sqrt(B2), field.units)
 
     registry.add_field((ftype,"magnetic_field_strength"),
-                       sampling_type="cell",
->>>>>>> d2770e45
+                       sampling_type="local",
                        function=_magnetic_field_strength,
                        validators=[ValidateParameter('bulk_magnetic_field')],
                        units=u)
@@ -73,7 +63,6 @@
     def _magnetic_energy(field, data):
         B = data[ftype,"magnetic_field_strength"]
         return 0.5*B*B/mag_factors[B.units.dimensions]
-<<<<<<< HEAD
     registry.add_field((ftype, "magnetic_energy"),
                        sampling_type="local",
                        function=_magnetic_energy,
@@ -92,26 +81,6 @@
                        sampling_type="local",
                        function=_magnetic_pressure,
                        units=unit_system["pressure"])
-=======
-
-    registry.add_field((ftype, "magnetic_energy"), sampling_type="cell", 
-             function=_magnetic_energy,
-             units=unit_system["pressure"])
-
-    def _plasma_beta(field,data):
-        return data[ftype,'pressure']/data[ftype,'magnetic_energy']
-
-    registry.add_field((ftype, "plasma_beta"), sampling_type="cell", 
-             function=_plasma_beta,
-             units="")
-
-    def _magnetic_pressure(field,data):
-        return data[ftype,'magnetic_energy']
-
-    registry.add_field((ftype, "magnetic_pressure"), sampling_type="cell", 
-             function=_magnetic_pressure,
-             units=unit_system["pressure"])
->>>>>>> d2770e45
 
     if registry.ds.geometry == "cartesian":
         def _magnetic_field_poloidal(field,data):
@@ -174,30 +143,21 @@
         _magnetic_field_toroidal = None
         _magnetic_field_poloidal = None
 
+
     registry.add_field((ftype, "magnetic_field_poloidal"),
-<<<<<<< HEAD
-                       sampling_type="local",
-                       function=_magnetic_field_poloidal,
-                       units=u, validators=[ValidateParameter("normal")])
-
-    registry.add_field((ftype, "magnetic_field_toroidal"),
-                       sampling_type="local",
-                       function=_magnetic_field_toroidal,
-                       units=u, validators=[ValidateParameter("normal")])
-=======
-                       sampling_type="cell",
+                       sampling_type="local",
                        function=_magnetic_field_poloidal,
                        units=u,
                        validators=[ValidateParameter("normal"),
                                    ValidateParameter("bulk_magnetic_field")])
 
+
     registry.add_field((ftype, "magnetic_field_toroidal"),
-                       sampling_type="cell",
+                       sampling_type="local",
                        function=_magnetic_field_toroidal,
                        units=u,
                        validators=[ValidateParameter("normal"),
                                    ValidateParameter("bulk_magnetic_field")])
->>>>>>> d2770e45
 
     def _alfven_speed(field,data):
         B = data[ftype,'magnetic_field_strength']
@@ -264,10 +224,6 @@
         return _mag_field
     for ax, fd in zip(registry.ds.coordinates.axis_order, ds_fields):
         registry.add_field((ftype,"magnetic_field_%s" % ax),
-<<<<<<< HEAD
                            sampling_type="local",
-=======
-                           sampling_type="cell", 
->>>>>>> d2770e45
                            function=mag_field(fd),
                            units=unit_system[to_units.dimensions])