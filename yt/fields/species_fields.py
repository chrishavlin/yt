"""
Fields based on species of molecules or atoms.



"""

#-----------------------------------------------------------------------------
# Copyright (c) 2013, yt Development Team.
#
# Distributed under the terms of the Modified BSD License.
#
# The full license is in the file COPYING.txt, distributed with this software.
#-----------------------------------------------------------------------------

import numpy as np
import re

from yt.utilities.physical_constants import \
    amu_cgs
from yt.utilities.physical_ratios import \
    primordial_H_mass_fraction

from yt.utilities.chemical_formulas import \
    ChemicalFormula
from .field_plugin_registry import \
    register_field_plugin

_primordial_mass_fraction = \
  {"H": primordial_H_mass_fraction,
   "He" : (1 - primordial_H_mass_fraction)}

# See YTEP-0003 for details, but we want to ensure these fields are all
# populated:
#
#   * _mass
#   * _density
#   * _fraction
#   * _number_density
#

def _create_fraction_func(ftype, species):
    def _frac(field, data):
        return data[ftype, "%s_density" % species] \
             / data[ftype, "density"]
    return _frac

def _create_mass_func(ftype, species):
    def _mass(field, data):
        return data[ftype, "%s_density" % species] \
             * data["index", "cell_volume"]
    return _mass

def _create_number_density_func(ftype, species):
    formula = ChemicalFormula(species)
    weight = formula.weight # This is in AMU
    weight *= amu_cgs
    def _number_density(field, data):
        return data[ftype, "%s_density" % species] \
             / weight
    return _number_density

def _create_density_func(ftype, species):
    def _density(field, data):
        return data[ftype, "%s_fraction" % species] \
            * data[ftype,'density']
    return _density

def add_species_field_by_density(registry, ftype, species, 
                                 particle_type = False):
    """
    This takes a field registry, a fluid type, and a species name and then
    adds the other fluids based on that.  This assumes that the field
    "SPECIES_density" already exists and refers to mass density.
    """
    unit_system = registry.ds.unit_system

    registry.add_field((ftype, "%s_fraction" % species), sampling_type="cell",  
                       function = _create_fraction_func(ftype, species),
                       particle_type = particle_type,
                       units = "")

    registry.add_field((ftype, "%s_mass" % species), sampling_type="cell", 
                       function = _create_mass_func(ftype, species),
                       particle_type = particle_type,
                       units = unit_system["mass"])

    registry.add_field((ftype, "%s_number_density" % species), sampling_type="cell", 
                       function = _create_number_density_func(ftype, species),
                       particle_type = particle_type,
                       units = unit_system["number_density"])

    return [(ftype, "%s_number_density" % species),
            (ftype, "%s_density" % species),
            (ftype, "%s_mass" % species)]

def add_species_field_by_fraction(registry, ftype, species, 
                                  particle_type = False):
    """
    This takes a field registry, a fluid type, and a species name and then
    adds the other fluids based on that.  This assumes that the field
    "SPECIES_fraction" already exists and refers to mass fraction.
    """
    unit_system = registry.ds.unit_system

    registry.add_field((ftype, "%s_density" % species), sampling_type="cell",  
                       function = _create_density_func(ftype, species),
                       particle_type = particle_type,
                       units = unit_system["density"])

    registry.add_field((ftype, "%s_mass" % species), sampling_type="cell", 
                       function = _create_mass_func(ftype, species),
                       particle_type = particle_type,
                       units = unit_system["mass"])

    registry.add_field((ftype, "%s_number_density" % species), sampling_type="cell", 
                       function = _create_number_density_func(ftype, species),
                       particle_type = particle_type,
                       units = unit_system["number_density"])

    return [(ftype, "%s_number_density" % species),
            (ftype, "%s_density" % species),
            (ftype, "%s_mass" % species)]

def add_species_aliases(registry, ftype, alias_species, species):
    """
    This takes a field registry, a fluid type, and two species names.  
    The first species name is one you wish to alias to an existing species
    name.  For instance you might alias all "H_p0" fields to "H\_" fields
    to indicate that "H\_" fields are really just neutral hydrogen fields.
    This function registers field aliases for the density, number_density,
    mass, and fraction fields between the two species given in the arguments.
    """
    registry.alias((ftype, "%s_density" % alias_species), 
                   (ftype, "%s_density" % species))
    registry.alias((ftype, "%s_fraction" % alias_species), 
                   (ftype, "%s_fraction" % species))
    registry.alias((ftype, "%s_number_density" % alias_species), 
                   (ftype, "%s_number_density" % species))
    registry.alias((ftype, "%s_mass" % alias_species), 
                   (ftype, "%s_mass" % species))

def add_nuclei_density_fields(registry, ftype,
                              particle_type = False):
    unit_system = registry.ds.unit_system
    elements = _get_all_elements(registry.species_names)
    for element in elements:
        registry.add_field((ftype, "%s_nuclei_density" % element),
                           sampling_type="cell",
                           function = _nuclei_density,
                           particle_type = particle_type,
                           units = unit_system["number_density"])

    for element in ["H", "He"]:
        if element in elements:
            continue
        registry.add_field((ftype, "%s_nuclei_density" % element),
<<<<<<< HEAD
=======
                           sampling_type="cell",
>>>>>>> 7ef69331
                           function = _default_nuclei_density,
                           particle_type = particle_type,
                           units = unit_system["number_density"])

def _default_nuclei_density(field, data):
    ftype = field.name[0]
    element = field.name[1][:field.name[1].find("_")]
    return data[ftype, "density"] * _primordial_mass_fraction[element] / \
      ChemicalFormula(element).weight / amu_cgs
        
def _nuclei_density(field, data):
    ftype = field.name[0]
    element = field.name[1][:field.name[1].find("_")]

    nuclei_mass_field = "%s_nuclei_mass_density" % element
    if (ftype, nuclei_mass_field) in data.ds.field_info:
        return data[(ftype, nuclei_mass_field)] / \
          ChemicalFormula(element).weight / amu_cgs
    metal_field = "%s_metallicity" % element
    if (ftype, metal_field) in data.ds.field_info:
        return data[ftype, "density"] * data[(ftype, metal_field)] / \
          ChemicalFormula(element).weight / amu_cgs

    field_data = np.zeros_like(data[ftype, "%s_number_density" %
                                    data.ds.field_info.species_names[0]])
    for species in data.ds.field_info.species_names:
        nucleus = species
        if "_" in species:
            nucleus = species[:species.find("_")]
        # num is the number of nuclei contributed by this species.
        num = _get_element_multiple(nucleus, element)
        # Since this is a loop over all species existing in this dataset,
        # we will encounter species that contribute nothing, so we skip them.
        if num == 0:
            continue
        field_data += num * data[ftype, "%s_number_density" % species]
    return field_data

def _get_all_elements(species_list):
    elements = []
    for species in species_list:
        for item in re.findall('[A-Z][a-z]?|[0-9]+', species):
            if not item.isdigit() and item not in elements \
              and item != "El":
                elements.append(item)
    return elements
    
def _get_element_multiple(compound, element):
    my_split = re.findall('[A-Z][a-z]?|[0-9]+', compound)
    if element not in my_split:
        return 0
    loc = my_split.index(element)
    if loc == len(my_split) - 1 or not my_split[loc + 1].isdigit():
        return 1
    return int(my_split[loc + 1])

@register_field_plugin
def setup_species_fields(registry, ftype = "gas", slice_info = None):
    # We have to check what type of field this is -- if it's particles, then we
    # set particle_type to True.
    particle_type = ftype not in registry.ds.fluid_types
    for species in registry.species_names:
        # These are all the species we should be looking for fractions or
        # densities of.
        if (ftype, "%s_density" % species) in registry:
            func = add_species_field_by_density
        elif (ftype, "%s_fraction" % species) in registry:
            func = add_species_field_by_fraction
        else:
            # Skip it
            continue
        func(registry, ftype, species, particle_type)
        # Adds aliases for all neutral species from their raw "MM_"
        # species to "MM_p0_" species to be explicit.
        # See YTEP-0003 for more details.
        if (ChemicalFormula(species).charge == 0):
            alias_species = "%s_p0" % species.split('_')[0]
            add_species_aliases(registry, "gas", alias_species, species)
    add_nuclei_density_fields(registry, ftype, particle_type=particle_type)<|MERGE_RESOLUTION|>--- conflicted
+++ resolved
@@ -155,10 +155,7 @@
         if element in elements:
             continue
         registry.add_field((ftype, "%s_nuclei_density" % element),
-<<<<<<< HEAD
-=======
                            sampling_type="cell",
->>>>>>> 7ef69331
                            function = _default_nuclei_density,
                            particle_type = particle_type,
                            units = unit_system["number_density"])
