language: python
sudo: false
cache:
  pip: true
  directories:
    - $HOME/.ccache  # https://github.com/travis-ci/travis-ci/issues/5853

addons:
  apt:
    packages:
      - libhdf5-serial-dev

env:
  global:
    NUMPY=numpy
    CYTHON=cython
    MATPLOTLIB=matplotlib
    SYMPY=sympy
    H5PY=h5py
    SCIPY=scipy
    IPYTHON=ipython
    FASTCACHE=fastcache
    FLAKE8=flake8
    CODECOV=codecov
    COVERAGE=coverage
    PANDAS=pandas
    MOCK=mock
    NOSETIMER=nose-timer
    CODECOV=codecov

before_install:
  - |
    if [[ $TRAVIS_OS_NAME != 'osx' ]]; then
      pip install --upgrade virtualenv
      python -m virtualenv venv
      source venv/bin/activate
      export PATH=/usr/lib/ccache:$PATH
    else
      brew update
      brew install ccache hdf5
      export PATH=/usr/local/opt/ccache/libexec:$PATH
    fi
    mkdir -p $HOME/.config/yt
    echo "[yt]" > $HOME/.config/yt/ytrc
    echo "suppressStreamLogging = True" >> $HOME/.config/yt/ytrc
    cat $HOME/.config/yt/ytrc
    cp tests/matplotlibrc .

install:
  - |
    # setup environment
    ccache -s
    # Upgrade pip and setuptools and wheel to get clean install
    pip install --upgrade pip
    pip install --upgrade wheel
    pip install --upgrade setuptools
    # Install dependencies
<<<<<<< HEAD
    pip install mock $NUMPY $SCIPY $H5PY $CYTHON $MATPLOTLIB $SYMPY $FASTCACHE $IPYTHON $FLAKE8 $CODECOV $COVERAGE nose nose-timer
    # HACK, FIXME BEFORE MERGING
    pip install https://github.com/cykdtree/cykdtree/archive/master.zip
=======
    pip install $MOCK $NUMPY $SCIPY $H5PY $CYTHON $MATPLOTLIB $SYMPY $FASTCACHE $IPYTHON $FLAKE8 $CODECOV $COVERAGE $PANDAS $NOSE $NOSETIMER
>>>>>>> f3ee5f35
    # install yt
    if [[ $TRAVIS_BUILD_STAGE_NAME != "Lint" ]]; then
      pip install -e .
    fi

jobs:
  include:
    - stage: lint
      python: 3.6
      env: MOCK= NOSETIMER= NOSE= CODECOV= COVERAGE= NUMPY= CYTHON= MATPLOTLIB= SYMPY= H5PY= SCIPY= FASTCACHE= IPYTHON= PANDAS=
      script: flake8 yt/

    - stage: lint
      python: 2.7
      env: MOCK= NOSETIMER= NOSE= CODECOV= COVERAGE= NUMPY= CYTHON= MATPLOTLIB= SYMPY= H5PY= SCIPY= FASTCACHE= IPYTHON= PANDAS=
      script: flake8 yt/

    - stage: tests
      python: 2.7
      env: NUMPY=numpy==1.10.4 CYTHON=cython==0.24 MATPLOTLIB=matplotlib==1.5.3 SYMPY=sympy==1.0 H5PY= SCIPY= FASTCACHE= FLAKE8= IPYTHON=ipython==1.0
      script: coverage run $(which nosetests) -c nose.cfg yt

    - stage: tests
      python: 2.7
      env: FLAKE8=
      script: coverage run $(which nosetests) -c nose.cfg yt

    - stage: tests
      python: 3.5
      env: FLAKE8=
      script: coverage run $(which nosetests) -c nose.cfg yt

    - stage: tests
      python: 3.6
      env: FLAKE8=
      script: coverage run $(which nosetests) -c nose.cfg yt

    - stage: tests
      os: osx
      osx_image: xcode7.3
      language: generic  # https://github.com/travis-ci/travis-ci/issues/2312
      cache:
        pip: false
        directories:
          - $HOME/Library/Caches/pip
          # `cache` does not support `env`-like `global` so copy-paste from top
          - $HOME/.ccache  # https://github.com/travis-ci/travis-ci/issues/5853
      script: coverage run $(which nosetests) -c nose.cfg yt

after_success:
  - |
    if [[ $TRAVIS_BUILD_STAGE_NAME != "Lint" ]]; then
      codecov
    fi<|MERGE_RESOLUTION|>--- conflicted
+++ resolved
@@ -55,13 +55,9 @@
     pip install --upgrade wheel
     pip install --upgrade setuptools
     # Install dependencies
-<<<<<<< HEAD
-    pip install mock $NUMPY $SCIPY $H5PY $CYTHON $MATPLOTLIB $SYMPY $FASTCACHE $IPYTHON $FLAKE8 $CODECOV $COVERAGE nose nose-timer
+    pip install $MOCK $NUMPY $SCIPY $H5PY $CYTHON $MATPLOTLIB $SYMPY $FASTCACHE $IPYTHON $FLAKE8 $CODECOV $COVERAGE $PANDAS $NOSE $NOSETIMER
     # HACK, FIXME BEFORE MERGING
     pip install https://github.com/cykdtree/cykdtree/archive/master.zip
-=======
-    pip install $MOCK $NUMPY $SCIPY $H5PY $CYTHON $MATPLOTLIB $SYMPY $FASTCACHE $IPYTHON $FLAKE8 $CODECOV $COVERAGE $PANDAS $NOSE $NOSETIMER
->>>>>>> f3ee5f35
     # install yt
     if [[ $TRAVIS_BUILD_STAGE_NAME != "Lint" ]]; then
       pip install -e .
