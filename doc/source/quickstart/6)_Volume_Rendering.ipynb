--- conflicted
+++ resolved
@@ -1,91 +1,12 @@
 {
- "cells": [
+ "metadata": {
+  "name": "",
+  "signature": "sha256:2a24bbe82955f9d948b39cbd1b1302968ff57f62f73afb2c7a5c4953393d00ae"
+ },
+ "nbformat": 3,
+ "nbformat_minor": 0,
+ "worksheets": [
   {
-   "cell_type": "markdown",
-   "metadata": {},
-   "source": [
-    "# A Brief Demo of Volume Rendering\n",
-    "\n",
-    "This shows a small amount of volume rendering.  Really, just enough to get your feet wet!"
-   ]
-  },
-  {
-   "cell_type": "code",
-   "execution_count": null,
-   "metadata": {
-    "collapsed": false
-   },
-   "outputs": [],
-   "source": [
-    "import yt\n",
-    "ds = yt.load(\"IsolatedGalaxy/galaxy0030/galaxy0030\")"
-   ]
-  },
-  {
-   "cell_type": "markdown",
-   "metadata": {},
-   "source": [
-    "To create a volume rendering, we need a camera and a transfer function.  We'll use the `ColorTransferFunction`, which accepts (in log space) the minimum and maximum bounds of our transfer function.  This means behavior for data outside these values is undefined.\n",
-    "\n",
-    "We then add on \"layers\" like an onion.  This function can accept a width (here specified) in data units, and also a color map.  Here we add on four layers.\n",
-    "\n",
-    "Finally, we create a camera.  The focal point is `[0.5, 0.5, 0.5]`, the width is 20 kpc (including front-to-back integration) and we specify a transfer function.  Once we've done that, we call `show` to actually cast our rays and display them inline."
-   ]
-  },
-  {
-   "cell_type": "code",
-   "execution_count": null,
-   "metadata": {
-    "collapsed": false
-   },
-   "outputs": [],
-   "source": [
-    "tf = yt.ColorTransferFunction((-28, -24))\n",
-    "tf.add_layers(4, w=0.01)\n",
-    "cam = ds.camera([0.5, 0.5, 0.5], [1.0, 1.0, 1.0], (20, 'kpc'), 512, tf, fields=[\"density\"])\n",
-    "cam.show()"
-   ]
-  },
-  {
-<<<<<<< HEAD
-   "cell_type": "markdown",
-   "metadata": {},
-   "source": [
-    "If we want to apply a clipping, we can specify the `clip_ratio`.  This will clip the upper bounds to this value times the standard deviation of the values in the image array."
-   ]
-  },
-  {
-   "cell_type": "code",
-   "execution_count": null,
-   "metadata": {
-    "collapsed": false
-   },
-   "outputs": [],
-   "source": [
-    "cam.show(clip_ratio=4)"
-   ]
-  },
-  {
-   "cell_type": "markdown",
-   "metadata": {},
-   "source": [
-    "There are several other options we can specify.  Note that here we have turned on the use of ghost zones, shortened the data interval for the transfer function, and widened our gaussian layers."
-   ]
-  },
-  {
-   "cell_type": "code",
-   "execution_count": null,
-   "metadata": {
-    "collapsed": false
-   },
-   "outputs": [],
-   "source": [
-    "tf = yt.ColorTransferFunction((-28, -25))\n",
-    "tf.add_layers(4, w=0.03)\n",
-    "cam = ds.camera([0.5, 0.5, 0.5], [1.0, 1.0, 1.0], (20.0, 'kpc'), 512, tf, no_ghost=False)\n",
-    "cam.show(clip_ratio=4.0)"
-   ]
-=======
    "cells": [
     {
      "cell_type": "markdown",
@@ -170,28 +91,6 @@
     }
    ],
    "metadata": {}
->>>>>>> be561284
   }
- ],
- "metadata": {
-  "kernelspec": {
-   "display_name": "Python 3",
-   "language": "python",
-   "name": "python3"
-  },
-  "language_info": {
-   "codemirror_mode": {
-    "name": "ipython",
-    "version": 3
-   },
-   "file_extension": ".py",
-   "mimetype": "text/x-python",
-   "name": "python",
-   "nbconvert_exporter": "python",
-   "pygments_lexer": "ipython3",
-   "version": "3.4.3"
-  }
- },
- "nbformat": 4,
- "nbformat_minor": 0
+ ]
 }