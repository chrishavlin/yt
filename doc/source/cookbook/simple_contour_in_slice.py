import yt

# Load the data file.
<<<<<<< HEAD
ds = load("Sedov_3d/sedov_hdf5_chk_0002")

# Make a traditional slice plot.
sp = SlicePlot(ds,"x","density")
=======
ds = yt.load("Sedov_3d/sedov_hdf5_chk_0002")

# Make a traditional slice plot.
sp = yt.SlicePlot(ds, "x", "density")
>>>>>>> 3bd624d4

# Overlay the slice plot with thick red contours of density.
sp.annotate_contour("density", ncont=3, clim=(1e-2,1e-1), label=True,
                    plot_args={"colors": "red",
                               "linewidths": 2})

# What about some nice temperature contours in blue?
sp.annotate_contour("temperature", ncont=3, clim=(1e-8,1e-6), label=True,
                    plot_args={"colors": "blue",
                               "linewidths": 2})

# This is the plot object.
po = sp.plots["density"]

# Turn off the colormap image, leaving just the contours.
po.axes.images[0].set_visible(False)

# Remove the colorbar and its label.
po.figure.delaxes(po.figure.axes[1])

# Save it and ask for a close fit to get rid of the space used by the colorbar.
sp.save(mpl_kwargs={'bbox_inches':'tight'})<|MERGE_RESOLUTION|>--- conflicted
+++ resolved
@@ -1,17 +1,10 @@
 import yt
 
 # Load the data file.
-<<<<<<< HEAD
-ds = load("Sedov_3d/sedov_hdf5_chk_0002")
-
-# Make a traditional slice plot.
-sp = SlicePlot(ds,"x","density")
-=======
 ds = yt.load("Sedov_3d/sedov_hdf5_chk_0002")
 
 # Make a traditional slice plot.
 sp = yt.SlicePlot(ds, "x", "density")
->>>>>>> 3bd624d4
 
 # Overlay the slice plot with thick red contours of density.
 sp.annotate_contour("density", ncont=3, clim=(1e-2,1e-1), label=True,
